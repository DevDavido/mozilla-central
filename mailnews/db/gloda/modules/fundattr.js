/* ***** BEGIN LICENSE BLOCK *****
 *   Version: MPL 1.1/GPL 2.0/LGPL 2.1
 *
 * The contents of this file are subject to the Mozilla Public License Version
 * 1.1 (the "License"); you may not use this file except in compliance with
 * the License. You may obtain a copy of the License at
 * http://www.mozilla.org/MPL/
 *
 * Software distributed under the License is distributed on an "AS IS" basis,
 * WITHOUT WARRANTY OF ANY KIND, either express or implied. See the License
 * for the specific language governing rights and limitations under the
 * License.
 *
 * The Original Code is Thunderbird Global Database.
 *
 * The Initial Developer of the Original Code is
 * Mozilla Messaging, Inc.
 * Portions created by the Initial Developer are Copyright (C) 2008
 * the Initial Developer. All Rights Reserved.
 *
 * Contributor(s):
 *   Andrew Sutherland <asutherland@asutherland.org>
 *
 * Alternatively, the contents of this file may be used under the terms of
 * either the GNU General Public License Version 2 or later (the "GPL"), or
 * the GNU Lesser General Public License Version 2.1 or later (the "LGPL"),
 * in which case the provisions of the GPL or the LGPL are applicable instead
 * of those above. If you wish to allow use of your version of this file only
 * under the terms of either the GPL or the LGPL, and not to allow others to
 * use your version of this file under the terms of the MPL, indicate your
 * decision by deleting the provisions above and replace them with the notice
 * and other provisions required by the GPL or the LGPL. If you do not delete
 * the provisions above, a recipient may use your version of this file under
 * the terms of any one of the MPL, the GPL or the LGPL.
 *
 * ***** END LICENSE BLOCK ***** */

EXPORTED_SYMBOLS = ['GlodaFundAttr'];

const Cc = Components.classes;
const Ci = Components.interfaces;
const Cr = Components.results;
const Cu = Components.utils;

Cu.import("resource://app/modules/gloda/log4moz.js");
Cu.import("resource://app/modules/StringBundle.js");

Cu.import("resource://app/modules/gloda/utils.js");
Cu.import("resource://app/modules/gloda/gloda.js");
Cu.import("resource://app/modules/gloda/datastore.js");

Cu.import("resource://app/modules/gloda/noun_mimetype.js");
Cu.import("resource://app/modules/gloda/connotent.js");

/**
 * @namespace The Gloda Fundamental Attribute provider is a special attribute
 *  provider; it provides attributes that the rest of the providers should be
 *  able to assume exist.  Also, it may end up accessing things at a lower level
 *  than most extension providers should do.  In summary, don't mimic this code
 *  unless you won't complain when your code breaks.
 */
var GlodaFundAttr = {
  providerName: "gloda.fundattr",
  strings: new StringBundle("chrome://messenger/locale/gloda.properties"),
  _log: null,

  init: function gloda_explattr_init() {
    this._log =  Log4Moz.repository.getLogger("gloda.fundattr");

    try {
      this.defineAttributes();
    }
    catch (ex) {
      this._log.error("Error in init: " + ex);
      throw ex;
    }
  },

  POPULARITY_FROM_ME_TO: 10,
  POPULARITY_FROM_ME_CC: 4,
  POPULARITY_FROM_ME_BCC: 3,
  POPULARITY_TO_ME: 5,
  POPULARITY_CC_ME: 1,
  POPULARITY_BCC_ME: 1,

  /** Boost for messages 'I' sent */
  NOTABILITY_FROM_ME: 10,
  /** Boost for messages involving 'me'. */
  NOTABILITY_INVOLVING_ME: 1,
  /** Boost for message from someone in 'my' address book. */
  NOTABILITY_FROM_IN_ADDR_BOOK: 10,
  /** Boost for the first person involved in my address book. */
  NOTABILITY_INVOLVING_ADDR_BOOK_FIRST: 8,
  /** Boost for each additional person involved in my address book. */
  NOTABILITY_INVOLVING_ADDR_BOOK_ADDL: 2,

<<<<<<< HEAD
  defineAttributes: function gloda_explattr_defineAttributes() {
=======
  _attrConvSubject: null,
  _attrFolder: null,
  _attrBody: null,
  _attrFrom: null,
  _attrFromMe: null,
  _attrTo: null,
  _attrToMe: null,
  _attrCc: null,
  _attrCcMe: null,
  _attrDate: null,
  _attrHeaderMessageID: null,

  defineAttributes: function() {
>>>>>>> 3dd9c150
    /* ***** Conversations ***** */
    // conversation: subjectMatches
    this._attrConvSubject = Gloda.defineAttribute({
      provider: this,
      extensionName: Gloda.BUILT_IN,
      attributeType: Gloda.kAttrDerived,
      attributeName: "subjectMatches",
      singular: true,
      special: Gloda.kSpecialFulltext,
      specialColumnName: "subject",
      subjectNouns: [Gloda.NOUN_CONVERSATION],
      objectNoun: Gloda.NOUN_FULLTEXT,
      });

    /* ***** Messages ***** */
    // folder
    this._attrFolder = Gloda.defineAttribute({
      provider: this,
      extensionName: Gloda.BUILT_IN,
      attributeType: Gloda.kAttrFundamental,
      attributeName: "folder",
      singular: true,
      facet: true,
      special: Gloda.kSpecialColumn,
      specialColumnName: "folderID",
      subjectNouns: [Gloda.NOUN_MESSAGE],
      objectNoun: Gloda.NOUN_FOLDER,
      }); // tested-by: test_attributes_fundamental
    this._attrFolder = Gloda.defineAttribute({
      provider: this,
      extensionName: Gloda.BUILT_IN,
      attributeType: Gloda.kAttrFundamental,
      attributeName: "messageKey",
      singular: true,
      special: Gloda.kSpecialColumn,
      specialColumnName: "messageKey",
      subjectNouns: [Gloda.NOUN_MESSAGE],
      objectNoun: Gloda.NOUN_NUMBER,
      }); // tested-by: test_attributes_fundamental

    // -- fulltext search helpers
    // fulltextMatches.  Match over message subject, body, and attachments
    // @testpoint gloda.noun.message.attr.fulltextMatches
    this._attrFulltext = Gloda.defineAttribute({
      provider: this,
      extensionName: Gloda.BUILT_IN,
      attributeType: Gloda.kAttrDerived,
      attributeName: "fulltextMatches",
      singular: true,
      special: Gloda.kSpecialFulltext,
      specialColumnName: "messagesText",
      subjectNouns: [Gloda.NOUN_MESSAGE],
      objectNoun: Gloda.NOUN_FULLTEXT,
      });

    // subjectMatches.  Fulltext match on subject
    // @testpoint gloda.noun.message.attr.subjectMatches
    this._attrSubjectText = Gloda.defineAttribute({
      provider: this,
      extensionName: Gloda.BUILT_IN,
      attributeType: Gloda.kAttrDerived,
      attributeName: "subjectMatches",
      singular: true,
      special: Gloda.kSpecialFulltext,
      specialColumnName: "subject",
      subjectNouns: [Gloda.NOUN_MESSAGE],
      objectNoun: Gloda.NOUN_FULLTEXT,
      });

    // bodyMatches. super-synthetic full-text matching...
    // @testpoint gloda.noun.message.attr.bodyMatches
    this._attrBody = Gloda.defineAttribute({
      provider: this,
      extensionName: Gloda.BUILT_IN,
      attributeType: Gloda.kAttrDerived,
      attributeName: "bodyMatches",
      singular: true,
      special: Gloda.kSpecialFulltext,
      specialColumnName: "body",
      subjectNouns: [Gloda.NOUN_MESSAGE],
      objectNoun: Gloda.NOUN_FULLTEXT,
      });

    // attachmentNamesMatch
    // @testpoint gloda.noun.message.attr.attachmentNamesMatch
    this._attrAttachmentNames = Gloda.defineAttribute({
      provider: this,
      extensionName: Gloda.BUILT_IN,
      attributeType: Gloda.kAttrDerived,
      attributeName: "attachmentNamesMatch",
      singular: true,
      special: Gloda.kSpecialFulltext,
      specialColumnName: "attachmentNames",
      subjectNouns: [Gloda.NOUN_MESSAGE],
      objectNoun: Gloda.NOUN_FULLTEXT,
      });

    // @testpoint gloda.noun.message.attr.authorMatches
    this._attrAuthorFulltext = Gloda.defineAttribute({
      provider: this,
      extensionName: Gloda.BUILT_IN,
      attributeType: Gloda.kAttrDerived,
      attributeName: "authorMatches",
      singular: true,
      special: Gloda.kSpecialFulltext,
      specialColumnName: "author",
      subjectNouns: [Gloda.NOUN_MESSAGE],
      objectNoun: Gloda.NOUN_FULLTEXT,
      });

    // @testpoint gloda.noun.message.attr.recipientsMatch
    this._attrRecipientsFulltext = Gloda.defineAttribute({
      provider: this,
      extensionName: Gloda.BUILT_IN,
      attributeType: Gloda.kAttrDerived,
      attributeName: "recipientsMatch",
      singular: true,
      special: Gloda.kSpecialFulltext,
      specialColumnName: "recipients",
      subjectNouns: [Gloda.NOUN_MESSAGE],
      objectNoun: Gloda.NOUN_FULLTEXT,
      });

    // --- synthetic stuff for some reason
    // conversation
    // @testpoint gloda.noun.message.attr.conversation
    this._attrConversation = Gloda.defineAttribute({
      provider: this,
      extensionName: Gloda.BUILT_IN,
      attributeType: Gloda.kAttrFundamental,
      attributeName: "conversation",
      singular: true,
      special: Gloda.kSpecialColumnParent,
      specialColumnName: "conversationID",
      idStorageAttributeName: "_conversationID",
      valueStorageAttributeName: "_conversation",
      subjectNouns: [Gloda.NOUN_MESSAGE],
      objectNoun: Gloda.NOUN_CONVERSATION,
      });

    // --- Fundamental
    // From
    this._attrFrom = Gloda.defineAttribute({
                        provider: this,
                        extensionName: Gloda.BUILT_IN,
                        attributeType: Gloda.kAttrFundamental,
                        attributeName: "from",
                        singular: true,
                        subjectNouns: [Gloda.NOUN_MESSAGE],
                        objectNoun: Gloda.NOUN_IDENTITY,
                        }); // tested-by: test_attributes_fundamental
    // To
    this._attrTo = Gloda.defineAttribute({
                        provider: this,
                        extensionName: Gloda.BUILT_IN,
                        attributeType: Gloda.kAttrFundamental,
                        attributeName: "to",
                        singular: false,
                        subjectNouns: [Gloda.NOUN_MESSAGE],
                        objectNoun: Gloda.NOUN_IDENTITY,
                        }); // tested-by: test_attributes_fundamental
    // Cc
    this._attrCc = Gloda.defineAttribute({
                        provider: this,
                        extensionName: Gloda.BUILT_IN,
                        attributeType: Gloda.kAttrFundamental,
                        attributeName: "cc",
                        singular: false,
                        subjectNouns: [Gloda.NOUN_MESSAGE],
                        objectNoun: Gloda.NOUN_IDENTITY,
                        }); // not-tested
    /**
     * Bcc'ed recipients; only makes sense for sent messages.
     */
    this._attrBcc = Gloda.defineAttribute({
      provider: this,
      extensionName: Gloda.BUILT_IN,
      attributeType: Gloda.kAttrFundamental,
      attributeName: "bcc",
      singular: false,
      subjectNouns: [Gloda.NOUN_MESSAGE],
      objectNoun: Gloda.NOUN_IDENTITY,
    }); // not-tested

    // Date.  now lives on the row.
    this._attrDate = Gloda.defineAttribute({
                        provider: this,
                        extensionName: Gloda.BUILT_IN,
                        attributeType: Gloda.kAttrFundamental,
                        attributeName: "date",
                        singular: true,
                        facet: {
                          type: "date",
                        },
                        special: Gloda.kSpecialColumn,
                        specialColumnName: "date",
                        subjectNouns: [Gloda.NOUN_MESSAGE],
                        objectNoun: Gloda.NOUN_DATE,
                        }); // tested-by: test_attributes_fundamental

    // Header message ID.
    this._attrHeaderMessageID = Gloda.defineAttribute({
                        provider: this,
                        extensionName: Gloda.BUILT_IN,
                        attributeType: Gloda.kAttrFundamental,
                        attributeName: "headerMessageID",
                        singular: true,
                        special: Gloda.kSpecialColumn,
                        specialColumnName: "headerMessageID",
                        subjectNouns: [Gloda.NOUN_MESSAGE],
                        objectNoun: Gloda.NOUN_STRING,
                        }); // tested-by: test_attributes_fundamental

    // Attachment MIME Types
    this._attrAttachmentTypes = Gloda.defineAttribute({
      provider: this,
      extensionName: Gloda.BUILT_IN,
      attributeType: Gloda.kAttrFundamental,
      attributeName: "attachmentTypes",
      singular: false,
      facet: {
        type: "default",
        // This will group the MIME types by their category.
        groupIdAttr: "category",
        queryHelper: "Category",
      },
      subjectNouns: [Gloda.NOUN_MESSAGE],
      objectNoun: Gloda.NOUN_MIME_TYPE,
      });

    // --- Optimization
    /**
     * Involves means any of from/to/cc/bcc.  The queries get ugly enough
     *  without this that it seems to justify the cost, especially given the
     *  frequent use case.  (In fact, post-filtering for the specific from/to/cc
     *  is probably justifiable rather than losing this attribute...)
     */
    this._attrInvolves = Gloda.defineAttribute({
      provider: this,
      extensionName: Gloda.BUILT_IN,
      attributeType: Gloda.kAttrOptimization,
      attributeName: "involves",
      singular: false,
      facet: {
        type: "default",
        /**
         * Filter out 'me', as we have other facets that deal with that, and the
         *  'me' identities are so likely that they distort things.
         *
         * @return true if the identity is not one of my identities, false if it
         *   is.
         */
        filter: function gloda_explattr_involves_filter(aItem) {
          return (!(aItem.id in Gloda.myIdentities));
        }
      },
      subjectNouns: [Gloda.NOUN_MESSAGE],
      objectNoun: Gloda.NOUN_IDENTITY,
      }); // not-tested

    /**
     * Any of to/cc/bcc.
     */
    this._attrRecipients = Gloda.defineAttribute({
      provider: this,
      extensionName: Gloda.BUILT_IN,
      attributeType: Gloda.kAttrOptimization,
      attributeName: "recipients",
      singular: false,
      subjectNouns: [Gloda.NOUN_MESSAGE],
      objectNoun: Gloda.NOUN_IDENTITY,
      }); // not-tested

    // From Me (To/Cc/Bcc)
    this._attrFromMe = Gloda.defineAttribute({
      provider: this,
      extensionName: Gloda.BUILT_IN,
      attributeType: Gloda.kAttrOptimization,
      attributeName: "fromMe",
      singular: false,
      // The interesting thing to a facet is whether the message is from me.
      facet: {
        type: "nonempty?"
      },
      subjectNouns: [Gloda.NOUN_MESSAGE],
      objectNoun: Gloda.NOUN_PARAM_IDENTITY,
      }); // not-tested
    // To/Cc/Bcc Me
    this._attrToMe = Gloda.defineAttribute({
      provider: this,
      extensionName: Gloda.BUILT_IN,
      attributeType: Gloda.kAttrFundamental,
      attributeName: "toMe",
      // The interesting thing to a facet is whether the message is to me.
      facet: {
        type: "nonempty?"
      },
      singular: false,
      subjectNouns: [Gloda.NOUN_MESSAGE],
      objectNoun: Gloda.NOUN_PARAM_IDENTITY,
      }); // not-tested


    // -- Mailing List
    // Non-singular, but a hard call.  Namely, it is obvious that a message can
    //  be addressed to multiple mailing lists.  However, I don't see how you
    //  could receive a message with more than one set of List-* headers,
    //  since each list-serve would each send you a copy.  Based on our current
    //  decision to treat each physical message as separate, it almost seems
    //  right to limit the list attribute to the copy that originated at the
    //  list.  That may sound entirely wrong, but keep in mind that until we
    //  have seen a message from the list with the List headers, we can't
    //  definitely know it's a mailing list (although heuristics could take us
    //  pretty far).  As such, the quasi-singular thing is appealing.
    // Of course, the reality is that we really want to know if a message was
    //  sent to multiple mailing lists and be able to query on that.
    //  Additionally, our implicit-to logic needs to work on messages that
    //  weren't relayed by the list-serve, especially messages sent to the list
    //  by the user.
    this._attrList = Gloda.defineAttribute({
                        provider: this,
                        extensionName: Gloda.BUILT_IN,
                        attributeType: Gloda.kAttrFundamental,
                        attributeName: "mailing-list",
                        bindName: "mailingLists",
                        singular: false,
                        facet: true,
                        subjectNouns: [Gloda.NOUN_MESSAGE],
                        objectNoun: Gloda.NOUN_IDENTITY,
                        }); // not-tested, not-implemented
  },

  RE_LIST_POST: /<mailto:([^>]+)>/,

  /**
   *
   * Specializations:
   * - Mailing Lists.  Replies to a message on a mailing list frequently only
   *   have the list-serve as the 'to', so we try to generate a synthetic 'to'
   *   based on the author of the parent message when possible.  (The 'possible'
   *   part is that we may not have a copy of the parent message at the time of
   *   processing.)
   * - Newsgroups.  Same deal as mailing lists.
   */
  process: function gloda_fundattr_process(aGlodaMessage, aRawReps,
                                           aIsNew, aCallbackHandle) {
    let aMsgHdr = aRawReps.header;
    let aMimeMsg = aRawReps.mime;

    // -- From
    // Let's use replyTo if available.
    // er, since we are just dealing with mailing lists for now, forget the
    //  reply-to...
    // TODO: deal with default charset issues
    let author = null;
    /*
    try {
      author = aMsgHdr.getStringProperty("replyTo");
    }
    catch (ex) {
    }
    */
    if (author == null || author == "")
      author = aMsgHdr.mime2DecodedAuthor;

    let normalizedListPost = "";
    if (aMimeMsg.has("list-post")) {
      let match = this.RE_LIST_POST.exec(aMimeMsg.get("list-post"));
      if (match)
        normalizedListPost = "<" + match[1] + ">";
    }

    let [authorIdentities, toIdentities, ccIdentities, bccIdentities,
         listIdentities] =
      yield aCallbackHandle.pushAndGo(
        Gloda.getOrCreateMailIdentities(aCallbackHandle,
                                        author, aMsgHdr.mime2DecodedRecipients,
                                        aMsgHdr.ccList, aMsgHdr.bccList,
                                        normalizedListPost));

    if (authorIdentities.length == 0) {
      this._log.error("Message with subject '" + aMsgHdr.mime2DecodedSubject +
                      "' somehow lacks a valid author.  Bailing.");
      return; // being a generator, this generates an exception; we like.
    }
    let authorIdentity = authorIdentities[0];
    aGlodaMessage.from = authorIdentity;

    // -- To, Cc, Bcc
    aGlodaMessage.to = toIdentities;
    aGlodaMessage.cc = ccIdentities;
    aGlodaMessage.bcc = bccIdentities;

    // -- Mailing List
    if (listIdentities.length)
      aGlodaMessage.mailingLists = listIdentities;

    // -- Attachments
    if (aMimeMsg) {
      let attachmentTypes = [];
      for each (let [, attachment] in Iterator(aMimeMsg.allAttachments)) {
        // We don't care about would-be attachments that are not user-intended
        //  attachments but rather artifacts of the message content.
        // We also want to avoid dealing with obviously bogus mime types.
        //  (If you don't have a "/", you are probably bogus.)
        if (attachment.isRealAttachment &&
            (attachment.contentType.indexOf("/") != -1)) {
          attachmentTypes.push(MimeTypeNoun.getMimeType(attachment.contentType));
        }
      }
      if (attachmentTypes.length) {
        aGlodaMessage.attachmentTypes = attachmentTypes;
      }
    }

    // TODO: deal with mailing lists, including implicit-to.  this will require
    //  convincing the indexer to pass us in the previous message if it is
    //  available.  (which we'll simply pass to everyone... it can help body
    //  logic for quoting purposes, etc. too.)

    yield Gloda.kWorkDone;
  },

  optimize: function gloda_fundattr_optimize(aGlodaMessage, aRawReps,
      aIsNew, aCallbackHandle) {

    let aMsgHdr = aRawReps.header;

    // for simplicity this is used for both involves and recipients
    let involvesIdentities = {};
    let involves = aGlodaMessage.involves || [];
    let recipients = aGlodaMessage.recipients || [];

    // 'me' specialization optimizations
    let toMe = aGlodaMessage.toMe || [];
    let fromMe = aGlodaMessage.fromMe || [];

    let myIdentities = Gloda.myIdentities; // needless optimization?
    let authorIdentity = aGlodaMessage.from;
    let isFromMe = authorIdentity.id in myIdentities;

    // The fulltext search column for the author.  We want to have in here:
    // - The e-mail address and display name as enclosed on the message.
    // - The name per the address book card for this e-mail address, if we have
    //   one.
    aGlodaMessage._indexAuthor = aMsgHdr.mime2DecodedAuthor;
    // The fulltext search column for the recipients. (same deal)
    aGlodaMessage._indexRecipients = aMsgHdr.mime2DecodedRecipients;

    if (isFromMe)
      aGlodaMessage.notability += this.NOTABILITY_FROM_ME;
    else {
      let authorCard = authorIdentity.abCard;
      if (authorCard) {
        aGlodaMessage.notability += this.NOTABILITY_FROM_IN_ADDR_BOOK;
        // @testpoint gloda.noun.message.attr.authorMatches
        aGlodaMessage._indexAuthor += ' ' + authorCard.displayName;
      }
    }

    involves.push(authorIdentity);
    involvesIdentities[authorIdentity.id] = true;

    let involvedAddrBookCount = 0;

    for each (let [,toIdentity] in Iterator(aGlodaMessage.to)) {
      if (!(toIdentity.id in involvesIdentities)) {
        involves.push(toIdentity);
        recipients.push(toIdentity);
        involvesIdentities[toIdentity.id] = true;
        let toCard = toIdentity.abCard;
        if (toCard) {
          involvedAddrBookCount++;
          // @testpoint gloda.noun.message.attr.recipientsMatch
          aGlodaMessage._indexRecipients += ' ' + toCard.displayName;
        }
      }

      // optimization attribute to-me ('I' am the parameter)
      if (toIdentity.id in myIdentities) {
        toMe.push([toIdentity, authorIdentity]);
        if (aIsNew)
          authorIdentity.contact.popularity += this.POPULARITY_TO_ME;
      }
      // optimization attribute from-me-to ('I' am the parameter)
      if (isFromMe) {
        fromMe.push([authorIdentity, toIdentity]);
        // also, popularity
        if (aIsNew)
          toIdentity.contact.popularity += this.POPULARITY_FROM_ME_TO;
      }
    }
    for each (let [,ccIdentity] in Iterator(aGlodaMessage.cc)) {
      if (!(ccIdentity.id in involvesIdentities)) {
        involves.push(ccIdentity);
        recipients.push(ccIdentity);
        involvesIdentities[ccIdentity.id] = true;
        let ccCard = ccIdentity.abCard;
        if (ccCard) {
          involvedAddrBookCount++;
          // @testpoint gloda.noun.message.attr.recipientsMatch
          aGlodaMessage._indexRecipients += ' ' + ccCard.displayName;
        }
      }
      // optimization attribute cc-me ('I' am the parameter)
      if (ccIdentity.id in myIdentities) {
        toMe.push([ccIdentity, authorIdentity]);
        if (aIsNew)
          authorIdentity.contact.popularity += this.POPULARITY_CC_ME;
      }
      // optimization attribute from-me-to ('I' am the parameter)
      if (isFromMe) {
        fromMe.push([authorIdentity, ccIdentity]);
        // also, popularity
        if (aIsNew)
          ccIdentity.contact.popularity += this.POPULARITY_FROM_ME_CC;
      }
    }
    // just treat bcc like cc; the intent is the same although the exact
    //  semantics differ.
    for each (let [,bccIdentity] in Iterator(aGlodaMessage.bcc)) {
      if (!(bccIdentity.id in involvesIdentities)) {
        involves.push(bccIdentity);
        recipients.push(bccIdentity);
        involvesIdentities[bccIdentity.id] = true;
        let bccCard = bccIdentity.abCard;
        if (bccCard) {
          involvedAddrBookCount++;
          // @testpoint gloda.noun.message.attr.recipientsMatch
          aGlodaMessage._indexRecipients += ' ' + bccCard.displayName;
        }
      }
      // optimization attribute cc-me ('I' am the parameter)
      if (bccIdentity.id in myIdentities) {
        toMe.push([bccIdentity, authorIdentity]);
        if (aIsNew)
          authorIdentity.contact.popularity += this.POPULARITY_BCC_ME;
      }
      // optimization attribute from-me-to ('I' am the parameter)
      if (isFromMe) {
        fromMe.push([authorIdentity, bccIdentity]);
        // also, popularity
        if (aIsNew)
          bccIdentity.contact.popularity += this.POPULARITY_FROM_ME_BCC;
      }
    }

    if (involvedAddrBookCount)
      aGlodaMessage.notability += this.NOTABILITY_INVOLVING_ADDR_BOOK_FIRST +
        (involvedAddrBookCount - 1) * this.NOTABILITY_INVOLVING_ADDR_BOOK_ADDL;

    aGlodaMessage.involves = involves;
    aGlodaMessage.recipients = recipients;
    if (toMe.length) {
      aGlodaMessage.toMe = toMe;
      aGlodaMessage.notability += this.NOTABILITY_INVOLVING_ME;
    }
    if (fromMe.length)
      aGlodaMessage.fromMe = fromMe;

    // Content
    if (aRawReps.bodyLines) {
      aGlodaMessage._content = new GlodaContent();
      if (this.contentWhittle({}, aRawReps.bodyLines, aGlodaMessage._content)) {
        // we were going to do something here?
      }
    }

    yield Gloda.kWorkDone;
  },

  /**
   * Duplicates the notability logic from optimize().  Arguably optimize should
   *  be factored to call us, grokNounItem should be factored to call us, or we
   *  should get sufficiently fancy that our code wildly diverges.
   */
  score: function gloda_fundattr_score(aMessage, aContext) {
    let score = 0;

    let authorIdentity = aMessage.from;
    if (authorIdentity.id in Gloda.myIdentities)
      score += this.NOTABILITY_FROM_ME;
    else if (authorIdentity.inAddressBook)
      score += this.NOTABILITY_FROM_IN_ADDR_BOOK;
    if (aMessage.toMe)
      score += this.NOTABILITY_INVOLVING_ME;

    let involvedAddrBookCount = 0;
    for (let [, identity] in Iterator(aMessage.to))
      if (identity.inAddressBook)
        involvedAddrBookCount++;
    for (let [, identity] in Iterator(aMessage.cc))
      if (identity.inAddressBook)
        involvedAddrBookCount++;
    if (involvedAddrBookCount)
      score += this.NOTABILITY_INVOLVING_ADDR_BOOK_FIRST +
        (involvedAddrBookCount - 1) * this.NOTABILITY_INVOLVING_ADDR_BOOK_ADDL;
    return score;
  },

  _countQuoteDepthAndNormalize:
    function gloda_fundattr__countQuoteDepthAndNormalize(aLine) {
    let count = 0;
    let lastStartOffset = 0;

    for (let i = 0; i < aLine.length; i++) {
      let c = aLine[i];
      if (c == ">") {
        count++;
        lastStartOffset = i+1;
      }
      else if (c == " ") {
      }
      else {
        return [count,
                lastStartOffset ? aLine.substring(lastStartOffset) : aLine];
      }
    }

    return [count, lastStartOffset ? aLine.substring(lastStartOffset) : aLine];
  },

  /**
   * Attempt to understand simple quoting constructs that use ">" with
   * obvious phrases to enter the quoting block.  No support for other types
   * of quoting at this time.  Also no support for piercing the wrapper of
   * forwarded messages to actually be the content of the forwarded message.
   */
  contentWhittle: function gloda_fundattr_contentWhittle(aMeta,
      aBodyLines, aContent) {
    if (!aContent.volunteerContent(aContent.kPriorityBase))
      return false;

    // duplicate the list; we mutate somewhat...
    let bodyLines = aBodyLines.concat();

    // lastNonBlankLine originally was just for detecting quoting idioms where
    //  the "wrote" line was separated from the quoted block by a blank line.
    // Now we also use it for whitespace suppression at the boundaries of
    //  quoted and un-quoted text.  (We keep blank lines within the same
    //  'block' of quoted or non-quoted text.)
    // Because we now have two goals for it, and we still want to suppress blank
    //  lines when there is a 'wrote' line involved, we introduce...
    //  prevLastNonBlankLine!  This arguably suggests refactoring should be the
    //  next step, but things work for now.
    let rangeStart = 0, lastNonBlankLine = null, prevLastNonBlankLine = null;
    let inQuoteDepth = 0;
    for each (let [iLine, line] in Iterator(bodyLines)) {
      if (!line || (line == "\xa0")) /* unicode non breaking space */
        continue;

      if (line[0] == ">") {
        if (!inQuoteDepth) {
          let rangeEnd = iLine - 1;
          let quoteRangeStart = iLine;
          // see if the last non-blank-line was a lead-in...
          if (lastNonBlankLine != null) {
            if (aBodyLines[lastNonBlankLine].indexOf("wrote") >= 0) {
              quoteRangeStart = lastNonBlankLine;
              rangeEnd = lastNonBlankLine - 1;
              // we 'used up' lastNonBlankLine, let's promote the prev guy to
              //  be the new lastNonBlankLine for the next logic block
              lastNonBlankLine = prevLastNonBlankLine;
            }
            // eat the trailing whitespace...
            if (lastNonBlankLine != null)
              rangeEnd = Math.min(rangeEnd, lastNonBlankLine);
          }
          if (rangeEnd >= rangeStart)
            aContent.content(aBodyLines.slice(rangeStart, rangeEnd+1));

          [inQuoteDepth, line] = this._countQuoteDepthAndNormalize(line);
          bodyLines[iLine] = line;
          rangeStart = quoteRangeStart;
        }
        else {
          let curQuoteDepth;
          [curQuoteDepth, line] = this._countQuoteDepthAndNormalize(line);
          bodyLines[iLine] = line;

          if (curQuoteDepth != inQuoteDepth) {
            // we could do some "wrote" compensation here, but it's not really
            //  as important.  let's wait for a more clever algorithm.
            aContent.quoted(aBodyLines.slice(rangeStart, iLine), inQuoteDepth);
            inQuoteDepth = curQuoteDepth;
            rangeStart = iLine;
          }
        }
      }
      else {
        if (inQuoteDepth) {
          aContent.quoted(aBodyLines.slice(rangeStart, iLine), inQuoteDepth);
          inQuoteDepth = 0;
          rangeStart = iLine;
        }
      }

      prevLastNonBlankLine = lastNonBlankLine;
      lastNonBlankLine = iLine;
    }

    if (inQuoteDepth) {
      aContent.quoted(aBodyLines.slice(rangeStart), inQuoteDepth);
    }
    else {
      aContent.content(aBodyLines.slice(rangeStart, lastNonBlankLine+1));
    }

    return true;
  },
};<|MERGE_RESOLUTION|>--- conflicted
+++ resolved
@@ -94,23 +94,8 @@
   /** Boost for each additional person involved in my address book. */
   NOTABILITY_INVOLVING_ADDR_BOOK_ADDL: 2,
 
-<<<<<<< HEAD
   defineAttributes: function gloda_explattr_defineAttributes() {
-=======
-  _attrConvSubject: null,
-  _attrFolder: null,
-  _attrBody: null,
-  _attrFrom: null,
-  _attrFromMe: null,
-  _attrTo: null,
-  _attrToMe: null,
-  _attrCc: null,
-  _attrCcMe: null,
-  _attrDate: null,
   _attrHeaderMessageID: null,
-
-  defineAttributes: function() {
->>>>>>> 3dd9c150
     /* ***** Conversations ***** */
     // conversation: subjectMatches
     this._attrConvSubject = Gloda.defineAttribute({
