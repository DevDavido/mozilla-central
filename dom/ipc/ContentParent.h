--- conflicted
+++ resolved
@@ -88,7 +88,7 @@
     static void JoinAllSubprocesses();
 
     static already_AddRefed<ContentParent>
-    GetNewOrUsed(bool aForBrowserElement = false, uint32_t processNum = uint32_t(-1));
+    GetNewOrUsed(bool aForBrowserElement = false, uint32_t aProcessNum = uint32_t(-1));
 
     uint32_t GetProcessNumber();
 
@@ -120,11 +120,7 @@
     virtual bool DoSendAsyncMessage(JSContext* aCx,
                                     const nsAString& aMessage,
                                     const mozilla::dom::StructuredCloneData& aData,
-<<<<<<< HEAD
-                                    JSObject *cpows) MOZ_OVERRIDE;
-=======
                                     JS::Handle<JSObject *> aCpows) MOZ_OVERRIDE;
->>>>>>> f5d4eb82
     virtual bool CheckPermission(const nsAString& aPermission) MOZ_OVERRIDE;
     virtual bool CheckManifestURL(const nsAString& aManifestURL) MOZ_OVERRIDE;
     virtual bool CheckAppHasPermission(const nsAString& aPermission) MOZ_OVERRIDE;
@@ -271,21 +267,12 @@
                                           bool* aIsForBrowser) MOZ_OVERRIDE;
     virtual bool RecvGetXPCOMProcessAttributes(bool* aIsOffline) MOZ_OVERRIDE;
 
-<<<<<<< HEAD
-    virtual mozilla::jsipc::PJavaScriptParent* AllocPJavaScript();
-    virtual bool DeallocPJavaScript(mozilla::jsipc::PJavaScriptParent*);
-
-    virtual PBrowserParent* AllocPBrowser(const IPCTabContext& aContext,
-                                          const uint32_t& aChromeFlags);
-    virtual bool DeallocPBrowser(PBrowserParent* frame);
-=======
     virtual mozilla::jsipc::PJavaScriptParent* AllocPJavaScriptParent();
     virtual bool DeallocPJavaScriptParent(mozilla::jsipc::PJavaScriptParent*);
 
     virtual PBrowserParent* AllocPBrowserParent(const IPCTabContext& aContext,
                                                 const uint32_t& aChromeFlags);
     virtual bool DeallocPBrowserParent(PBrowserParent* frame);
->>>>>>> f5d4eb82
 
     virtual PDeviceStorageRequestParent* AllocPDeviceStorageRequestParent(const DeviceStorageParams&);
     virtual bool DeallocPDeviceStorageRequestParent(PDeviceStorageRequestParent*);
