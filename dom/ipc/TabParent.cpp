--- conflicted
+++ resolved
@@ -759,25 +759,17 @@
   nsCOMPtr<nsIContent> frame = do_QueryInterface(mFrameElement);
   if (frame) {
     nsCOMPtr<nsISupports> container = frame->OwnerDoc()->GetContainer();
-<<<<<<< HEAD
-    nsCOMPtr<nsIDocShell> docShell = do_QueryInterface(container);
-=======
     if (!container)
       return true;
     nsCOMPtr<nsIDocShell> docShell = do_QueryInterface(container);
     if (!docShell)
       return true;
->>>>>>> 0a8e1e27
     nsCOMPtr<nsIDocShellTreeOwner> treeOwner;
     docShell->GetTreeOwner(getter_AddRefs(treeOwner));
     if (!treeOwner)
       return true;
 
-<<<<<<< HEAD
-    nsCOMPtr<nsIXULWindow> window(do_GetInterface(treeOwner));
-=======
     nsCOMPtr<nsIXULWindow> window = do_GetInterface(treeOwner);
->>>>>>> 0a8e1e27
     if (window) {
       nsCOMPtr<nsIXULBrowserWindow> xulBrowserWindow;
       window->GetXULBrowserWindow(getter_AddRefs(xulBrowserWindow));
