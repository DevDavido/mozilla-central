/* -*- Mode: C++; tab-width: 8; indent-tabs-mode: nil; c-basic-offset: 4 -*-
 * vim: set ts=2 sw=4 et tw=80:
 *
 * This Source Code Form is subject to the terms of the Mozilla Public
 * License, v. 2.0. If a copy of the MPL was not distributed with this
 * file, You can obtain one at http://mozilla.org/MPL/2.0/. */

/* XPConnect JavaScript interactive shell. */

#include <stdio.h>

#include "mozilla/Util.h"

#include "jsapi.h"
#include "jsdbgapi.h"
#include "jsfriendapi.h"
#include "jsprf.h"
#include "nsXULAppAPI.h"
#include "nsServiceManagerUtils.h"
#include "nsComponentManagerUtils.h"
#include "nsStringAPI.h"
#include "nsIXPConnect.h"
#include "nsIXPCScriptable.h"
#include "nsIInterfaceInfo.h"
#include "nsIInterfaceInfoManager.h"
#include "nsIXPCScriptable.h"
#include "nsIServiceManager.h"
#include "nsIComponentManager.h"
#include "nsIComponentRegistrar.h"
#include "nsIFile.h"
#include "nsStringAPI.h"
#include "nsIDirectoryService.h"
#include "nsDirectoryServiceDefs.h"
#include "nsAppDirectoryServiceDefs.h"
#include "nscore.h"
#include "nsArrayEnumerator.h"
#include "nsCOMArray.h"
#include "nsDirectoryServiceUtils.h"
#include "nsMemory.h"
#include "nsISupportsImpl.h"
#include "nsIJSRuntimeService.h"
#include "nsCOMPtr.h"
#include "nsAutoPtr.h"
#include "nsIXPCSecurityManager.h"
#include "nsJSPrincipals.h"
#include "xpcpublic.h"
#include "nsXULAppAPI.h"
#include "BackstagePass.h"
#ifdef XP_MACOSX
#include "xpcshellMacUtils.h"
#endif
#ifdef XP_WIN
#include <windows.h>
#include <shlobj.h>

// we want a wmain entry point
#define XRE_DONT_PROTECT_DLL_LOAD
#define XRE_WANT_ENVIRON
#include "nsWindowsWMain.cpp"
#define snprintf _snprintf
#define strcasecmp _stricmp
#endif

#ifdef ANDROID
#include <android/log.h>
#endif

#include "nsIScriptSecurityManager.h"
#include "nsIPrincipal.h"

// all this crap is needed to do the interactive shell stuff
#include <stdlib.h>
#include <errno.h>
#ifdef HAVE_IO_H
#include <io.h>     /* for isatty() */
#endif
#ifdef HAVE_UNISTD_H
#include <unistd.h>     /* for isatty() */
#endif

#ifdef MOZ_CRASHREPORTER
#include "nsICrashReporter.h"
#endif

using namespace mozilla;

class XPCShellDirProvider : public nsIDirectoryServiceProvider2
{
public:
    NS_DECL_ISUPPORTS_INHERITED
    NS_DECL_NSIDIRECTORYSERVICEPROVIDER
    NS_DECL_NSIDIRECTORYSERVICEPROVIDER2

    XPCShellDirProvider() { }
    ~XPCShellDirProvider() { }

    // The platform resource folder
    bool SetGREDir(const char *dir);
    void ClearGREDir() { mGREDir = nullptr; }
    // The application resource folder
    void SetAppDir(nsIFile *appFile);
    void ClearAppDir() { mAppDir = nullptr; }
    // The app executable
    void SetAppFile(nsIFile *appFile);
    void ClearAppFile() { mAppFile = nullptr; }
    // An additional custom plugin dir if specified
    void SetPluginDir(nsIFile* pluginDir);
    void ClearPluginDir() { mPluginDir = nullptr; }

private:
    nsCOMPtr<nsIFile> mGREDir;
    nsCOMPtr<nsIFile> mAppDir;
    nsCOMPtr<nsIFile> mPluginDir;
    nsCOMPtr<nsIFile> mAppFile;
};

/***************************************************************************/

#ifdef JS_THREADSAFE
#define DoBeginRequest(cx) JS_BeginRequest((cx))
#define DoEndRequest(cx)   JS_EndRequest((cx))
#else
#define DoBeginRequest(cx) ((void)0)
#define DoEndRequest(cx)   ((void)0)
#endif

/***************************************************************************/

static const char kXPConnectServiceContractID[] = "@mozilla.org/js/xpc/XPConnect;1";

#define EXITCODE_RUNTIME_ERROR 3
#define EXITCODE_FILE_NOT_FOUND 4

FILE *gOutFile = NULL;
FILE *gErrFile = NULL;
FILE *gInFile = NULL;

int gExitCode = 0;
JSBool gQuitting = false;
static JSBool reportWarnings = true;
static JSBool compileOnly = false;

JSPrincipals *gJSPrincipals = nullptr;
nsAutoString *gWorkingDirectory = nullptr;

static JSBool
GetLocationProperty(JSContext *cx, JSHandleObject obj, JSHandleId id, JSMutableHandleValue vp)
{
#if !defined(XP_WIN) && !defined(XP_UNIX)
    //XXX: your platform should really implement this
    return false;
#else
    JSScript *script;
    JS_DescribeScriptedCaller(cx, &script, NULL);
    const char *filename = JS_GetScriptFilename(cx, script);

    if (filename) {
        nsresult rv;
        nsCOMPtr<nsIXPConnect> xpc =
            do_GetService(kXPConnectServiceContractID, &rv);

#if defined(XP_WIN)
        // convert from the system codepage to UTF-16
        int bufferSize = MultiByteToWideChar(CP_ACP, 0, filename,
                                             -1, NULL, 0);
        nsAutoString filenameString;
        filenameString.SetLength(bufferSize);
        MultiByteToWideChar(CP_ACP, 0, filename,
                            -1, (LPWSTR)filenameString.BeginWriting(),
                            filenameString.Length());
        // remove the null terminator
        filenameString.SetLength(bufferSize - 1);

        // replace forward slashes with backslashes,
        // since nsLocalFileWin chokes on them
        PRUnichar *start, *end;

        filenameString.BeginWriting(&start, &end);

        while (start != end) {
            if (*start == L'/')
                *start = L'\\';
            start++;
        }
#elif defined(XP_UNIX)
        NS_ConvertUTF8toUTF16 filenameString(filename);
#endif

        nsCOMPtr<nsIFile> location;
        if (NS_SUCCEEDED(rv)) {
            rv = NS_NewLocalFile(filenameString,
                                 false, getter_AddRefs(location));
        }

        if (!location && gWorkingDirectory) {
            // could be a relative path, try appending it to the cwd
            // and then normalize
            nsAutoString absolutePath(*gWorkingDirectory);
            absolutePath.Append(filenameString);

            rv = NS_NewLocalFile(absolutePath,
                                 false, getter_AddRefs(location));
        }

        if (location) {
            nsCOMPtr<nsIXPConnectJSObjectHolder> locationHolder;
            JS::Rooted<JSObject*> locationObj(cx, nullptr);

            bool symlink;
            // don't normalize symlinks, because that's kind of confusing
            if (NS_SUCCEEDED(location->IsSymlink(&symlink)) &&
                !symlink)
                location->Normalize();
            rv = xpc->WrapNative(cx, obj, location,
                                 NS_GET_IID(nsIFile),
                                 getter_AddRefs(locationHolder));

            if (NS_SUCCEEDED(rv) &&
                NS_SUCCEEDED(locationHolder->GetJSObject(locationObj.address()))) {
                vp.set(OBJECT_TO_JSVAL(locationObj));
            }
        }
    }

    return true;
#endif
}

#ifdef EDITLINE
extern "C" {
extern JS_EXPORT_API(char *)   readline(const char *prompt);
extern JS_EXPORT_API(void)     add_history(char *line);
}
#endif

static JSBool
GetLine(JSContext *cx, char *bufp, FILE *file, const char *prompt) {
#ifdef EDITLINE
    /*
     * Use readline only if file is stdin, because there's no way to specify
     * another handle.  Are other filehandles interactive?
     */
    if (file == stdin) {
        char *linep = readline(prompt);
        if (!linep)
            return false;
        if (*linep)
            add_history(linep);
        strcpy(bufp, linep);
        JS_free(cx, linep);
        bufp += strlen(bufp);
        *bufp++ = '\n';
        *bufp = '\0';
    } else
#endif
    {
        char line[256] = { '\0' };
        fputs(prompt, gOutFile);
        fflush(gOutFile);
        if ((!fgets(line, sizeof line, file) && errno != EINTR) || feof(file))
            return false;
        strcpy(bufp, line);
    }
    return true;
}

static void
my_ErrorReporter(JSContext *cx, const char *message, JSErrorReport *report)
{
    int i, j, k, n;
    char *prefix = NULL, *tmp;
    const char *ctmp;
    nsCOMPtr<nsIXPConnect> xpc;

    // Don't report an exception from inner JS frames as the callers may intend
    // to handle it.
    if (JS_DescribeScriptedCaller(cx, nullptr, nullptr)) {
        return;
    }

    // In some cases cx->fp is null here so use XPConnect to tell us about inner
    // frames.
    if ((xpc = do_GetService(nsIXPConnect::GetCID()))) {
        nsAXPCNativeCallContext *cc = nullptr;
        xpc->GetCurrentNativeCallContext(&cc);
        if (cc) {
            nsAXPCNativeCallContext *prev = cc;
            while (NS_SUCCEEDED(prev->GetPreviousCallContext(&prev)) && prev) {
                uint16_t lang;
                if (NS_SUCCEEDED(prev->GetLanguage(&lang)) &&
                    lang == nsAXPCNativeCallContext::LANG_JS) {
                    return;
                }
            }
        }
    }

    if (!report) {
        fprintf(gErrFile, "%s\n", message);
        return;
    }

    /* Conditionally ignore reported warnings. */
    if (JSREPORT_IS_WARNING(report->flags) && !reportWarnings)
        return;

    if (report->filename)
        prefix = JS_smprintf("%s:", report->filename);
    if (report->lineno) {
        tmp = prefix;
        prefix = JS_smprintf("%s%u: ", tmp ? tmp : "", report->lineno);
        JS_free(cx, tmp);
    }
    if (JSREPORT_IS_WARNING(report->flags)) {
        tmp = prefix;
        prefix = JS_smprintf("%s%swarning: ",
                             tmp ? tmp : "",
                             JSREPORT_IS_STRICT(report->flags) ? "strict " : "");
        JS_free(cx, tmp);
    }

    /* embedded newlines -- argh! */
    while ((ctmp = strchr(message, '\n')) != 0) {
        ctmp++;
        if (prefix) fputs(prefix, gErrFile);
        fwrite(message, 1, ctmp - message, gErrFile);
        message = ctmp;
    }
    /* If there were no filename or lineno, the prefix might be empty */
    if (prefix)
        fputs(prefix, gErrFile);
    fputs(message, gErrFile);

    if (!report->linebuf) {
        fputc('\n', gErrFile);
        goto out;
    }

    fprintf(gErrFile, ":\n%s%s\n%s", prefix, report->linebuf, prefix);
    n = report->tokenptr - report->linebuf;
    for (i = j = 0; i < n; i++) {
        if (report->linebuf[i] == '\t') {
            for (k = (j + 8) & ~7; j < k; j++) {
                fputc('.', gErrFile);
            }
            continue;
        }
        fputc('.', gErrFile);
        j++;
    }
    fputs("^\n", gErrFile);
 out:
    if (!JSREPORT_IS_WARNING(report->flags))
        gExitCode = EXITCODE_RUNTIME_ERROR;
    JS_free(cx, prefix);
}

static JSBool
ReadLine(JSContext *cx, unsigned argc, jsval *vp)
{
    // While 4096 might be quite arbitrary, this is something to be fixed in
    // bug 105707. It is also the same limit as in ProcessFile.
    char buf[4096];
    JSString *str;

    /* If a prompt was specified, construct the string */
    if (argc > 0) {
        str = JS_ValueToString(cx, JS_ARGV(cx, vp)[0]);
        if (!str)
            return false;
    } else {
        str = JSVAL_TO_STRING(JS_GetEmptyStringValue(cx));
    }

    /* Get a line from the infile */
    JSAutoByteString strBytes(cx, str);
    if (!strBytes || !GetLine(cx, buf, gInFile, strBytes.ptr()))
        return false;

    /* Strip newline character added by GetLine() */
    unsigned int buflen = strlen(buf);
    if (buflen == 0) {
        if (feof(gInFile)) {
            JS_SET_RVAL(cx, vp, JSVAL_NULL);
            return true;
        }
    } else if (buf[buflen - 1] == '\n') {
        --buflen;
    }

    /* Turn buf into a JSString */
    str = JS_NewStringCopyN(cx, buf, buflen);
    if (!str)
        return false;

    JS_SET_RVAL(cx, vp, STRING_TO_JSVAL(str));
    return true;
}

static JSBool
Print(JSContext *cx, unsigned argc, jsval *vp)
{
    unsigned i, n;
    JSString *str;

    jsval *argv = JS_ARGV(cx, vp);
    for (i = n = 0; i < argc; i++) {
        str = JS_ValueToString(cx, argv[i]);
        if (!str)
            return false;
        JSAutoByteString strBytes(cx, str);
        if (!strBytes)
            return false;
        fprintf(gOutFile, "%s%s", i ? " " : "", strBytes.ptr());
        fflush(gOutFile);
    }
    n++;
    if (n)
        fputc('\n', gOutFile);
    JS_SET_RVAL(cx, vp, JSVAL_VOID);
    return true;
}

static JSBool
Dump(JSContext *cx, unsigned argc, jsval *vp)
{
    JS_SET_RVAL(cx, vp, JSVAL_VOID);

    JSString *str;
    if (!argc)
        return true;

    str = JS_ValueToString(cx, JS_ARGV(cx, vp)[0]);
    if (!str)
        return false;

    JSAutoByteString bytes(cx, str);
    if (!bytes)
        return false;

#ifdef ANDROID
    __android_log_print(ANDROID_LOG_INFO, "Gecko", "%s", bytes.ptr());
#endif
    fputs(bytes.ptr(), gOutFile);
    fflush(gOutFile);
    return true;
}

static JSBool
Load(JSContext *cx, unsigned argc, jsval *vp)
{
    JS::Rooted<JSObject*> obj(cx, JS_THIS_OBJECT(cx, vp));
    if (!obj)
        return false;

    jsval *argv = JS_ARGV(cx, vp);
    for (unsigned i = 0; i < argc; i++) {
        JSString *str = JS_ValueToString(cx, argv[i]);
        if (!str)
            return false;
        argv[i] = STRING_TO_JSVAL(str);
        JSAutoByteString filename(cx, str);
        if (!filename)
            return false;
        FILE *file = fopen(filename.ptr(), "r");
        if (!file) {
            JS_ReportError(cx, "cannot open file '%s' for reading",
                           filename.ptr());
            return false;
        }
        JS::CompileOptions options(cx);
        options.setUTF8(true)
               .setFileAndLine(filename.ptr(), 1)
               .setPrincipals(gJSPrincipals);
        JS::RootedObject rootedObj(cx, obj);
        JSScript *script = JS::Compile(cx, rootedObj, options, file);
        fclose(file);
        if (!script)
            return false;

        JS::Rooted<JS::Value> result(cx);
        if (!compileOnly && !JS_ExecuteScript(cx, obj, script, result.address()))
            return false;
    }
    JS_SET_RVAL(cx, vp, JSVAL_VOID);
    return true;
}

static JSBool
Version(JSContext *cx, unsigned argc, jsval *vp)
{
    if (argc > 0 && JSVAL_IS_INT(JS_ARGV(cx, vp)[0]))
        JS_SET_RVAL(cx, vp, INT_TO_JSVAL(JS_SetVersion(cx, JSVersion(JSVAL_TO_INT(JS_ARGV(cx, vp)[0])))));
    else
        JS_SET_RVAL(cx, vp, INT_TO_JSVAL(JS_GetVersion(cx)));
    return true;
}

static JSBool
BuildDate(JSContext *cx, unsigned argc, jsval *vp)
{
    fprintf(gOutFile, "built on %s at %s\n", __DATE__, __TIME__);
    JS_SET_RVAL(cx, vp, JSVAL_VOID);
    return true;
}

static JSBool
Quit(JSContext *cx, unsigned argc, jsval *vp)
{
    gExitCode = 0;
    JS_ConvertArguments(cx, argc, JS_ARGV(cx, vp),"/ i", &gExitCode);

    gQuitting = true;
//    exit(0);
    return false;
}

static JSBool
DumpXPC(JSContext *cx, unsigned argc, jsval *vp)
{
    int32_t depth = 2;

    if (argc > 0) {
        if (!JS_ValueToInt32(cx, JS_ARGV(cx, vp)[0], &depth))
            return false;
    }

    nsCOMPtr<nsIXPConnect> xpc = do_GetService(nsIXPConnect::GetCID());
    if (xpc)
        xpc->DebugDump(int16_t(depth));
    JS_SET_RVAL(cx, vp, JSVAL_VOID);
    return true;
}

static JSBool
GC(JSContext *cx, unsigned argc, jsval *vp)
{
    JSRuntime *rt = JS_GetRuntime(cx);
    JS_GC(rt);
#ifdef JS_GCMETER
    js_DumpGCStats(rt, stdout);
#endif
    JS_SET_RVAL(cx, vp, JSVAL_VOID);
    return true;
}

#ifdef JS_GC_ZEAL
static JSBool
GCZeal(JSContext *cx, unsigned argc, jsval *vp)
{
    uint32_t zeal;
    if (!JS_ValueToECMAUint32(cx, argc ? JS_ARGV(cx, vp)[0] : JSVAL_VOID, &zeal))
        return false;

    JS_SetGCZeal(cx, uint8_t(zeal), JS_DEFAULT_ZEAL_FREQ);
    JS_SET_RVAL(cx, vp, JSVAL_VOID);
    return true;
}
#endif

#ifdef DEBUG

static JSBool
DumpHeap(JSContext *cx, unsigned argc, jsval *vp)
{
    void* startThing = NULL;
    JSGCTraceKind startTraceKind = JSTRACE_OBJECT;
    void *thingToFind = NULL;
    size_t maxDepth = (size_t)-1;
    void *thingToIgnore = NULL;
    FILE *dumpFile;
    JSBool ok;

    jsval *argv = JS_ARGV(cx, vp);
    JS_SET_RVAL(cx, vp, JSVAL_VOID);

    vp = argv + 0;
    JSAutoByteString fileName;
    if (argc > 0 && *vp != JSVAL_NULL && *vp != JSVAL_VOID) {
        JSString *str;

        str = JS_ValueToString(cx, *vp);
        if (!str)
            return false;
        *vp = STRING_TO_JSVAL(str);
        if (!fileName.encodeLatin1(cx, str))
            return false;
    }

    vp = argv + 1;
    if (argc > 1 && *vp != JSVAL_NULL && *vp != JSVAL_VOID) {
        if (!JSVAL_IS_TRACEABLE(*vp))
            goto not_traceable_arg;
        startThing = JSVAL_TO_TRACEABLE(*vp);
        startTraceKind = JSVAL_TRACE_KIND(*vp);
    }

    vp = argv + 2;
    if (argc > 2 && *vp != JSVAL_NULL && *vp != JSVAL_VOID) {
        if (!JSVAL_IS_TRACEABLE(*vp))
            goto not_traceable_arg;
        thingToFind = JSVAL_TO_TRACEABLE(*vp);
    }

    vp = argv + 3;
    if (argc > 3 && *vp != JSVAL_NULL && *vp != JSVAL_VOID) {
        uint32_t depth;

        if (!JS_ValueToECMAUint32(cx, *vp, &depth))
            return false;
        maxDepth = depth;
    }

    vp = argv + 4;
    if (argc > 4 && *vp != JSVAL_NULL && *vp != JSVAL_VOID) {
        if (!JSVAL_IS_TRACEABLE(*vp))
            goto not_traceable_arg;
        thingToIgnore = JSVAL_TO_TRACEABLE(*vp);
    }

    if (!fileName) {
        dumpFile = gOutFile;
    } else {
        dumpFile = fopen(fileName.ptr(), "w");
        if (!dumpFile) {
            fprintf(gErrFile, "dumpHeap: can't open %s: %s\n",
                    fileName.ptr(), strerror(errno));
            return false;
        }
    }

    ok = JS_DumpHeap(JS_GetRuntime(cx), dumpFile, startThing, startTraceKind, thingToFind,
                     maxDepth, thingToIgnore);
    if (dumpFile != gOutFile)
        fclose(dumpFile);
    if (!ok)
        JS_ReportOutOfMemory(cx);
    return ok;

  not_traceable_arg:
    fprintf(gErrFile,
            "dumpHeap: argument %u is not null or a heap-allocated thing\n",
            (unsigned)(vp - argv));
    return false;
}

#endif /* DEBUG */

static JSBool
SendCommand(JSContext* cx,
            unsigned argc,
            jsval* vp)
{
    if (argc == 0) {
        JS_ReportError(cx, "Function takes at least one argument!");
        return false;
    }

    jsval *argv = JS_ARGV(cx, vp);
    JSString* str = JS_ValueToString(cx, argv[0]);
    if (!str) {
        JS_ReportError(cx, "Could not convert argument 1 to string!");
        return false;
    }

    if (argc > 1 && JS_TypeOfValue(cx, argv[1]) != JSTYPE_FUNCTION) {
        JS_ReportError(cx, "Could not convert argument 2 to function!");
        return false;
    }

    if (!XRE_SendTestShellCommand(cx, str, argc > 1 ? &argv[1] : nullptr)) {
        JS_ReportError(cx, "Couldn't send command!");
        return false;
    }

    JS_SET_RVAL(cx, vp, JSVAL_VOID);
    return true;
}

<<<<<<< HEAD
=======
static JSBool
GetChildGlobalObject(JSContext* cx,
                     unsigned,
                     jsval* vp)
{
    JS::Rooted<JSObject*> global(cx);
    if (XRE_GetChildGlobalObject(cx, global.address())) {
        JS_SET_RVAL(cx, vp, OBJECT_TO_JSVAL(global));
        return true;
    }
    return false;
}

>>>>>>> ad3b219e
/*
 * JSContext option name to flag map. The option names are in alphabetical
 * order for better reporting.
 */
static const struct JSOption {
    const char  *name;
    uint32_t    flag;
} js_options[] = {
    {"strict",          JSOPTION_STRICT},
    {"werror",          JSOPTION_WERROR},
    {"strict_mode",     JSOPTION_STRICT_MODE},
};

static uint32_t
MapContextOptionNameToFlag(JSContext* cx, const char* name)
{
    for (size_t i = 0; i < ArrayLength(js_options); ++i) {
        if (strcmp(name, js_options[i].name) == 0)
            return js_options[i].flag;
    }

    char* msg = JS_sprintf_append(NULL,
                                  "unknown option name '%s'."
                                  " The valid names are ", name);
    for (size_t i = 0; i < ArrayLength(js_options); ++i) {
        if (!msg)
            break;
        msg = JS_sprintf_append(msg, "%s%s", js_options[i].name,
                                (i + 2 < ArrayLength(js_options)
                                 ? ", "
                                 : i + 2 == ArrayLength(js_options)
                                 ? " and "
                                 : "."));
    }
    if (!msg) {
        JS_ReportOutOfMemory(cx);
    } else {
        JS_ReportError(cx, msg);
        free(msg);
    }
    return 0;
}

static JSBool
Options(JSContext *cx, unsigned argc, jsval *vp)
{
    uint32_t optset, flag;
    JSString *str;
    char *names;
    JSBool found;

    optset = 0;
    jsval *argv = JS_ARGV(cx, vp);
    for (unsigned i = 0; i < argc; i++) {
        str = JS_ValueToString(cx, argv[i]);
        if (!str)
            return false;
        argv[i] = STRING_TO_JSVAL(str);
        JSAutoByteString opt(cx, str);
        if (!opt)
            return false;
        flag = MapContextOptionNameToFlag(cx,  opt.ptr());
        if (!flag)
            return false;
        optset |= flag;
    }
    optset = JS_ToggleOptions(cx, optset);

    names = NULL;
    found = false;
    for (size_t i = 0; i < ArrayLength(js_options); i++) {
        if (js_options[i].flag & optset) {
            found = true;
            names = JS_sprintf_append(names, "%s%s",
                                      names ? "," : "", js_options[i].name);
            if (!names)
                break;
        }
    }
    if (!found)
        names = strdup("");
    if (!names) {
        JS_ReportOutOfMemory(cx);
        return false;
    }
    str = JS_NewStringCopyZ(cx, names);
    free(names);
    if (!str)
        return false;
    JS_SET_RVAL(cx, vp, STRING_TO_JSVAL(str));
    return true;
}

static JSBool
Parent(JSContext *cx, unsigned argc, jsval *vp)
{
    if (argc != 1) {
        JS_ReportError(cx, "Wrong number of arguments");
        return false;
    }

    jsval v = JS_ARGV(cx, vp)[0];
    if (JSVAL_IS_PRIMITIVE(v)) {
        JS_ReportError(cx, "Only objects have parents!");
        return false;
    }

    *vp = OBJECT_TO_JSVAL(JS_GetParent(JSVAL_TO_OBJECT(v)));
    return true;
}

static JSBool
Atob(JSContext *cx, unsigned argc, jsval *vp)
{
    if (!argc)
        return true;

    return xpc::Base64Decode(cx, JS_ARGV(cx, vp)[0], &JS_RVAL(cx, vp));
}

static JSBool
Btoa(JSContext *cx, unsigned argc, jsval *vp)
{
  if (!argc)
      return true;

  return xpc::Base64Encode(cx, JS_ARGV(cx, vp)[0], &JS_RVAL(cx, vp));
}

static const JSFunctionSpec glob_functions[] = {
    JS_FS("print",           Print,          0,0),
    JS_FS("readline",        ReadLine,       1,0),
    JS_FS("load",            Load,           1,0),
    JS_FS("quit",            Quit,           0,0),
    JS_FS("version",         Version,        1,0),
    JS_FS("build",           BuildDate,      0,0),
    JS_FS("dumpXPC",         DumpXPC,        1,0),
    JS_FS("dump",            Dump,           1,0),
    JS_FS("gc",              GC,             0,0),
#ifdef JS_GC_ZEAL
    JS_FS("gczeal",          GCZeal,         1,0),
#endif
    JS_FS("options",         Options,        0,0),
    JS_FN("parent",          Parent,         1,0),
#ifdef DEBUG
    JS_FS("dumpHeap",        DumpHeap,       5,0),
#endif
    JS_FS("sendCommand",     SendCommand,    1,0),
    JS_FS("atob",            Atob,           1,0),
    JS_FS("btoa",            Btoa,           1,0),
    JS_FS_END
};

JSClass global_class = {
    "global", 0,
    JS_PropertyStub,  JS_DeletePropertyStub,  JS_PropertyStub,  JS_StrictPropertyStub,
    JS_EnumerateStub, JS_ResolveStub,   JS_ConvertStub,   nullptr
};

static JSBool
env_setProperty(JSContext *cx, JSHandleObject obj, JSHandleId id, JSBool strict, JSMutableHandleValue vp)
{
/* XXX porting may be easy, but these don't seem to supply setenv by default */
#if !defined XP_OS2 && !defined SOLARIS
    JSString *valstr;
    JS::Rooted<JSString*> idstr(cx);
    int rv;

    jsval idval;
    if (!JS_IdToValue(cx, id, &idval))
        return false;

    idstr = JS_ValueToString(cx, idval);
    valstr = JS_ValueToString(cx, vp);
    if (!idstr || !valstr)
        return false;
    JSAutoByteString name(cx, idstr);
    if (!name)
        return false;
    JSAutoByteString value(cx, valstr);
    if (!value)
        return false;
#if defined XP_WIN || defined HPUX || defined OSF1 || defined SCO
    {
        char *waste = JS_smprintf("%s=%s", name.ptr(), value.ptr());
        if (!waste) {
            JS_ReportOutOfMemory(cx);
            return false;
        }
        rv = putenv(waste);
#ifdef XP_WIN
        /*
         * HPUX9 at least still has the bad old non-copying putenv.
         *
         * Per mail from <s.shanmuganathan@digital.com>, OSF1 also has a putenv
         * that will crash if you pass it an auto char array (so it must place
         * its argument directly in the char *environ[] array).
         */
        free(waste);
#endif
    }
#else
    rv = setenv(name.ptr(), value.ptr(), 1);
#endif
    if (rv < 0) {
        JS_ReportError(cx, "can't set envariable %s to %s", name.ptr(), value.ptr());
        return false;
    }
    vp.set(STRING_TO_JSVAL(valstr));
#endif /* !defined XP_OS2 && !defined SOLARIS */
    return true;
}

static JSBool
env_enumerate(JSContext *cx, JSHandleObject obj)
{
    static JSBool reflected;
    char **evp, *name, *value;
    JSString *valstr;
    JSBool ok;

    if (reflected)
        return true;

    for (evp = (char **)JS_GetPrivate(obj); (name = *evp) != NULL; evp++) {
        value = strchr(name, '=');
        if (!value)
            continue;
        *value++ = '\0';
        valstr = JS_NewStringCopyZ(cx, value);
        if (!valstr) {
            ok = false;
        } else {
            ok = JS_DefineProperty(cx, obj, name, STRING_TO_JSVAL(valstr),
                                   NULL, NULL, JSPROP_ENUMERATE);
        }
        value[-1] = '=';
        if (!ok)
            return false;
    }

    reflected = true;
    return true;
}

static JSBool
env_resolve(JSContext *cx, JSHandleObject obj, JSHandleId id, unsigned flags,
            JS::MutableHandleObject objp)
{
    JSString *idstr, *valstr;

    jsval idval;
    if (!JS_IdToValue(cx, id, &idval))
        return false;

    idstr = JS_ValueToString(cx, idval);
    if (!idstr)
        return false;
    JSAutoByteString name(cx, idstr);
    if (!name)
        return false;
    const char *value = getenv(name.ptr());
    if (value) {
        valstr = JS_NewStringCopyZ(cx, value);
        if (!valstr)
            return false;
        if (!JS_DefinePropertyById(cx, obj, id, STRING_TO_JSVAL(valstr),
                                   NULL, NULL, JSPROP_ENUMERATE)) {
            return false;
        }
        objp.set(obj);
    }
    return true;
}

static JSClass env_class = {
    "environment", JSCLASS_HAS_PRIVATE | JSCLASS_NEW_RESOLVE,
    JS_PropertyStub,  JS_DeletePropertyStub,
    JS_PropertyStub,  env_setProperty,
    env_enumerate, (JSResolveOp) env_resolve,
    JS_ConvertStub,   nullptr
};

/***************************************************************************/

typedef enum JSShellErrNum {
#define MSG_DEF(name, number, count, exception, format) \
    name = number,
#include "jsshell.msg"
#undef MSG_DEF
    JSShellErr_Limit
} JSShellErrNum;

JSErrorFormatString jsShell_ErrorFormatString[JSShellErr_Limit] = {
#define MSG_DEF(name, number, count, exception, format) \
    { format, count } ,
#include "jsshell.msg"
#undef MSG_DEF
};

static const JSErrorFormatString *
my_GetErrorMessage(void *userRef, const char *locale, const unsigned errorNumber)
{
    if (errorNumber == 0 || errorNumber >= JSShellErr_Limit)
        return NULL;

    return &jsShell_ErrorFormatString[errorNumber];
}

static void
ProcessFile(JSContext *cx, JS::Handle<JSObject*> obj, const char *filename, FILE *file,
            JSBool forceTTY)
{
    JSScript *script;
    JS::Rooted<JS::Value> result(cx);
    int lineno, startline;
    JSBool ok, hitEOF;
    char *bufp, buffer[4096];
    JSString *str;

    if (forceTTY) {
        file = stdin;
    } else
#ifdef HAVE_ISATTY
    if (!isatty(fileno(file)))
#endif
    {
        /*
         * It's not interactive - just execute it.
         *
         * Support the UNIX #! shell hack; gobble the first line if it starts
         * with '#'.  TODO - this isn't quite compatible with sharp variables,
         * as a legal js program (using sharp variables) might start with '#'.
         * But that would require multi-character lookahead.
         */
        int ch = fgetc(file);
        if (ch == '#') {
            while ((ch = fgetc(file)) != EOF) {
                if (ch == '\n' || ch == '\r')
                    break;
            }
        }
        ungetc(ch, file);
        DoBeginRequest(cx);

        JS::CompileOptions options(cx);
        options.setUTF8(true)
               .setFileAndLine(filename, 1)
               .setPrincipals(gJSPrincipals);
        script = JS::Compile(cx, obj, options, file);
        if (script && !compileOnly)
            (void)JS_ExecuteScript(cx, obj, script, result.address());
        DoEndRequest(cx);

        return;
    }

    /* It's an interactive filehandle; drop into read-eval-print loop. */
    lineno = 1;
    hitEOF = false;
    do {
        bufp = buffer;
        *bufp = '\0';

        /*
         * Accumulate lines until we get a 'compilable unit' - one that either
         * generates an error (before running out of source) or that compiles
         * cleanly.  This should be whenever we get a complete statement that
         * coincides with the end of a line.
         */
        startline = lineno;
        do {
            if (!GetLine(cx, bufp, file, startline == lineno ? "js> " : "")) {
                hitEOF = true;
                break;
            }
            bufp += strlen(bufp);
            lineno++;
        } while (!JS_BufferIsCompilableUnit(cx, obj, buffer, strlen(buffer)));

        DoBeginRequest(cx);
        /* Clear any pending exception from previous failed compiles.  */
        JS_ClearPendingException(cx);
        script = JS_CompileScriptForPrincipals(cx, obj, gJSPrincipals, buffer,
                                               strlen(buffer), "typein", startline);
        if (script) {
            JSErrorReporter older;

            if (!compileOnly) {
                ok = JS_ExecuteScript(cx, obj, script, result.address());
                if (ok && result != JSVAL_VOID) {
                    /* Suppress error reports from JS_ValueToString(). */
                    older = JS_SetErrorReporter(cx, NULL);
                    str = JS_ValueToString(cx, result);
                    JS_SetErrorReporter(cx, older);
                    JSAutoByteString bytes;
                    if (str && bytes.encodeLatin1(cx, str))
                        fprintf(gOutFile, "%s\n", bytes.ptr());
                    else
                        ok = false;
                }
            }
        }
        DoEndRequest(cx);
    } while (!hitEOF && !gQuitting);

    fprintf(gOutFile, "\n");
}

static void
Process(JSContext *cx, JS::Handle<JSObject*> obj, const char *filename, JSBool forceTTY)
{
    FILE *file;

    if (forceTTY || !filename || strcmp(filename, "-") == 0) {
        file = stdin;
    } else {
        file = fopen(filename, "r");
        if (!file) {
            JS_ReportErrorNumber(cx, my_GetErrorMessage, NULL,
                                 JSSMSG_CANT_OPEN,
                                 filename, strerror(errno));
            gExitCode = EXITCODE_FILE_NOT_FOUND;
            return;
        }
    }

    ProcessFile(cx, obj, filename, file, forceTTY);
    if (file != stdin)
        fclose(file);
}

static int
usage(void)
{
    fprintf(gErrFile, "%s\n", JS_GetImplementationVersion());
    fprintf(gErrFile, "usage: xpcshell [-g gredir] [-a appdir] [-r manifest]... [-PsSwWCijmIn] [-v version] [-f scriptfile] [-e script] [scriptfile] [scriptarg...]\n");
    return 2;
}

extern JSClass global_class;

static void
ProcessArgsForCompartment(JSContext *cx, char **argv, int argc)
{
    for (int i = 0; i < argc; i++) {
        if (argv[i][0] != '-' || argv[i][1] == '\0')
            break;

        switch (argv[i][1]) {
          case 'v':
          case 'f':
          case 'e':
            if (++i == argc)
                return;
            break;
        case 'S':
            JS_ToggleOptions(cx, JSOPTION_WERROR);
        case 's':
            JS_ToggleOptions(cx, JSOPTION_STRICT);
            break;
        case 'm':
            JS_ToggleOptions(cx, JSOPTION_METHODJIT);
            break;
        case 'I':
            JS_ToggleOptions(cx, JSOPTION_COMPILE_N_GO);
            JS_ToggleOptions(cx, JSOPTION_ION);
            JS_ToggleOptions(cx, JSOPTION_ASMJS);
            break;
        case 'n':
            JS_ToggleOptions(cx, JSOPTION_TYPE_INFERENCE);
            break;
        }
    }
}

static int
ProcessArgs(JSContext *cx, JS::Handle<JSObject*> obj, char **argv, int argc, XPCShellDirProvider* aDirProvider)
{
    const char rcfilename[] = "xpcshell.js";
    FILE *rcfile;
    int i;
    JS::Rooted<JSObject*> argsObj(cx);
    char *filename = NULL;
    JSBool isInteractive = true;
    JSBool forceTTY = false;

    rcfile = fopen(rcfilename, "r");
    if (rcfile) {
        printf("[loading '%s'...]\n", rcfilename);
        ProcessFile(cx, obj, rcfilename, rcfile, false);
        fclose(rcfile);
    }

    /*
     * Scan past all optional arguments so we can create the arguments object
     * before processing any -f options, which must interleave properly with
     * -v and -w options.  This requires two passes, and without getopt, we'll
     * have to keep the option logic here and in the second for loop in sync.
     */
    for (i = 0; i < argc; i++) {
        if (argv[i][0] != '-' || argv[i][1] == '\0') {
            ++i;
            break;
        }
        switch (argv[i][1]) {
          case 'v':
          case 'f':
          case 'e':
            ++i;
            break;
          default:;
        }
    }

    /*
     * Create arguments early and define it to root it, so it's safe from any
     * GC calls nested below, and so it is available to -f <file> arguments.
     */
    argsObj = JS_NewArrayObject(cx, 0, NULL);
    if (!argsObj)
        return 1;
    if (!JS_DefineProperty(cx, obj, "arguments", OBJECT_TO_JSVAL(argsObj),
                           NULL, NULL, 0)) {
        return 1;
    }

    for (size_t j = 0, length = argc - i; j < length; j++) {
        JSString *str = JS_NewStringCopyZ(cx, argv[i++]);
        if (!str)
            return 1;
        if (!JS_DefineElement(cx, argsObj, j, STRING_TO_JSVAL(str),
                              NULL, NULL, JSPROP_ENUMERATE)) {
            return 1;
        }
    }

    for (i = 0; i < argc; i++) {
        if (argv[i][0] != '-' || argv[i][1] == '\0') {
            filename = argv[i++];
            isInteractive = false;
            break;
        }
        switch (argv[i][1]) {
        case 'v':
            if (++i == argc) {
                return usage();
            }
            JS_SetVersion(cx, JSVersion(atoi(argv[i])));
            break;
        case 'W':
            reportWarnings = false;
            break;
        case 'w':
            reportWarnings = true;
            break;
        case 'x':
            break;
        case 'd':
            xpc_ActivateDebugMode();
            break;
        case 'f':
            if (++i == argc) {
                return usage();
            }
            Process(cx, obj, argv[i], false);
            /*
             * XXX: js -f foo.js should interpret foo.js and then
             * drop into interactive mode, but that breaks test
             * harness. Just execute foo.js for now.
             */
            isInteractive = false;
            break;
        case 'i':
            isInteractive = forceTTY = true;
            break;
        case 'e':
        {
            jsval rval;

            if (++i == argc) {
                return usage();
            }

            JS_EvaluateScriptForPrincipals(cx, obj, gJSPrincipals, argv[i],
                                           strlen(argv[i]), "-e", 1, &rval);

            isInteractive = false;
            break;
        }
        case 'C':
            compileOnly = true;
            isInteractive = false;
            break;
        case 'S':
        case 's':
        case 'm':
        case 'I':
        case 'n':
            // These options are processed in ProcessArgsForCompartment.
            break;
        case 'p':
        {
          // plugins path
          char *pluginPath = argv[++i];
          nsCOMPtr<nsIFile> pluginsDir;
          if (NS_FAILED(XRE_GetFileFromPath(pluginPath, getter_AddRefs(pluginsDir)))) {
              fprintf(gErrFile, "Couldn't use given plugins dir.\n");
              return usage();
          }
          aDirProvider->SetPluginDir(pluginsDir);
          break;
        }
        default:
            return usage();
        }
    }

    if (filename || isInteractive)
        Process(cx, obj, filename, forceTTY);
    return gExitCode;
}

/***************************************************************************/

class FullTrustSecMan
  : public nsIScriptSecurityManager
{
public:
  NS_DECL_ISUPPORTS
  NS_DECL_NSIXPCSECURITYMANAGER
  NS_DECL_NSISCRIPTSECURITYMANAGER

  FullTrustSecMan();
  virtual ~FullTrustSecMan();

  void SetSystemPrincipal(nsIPrincipal *aPrincipal) {
    mSystemPrincipal = aPrincipal;
  }

private:
  nsCOMPtr<nsIPrincipal> mSystemPrincipal;
};

NS_INTERFACE_MAP_BEGIN(FullTrustSecMan)
  NS_INTERFACE_MAP_ENTRY(nsIXPCSecurityManager)
  NS_INTERFACE_MAP_ENTRY(nsIScriptSecurityManager)
  NS_INTERFACE_MAP_ENTRY_AMBIGUOUS(nsISupports, nsIXPCSecurityManager)
NS_INTERFACE_MAP_END

NS_IMPL_ADDREF(FullTrustSecMan)
NS_IMPL_RELEASE(FullTrustSecMan)

FullTrustSecMan::FullTrustSecMan()
{
  mSystemPrincipal = nullptr;
}

FullTrustSecMan::~FullTrustSecMan()
{
}

NS_IMETHODIMP
FullTrustSecMan::CanCreateWrapper(JSContext * aJSContext, const nsIID & aIID,
                                  nsISupports *aObj, nsIClassInfo *aClassInfo,
                                  void * *aPolicy)
{
    return NS_OK;
}

NS_IMETHODIMP
FullTrustSecMan::CanCreateInstance(JSContext * aJSContext, const nsCID & aCID)
{
    return NS_OK;
}

NS_IMETHODIMP
FullTrustSecMan::CanGetService(JSContext * aJSContext, const nsCID & aCID)
{
    return NS_OK;
}

/* void CanAccess (in uint32_t aAction, in nsIXPCNativeCallContext aCallContext, in JSContextPtr aJSContext, in JSObjectPtr aJSObject, in nsISupports aObj, in nsIClassInfo aClassInfo, in jsval aName, inout voidPtr aPolicy); */
NS_IMETHODIMP
FullTrustSecMan::CanAccess(uint32_t aAction,
                           nsAXPCNativeCallContext *aCallContext,
                           JSContext * aJSContext, JSObject * aJSObject,
                           nsISupports *aObj, nsIClassInfo *aClassInfo,
                           jsid aName, void * *aPolicy)
{
    return NS_OK;
}

/* [noscript] void checkPropertyAccess (in JSContextPtr aJSContext, in JSObjectPtr aJSObject, in string aClassName, in jsid aProperty, in uint32_t aAction); */
NS_IMETHODIMP
FullTrustSecMan::CheckPropertyAccess(JSContext * aJSContext,
                                     JSObject * aJSObject,
                                     const char *aClassName,
                                     jsid aProperty, uint32_t aAction)
{
    return NS_OK;
}

/* [noscript] void checkLoadURIFromScript (in JSContextPtr cx, in nsIURI uri); */
NS_IMETHODIMP
FullTrustSecMan::CheckLoadURIFromScript(JSContext * cx, nsIURI *uri)
{
    return NS_OK;
}

/* void checkLoadURIWithPrincipal (in nsIPrincipal aPrincipal, in nsIURI uri, in unsigned long flags); */
NS_IMETHODIMP
FullTrustSecMan::CheckLoadURIWithPrincipal(nsIPrincipal *aPrincipal,
                                           nsIURI *uri, uint32_t flags)
{
    return NS_OK;
}

/* void checkLoadURIStrWithPrincipal (in nsIPrincipal aPrincipal, in AUTF8String uri, in unsigned long flags); */
NS_IMETHODIMP
FullTrustSecMan::CheckLoadURIStrWithPrincipal(nsIPrincipal *aPrincipal,
                                              const nsACString & uri,
                                              uint32_t flags)
{
    return NS_OK;
}

/* [noscript] void checkFunctionAccess (in JSContextPtr cx, in voidPtr funObj, in voidPtr targetObj); */
NS_IMETHODIMP
FullTrustSecMan::CheckFunctionAccess(JSContext * cx, void * funObj,
                                     void * targetObj)
{
    return NS_OK;
}

/* [noscript] boolean canExecuteScripts (in JSContextPtr cx, in nsIPrincipal principal); */
NS_IMETHODIMP
FullTrustSecMan::CanExecuteScripts(JSContext * cx, nsIPrincipal *principal,
                                   bool *_retval)
{
    *_retval = true;
    return NS_OK;
}

/* [noscript] nsIPrincipal getSubjectPrincipal (); */
NS_IMETHODIMP
FullTrustSecMan::GetSubjectPrincipal(nsIPrincipal **_retval)
{
    NS_IF_ADDREF(*_retval = mSystemPrincipal);
    return *_retval ? NS_OK : NS_ERROR_FAILURE;
}

/* [noscript] nsIPrincipal getSystemPrincipal (); */
NS_IMETHODIMP
FullTrustSecMan::GetSystemPrincipal(nsIPrincipal **_retval)
{
    NS_IF_ADDREF(*_retval = mSystemPrincipal);
    return *_retval ? NS_OK : NS_ERROR_FAILURE;
}

/* [noscript] nsIPrincipal getSimpleCodebasePrincipal (in nsIURI aURI); */
NS_IMETHODIMP
FullTrustSecMan::GetSimpleCodebasePrincipal(nsIURI *aURI, nsIPrincipal **_retval)
{
    NS_IF_ADDREF(*_retval = mSystemPrincipal);
    return *_retval ? NS_OK : NS_ERROR_FAILURE;
}

/* [noscript] nsIPrincipal getNoAppCodebasePrincipal (in nsIURI aURI); */
NS_IMETHODIMP
FullTrustSecMan::GetNoAppCodebasePrincipal(nsIURI *aURI, nsIPrincipal **_retval)
{
    return GetSimpleCodebasePrincipal(aURI, _retval);
}

/* [noscript] nsIPrincipal getCodebasePrincipal (in nsIURI aURI); */
NS_IMETHODIMP
FullTrustSecMan::GetCodebasePrincipal(nsIURI *aURI, nsIPrincipal **_retval)
{
    return GetSimpleCodebasePrincipal(aURI, _retval);
}

/* [noscript] nsIPrincipal getAppCodebasePrincipal (in nsIURI aURI, unsigned long appid, bool inMozBrowser); */
NS_IMETHODIMP
FullTrustSecMan::GetAppCodebasePrincipal(nsIURI *aURI, uint32_t aAppId, bool aInMozBrowser, nsIPrincipal **_retval)
{
    return GetSimpleCodebasePrincipal(aURI, _retval);
}

/* [noscript] nsIPrincipal getDocShellCodebasePrincipal (in nsIURI aURI, nsIDocShell docShell); */
NS_IMETHODIMP
FullTrustSecMan::GetDocShellCodebasePrincipal(nsIURI *aURI, nsIDocShell* aDocShell, nsIPrincipal **_retval)
{
    return GetSimpleCodebasePrincipal(aURI, _retval);
}

/* [noscript] nsIPrincipal getObjectPrincipal (in JSContextPtr cx, in JSObjectPtr obj); */
NS_IMETHODIMP
FullTrustSecMan::GetObjectPrincipal(JSContext * cx, JSObject * obj,
                                    nsIPrincipal **_retval)
{
    NS_IF_ADDREF(*_retval = mSystemPrincipal);
    return *_retval ? NS_OK : NS_ERROR_FAILURE;
}

/* [noscript] boolean subjectPrincipalIsSystem (); */
NS_IMETHODIMP
FullTrustSecMan::SubjectPrincipalIsSystem(bool *_retval)
{
    *_retval = true;
    return NS_OK;
}

/* [noscript] void checkSameOrigin (in JSContextPtr aJSContext, in nsIURI aTargetURI); */
NS_IMETHODIMP
FullTrustSecMan::CheckSameOrigin(JSContext * aJSContext, nsIURI *aTargetURI)
{
    return NS_OK;
}

/* void checkSameOriginURI (in nsIURI aSourceURI, in nsIURI aTargetURI); */
NS_IMETHODIMP
FullTrustSecMan::CheckSameOriginURI(nsIURI *aSourceURI, nsIURI *aTargetURI,
                                    bool reportError)
{
    return NS_OK;
}

/* [noscript] nsIPrincipal getChannelPrincipal (in nsIChannel aChannel); */
NS_IMETHODIMP
FullTrustSecMan::GetChannelPrincipal(nsIChannel *aChannel, nsIPrincipal **_retval)
{
    NS_IF_ADDREF(*_retval = mSystemPrincipal);
    return *_retval ? NS_OK : NS_ERROR_FAILURE;
}

/* boolean isSystemPrincipal (in nsIPrincipal aPrincipal); */
NS_IMETHODIMP
FullTrustSecMan::IsSystemPrincipal(nsIPrincipal *aPrincipal, bool *_retval)
{
    *_retval = aPrincipal == mSystemPrincipal;
    return NS_OK;
}

NS_IMETHODIMP_(nsIPrincipal *)
FullTrustSecMan::GetCxSubjectPrincipal(JSContext *cx)
{
    return mSystemPrincipal;
}

NS_IMETHODIMP
FullTrustSecMan::GetExtendedOrigin(nsIURI* aURI, uint32_t aAppId,
                                   bool aInMozBrowser,
                                   nsACString& aExtendedOrigin)
{
  aExtendedOrigin.Truncate();
  return NS_OK;
}

/***************************************************************************/

// #define TEST_InitClassesWithNewWrappedGlobal

#ifdef TEST_InitClassesWithNewWrappedGlobal
// XXX hacky test code...
#include "xpctest.h"

class TestGlobal : public nsIXPCTestNoisy, public nsIXPCScriptable
{
public:
    NS_DECL_ISUPPORTS
    NS_DECL_NSIXPCTESTNOISY
    NS_DECL_NSIXPCSCRIPTABLE

    TestGlobal(){}
};

NS_IMPL_ISUPPORTS2(TestGlobal, nsIXPCTestNoisy, nsIXPCScriptable)

// The nsIXPCScriptable map declaration that will generate stubs for us...
#define XPC_MAP_CLASSNAME           TestGlobal
#define XPC_MAP_QUOTED_CLASSNAME   "TestGlobal"
#define XPC_MAP_FLAGS               nsIXPCScriptable::USE_JSSTUB_FOR_ADDPROPERTY |\
                                    nsIXPCScriptable::USE_JSSTUB_FOR_DELPROPERTY |\
                                    nsIXPCScriptable::USE_JSSTUB_FOR_SETPROPERTY
#include "xpc_map_end.h" /* This will #undef the above */

NS_IMETHODIMP TestGlobal::Squawk() {return NS_OK;}

#endif

// uncomment to install the test 'this' translator
// #define TEST_TranslateThis

#ifdef TEST_TranslateThis

#include "xpctest.h"

class nsXPCFunctionThisTranslator : public nsIXPCFunctionThisTranslator
{
public:
  NS_DECL_ISUPPORTS
  NS_DECL_NSIXPCFUNCTIONTHISTRANSLATOR

  nsXPCFunctionThisTranslator();
  virtual ~nsXPCFunctionThisTranslator();
  /* additional members */
};

/* Implementation file */
NS_IMPL_ISUPPORTS1(nsXPCFunctionThisTranslator, nsIXPCFunctionThisTranslator)

nsXPCFunctionThisTranslator::nsXPCFunctionThisTranslator()
{
  /* member initializers and constructor code */
}

nsXPCFunctionThisTranslator::~nsXPCFunctionThisTranslator()
{
  /* destructor code */
#ifdef DEBUG_jband
    printf("destroying nsXPCFunctionThisTranslator\n");
#endif
}

/* nsISupports TranslateThis (in nsISupports aInitialThis); */
NS_IMETHODIMP
nsXPCFunctionThisTranslator::TranslateThis(nsISupports *aInitialThis,
                                           nsISupports **_retval)
{
    NS_IF_ADDREF(aInitialThis);
    *_retval = aInitialThis;
    return NS_OK;
}

#endif

// ContextCallback calls are chained
static JSContextCallback gOldJSContextCallback;

static JSBool
ContextCallback(JSContext *cx, unsigned contextOp)
{
    if (gOldJSContextCallback && !gOldJSContextCallback(cx, contextOp))
        return false;

    if (contextOp == JSCONTEXT_NEW) {
        JS_SetErrorReporter(cx, my_ErrorReporter);
        JS_SetVersion(cx, JSVERSION_LATEST);
    }
    return true;
}

static bool
GetCurrentWorkingDirectory(nsAString& workingDirectory)
{
#if !defined(XP_WIN) && !defined(XP_UNIX)
    //XXX: your platform should really implement this
    return false;
#elif XP_WIN
    DWORD requiredLength = GetCurrentDirectoryW(0, NULL);
    workingDirectory.SetLength(requiredLength);
    GetCurrentDirectoryW(workingDirectory.Length(),
                         (LPWSTR)workingDirectory.BeginWriting());
    // we got a trailing null there
    workingDirectory.SetLength(requiredLength);
    workingDirectory.Replace(workingDirectory.Length() - 1, 1, L'\\');
#elif defined(XP_UNIX)
    nsAutoCString cwd;
    // 1024 is just a guess at a sane starting value
    size_t bufsize = 1024;
    char* result = nullptr;
    while (result == nullptr) {
        if (!cwd.SetLength(bufsize))
            return false;
        result = getcwd(cwd.BeginWriting(), cwd.Length());
        if (!result) {
            if (errno != ERANGE)
                return false;
            // need to make the buffer bigger
            bufsize *= 2;
        }
    }
    // size back down to the actual string length
    cwd.SetLength(strlen(result) + 1);
    cwd.Replace(cwd.Length() - 1, 1, '/');
    workingDirectory = NS_ConvertUTF8toUTF16(cwd);
#endif
    return true;
}

static JSSecurityCallbacks shellSecurityCallbacks;

int
main(int argc, char **argv, char **envp)
{
#ifdef XP_MACOSX
    InitAutoreleasePool();
#endif
    JSRuntime *rt;
    JSContext *cx;
    JSObject *glob, *envobj;
    int result;
    nsresult rv;

#ifdef HAVE_SETBUF
    // unbuffer stdout so that output is in the correct order; note that stderr
    // is unbuffered by default
    setbuf(stdout, 0);
#endif

#ifdef XRE_HAS_DLL_BLOCKLIST
    XRE_SetupDllBlocklist();
#endif

    gErrFile = stderr;
    gOutFile = stdout;
    gInFile = stdin;

    NS_LogInit();

    nsCOMPtr<nsIFile> appFile;
    rv = XRE_GetBinaryPath(argv[0], getter_AddRefs(appFile));
    if (NS_FAILED(rv)) {
        printf("Couldn't find application file.\n");
        return 1;
    }
    nsCOMPtr<nsIFile> appDir;
    rv = appFile->GetParent(getter_AddRefs(appDir));
    if (NS_FAILED(rv)) {
        printf("Couldn't get application directory.\n");
        return 1;
    }

    XPCShellDirProvider dirprovider;

    dirprovider.SetAppFile(appFile);

    if (argc > 1 && !strcmp(argv[1], "-g")) {
        if (argc < 3)
            return usage();

        if (!dirprovider.SetGREDir(argv[2])) {
            printf("SetGREDir failed.\n");
            return 1;
        }
        argc -= 2;
        argv += 2;
    }

    if (argc > 1 && !strcmp(argv[1], "-a")) {
        if (argc < 3)
            return usage();

        nsCOMPtr<nsIFile> dir;
        rv = XRE_GetFileFromPath(argv[2], getter_AddRefs(dir));
        if (NS_SUCCEEDED(rv)) {
            appDir = do_QueryInterface(dir, &rv);
            dirprovider.SetAppDir(appDir);
        }
        if (NS_FAILED(rv)) {
            printf("Couldn't use given appdir.\n");
            return 1;
        }
        argc -= 2;
        argv += 2;
    }

    while (argc > 1 && !strcmp(argv[1], "-r")) {
        if (argc < 3)
            return usage();

        nsCOMPtr<nsIFile> lf;
        rv = XRE_GetFileFromPath(argv[2], getter_AddRefs(lf));
        if (NS_FAILED(rv)) {
            printf("Couldn't get manifest file.\n");
            return 1;
        }
        XRE_AddManifestLocation(NS_COMPONENT_LOCATION, lf);

        argc -= 2;
        argv += 2;
    }

    {
        if (argc > 1 && !strcmp(argv[1], "--greomni")) {
            nsCOMPtr<nsIFile> greOmni;
            nsCOMPtr<nsIFile> appOmni;
            XRE_GetFileFromPath(argv[2], getter_AddRefs(greOmni));
            if (argc > 3 && !strcmp(argv[3], "--appomni")) {
                XRE_GetFileFromPath(argv[4], getter_AddRefs(appOmni));
                argc-=2;
                argv+=2;
            } else {
                appOmni = greOmni;
            }

            XRE_InitOmnijar(greOmni, appOmni);
            argc-=2;
            argv+=2;
        }

        nsCOMPtr<nsIServiceManager> servMan;
        rv = NS_InitXPCOM2(getter_AddRefs(servMan), appDir, &dirprovider);
        if (NS_FAILED(rv)) {
            printf("NS_InitXPCOM2 failed!\n");
            return 1;
        }

        nsCOMPtr<nsIJSRuntimeService> rtsvc = do_GetService("@mozilla.org/js/xpc/RuntimeService;1");
        // get the JSRuntime from the runtime svc
        if (!rtsvc) {
            printf("failed to get nsJSRuntimeService!\n");
            return 1;
        }

        if (NS_FAILED(rtsvc->GetRuntime(&rt)) || !rt) {
            printf("failed to get JSRuntime from nsJSRuntimeService!\n");
            return 1;
        }

        gOldJSContextCallback = JS_SetContextCallback(rt, ContextCallback);

        cx = JS_NewContext(rt, 8192);
        if (!cx) {
            printf("JS_NewContext failed!\n");
            return 1;
        }

        argc--;
        argv++;
        ProcessArgsForCompartment(cx, argv, argc);

        nsCOMPtr<nsIXPConnect> xpc = do_GetService(nsIXPConnect::GetCID());
        if (!xpc) {
            printf("failed to get nsXPConnect service!\n");
            return 1;
        }

        // Since the caps security system might set a default security manager
        // we will be sure that the secman on this context gives full trust.
        nsRefPtr<FullTrustSecMan> secman = new FullTrustSecMan();
        xpc->SetSecurityManagerForJSContext(cx, secman, 0xFFFF);

        nsCOMPtr<nsIPrincipal> systemprincipal;

        // Fetch the system principal and store it away in a global, to use for
        // script compilation in Load() and ProcessFile() (including interactive
        // eval loop)
        {

            nsCOMPtr<nsIScriptSecurityManager> securityManager =
                do_GetService(NS_SCRIPTSECURITYMANAGER_CONTRACTID, &rv);
            if (NS_SUCCEEDED(rv) && securityManager) {
                rv = securityManager->GetSystemPrincipal(getter_AddRefs(systemprincipal));
                if (NS_FAILED(rv)) {
                    fprintf(gErrFile, "+++ Failed to obtain SystemPrincipal from ScriptSecurityManager service.\n");
                } else {
                    // fetch the JS principals and stick in a global
                    gJSPrincipals = nsJSPrincipals::get(systemprincipal);
                    JS_HoldPrincipals(gJSPrincipals);
                    secman->SetSystemPrincipal(systemprincipal);
                }
            } else {
                fprintf(gErrFile, "+++ Failed to get ScriptSecurityManager service, running without principals");
            }
        }

        const JSSecurityCallbacks *scb = JS_GetSecurityCallbacks(rt);
        NS_ASSERTION(scb, "We are assuming that nsScriptSecurityManager::Init() has been run");
        shellSecurityCallbacks = *scb;
        JS_SetSecurityCallbacks(rt, &shellSecurityCallbacks);

#ifdef TEST_TranslateThis
        nsCOMPtr<nsIXPCFunctionThisTranslator>
            translator(new nsXPCFunctionThisTranslator);
        xpc->SetFunctionThisTranslator(NS_GET_IID(nsITestXPCFunctionCallback), translator);
#endif

        if (!xpc::danger::PushJSContext(cx)) {
            printf("failed to push the current JSContext!\n");
            return 1;
        }

        nsRefPtr<BackstagePass> backstagePass;
        rv = NS_NewBackstagePass(getter_AddRefs(backstagePass));
        if (NS_FAILED(rv)) {
            fprintf(gErrFile, "+++ Failed to create BackstagePass: %8x\n",
                    static_cast<uint32_t>(rv));
            return 1;
        }

        nsCOMPtr<nsIXPConnectJSObjectHolder> holder;
        rv = xpc->InitClassesWithNewWrappedGlobal(cx,
                                                  static_cast<nsIGlobalObject *>(backstagePass),
                                                  systemprincipal,
                                                  0,
                                                  JS::SystemZone,
                                                  getter_AddRefs(holder));
        if (NS_FAILED(rv))
            return 1;

        rv = holder->GetJSObject(&glob);
        if (NS_FAILED(rv)) {
            NS_ASSERTION(glob == nullptr, "bad GetJSObject?");
            return 1;
        }

        backstagePass->SetGlobalObject(glob);

        JS_BeginRequest(cx);
        {
            JSAutoCompartment ac(cx, glob);

            if (!JS_InitReflect(cx, glob)) {
                JS_EndRequest(cx);
                return 1;
            }

            if (!JS_DefineFunctions(cx, glob, glob_functions) ||
                !JS_DefineProfilingFunctions(cx, glob)) {
                JS_EndRequest(cx);
                return 1;
            }

            envobj = JS_DefineObject(cx, glob, "environment", &env_class, NULL, 0);
            if (!envobj) {
                JS_EndRequest(cx);
                return 1;
            }

            JS_SetPrivate(envobj, envp);

            nsAutoString workingDirectory;
            if (GetCurrentWorkingDirectory(workingDirectory))
                gWorkingDirectory = &workingDirectory;

            JS_DefineProperty(cx, glob, "__LOCATION__", JSVAL_VOID,
                              GetLocationProperty, NULL, 0);

            JS::Rooted<JSObject*> rootedGlob(cx, glob);
            result = ProcessArgs(cx, rootedGlob, argv, argc, &dirprovider);

            JS_DropPrincipals(rt, gJSPrincipals);
            JS_SetAllNonReservedSlotsToUndefined(cx, glob);
            JS_GC(rt);
            xpc::danger::PopJSContext();
            JS_GC(rt);
        } //this scopes the JSAutoCrossCompartmentCall
        JS_EndRequest(cx);
        JS_DestroyContext(cx);
    } // this scopes the nsCOMPtrs

    if (!XRE_ShutdownTestShell())
        NS_ERROR("problem shutting down testshell");

#ifdef MOZ_CRASHREPORTER
    // Get the crashreporter service while XPCOM is still active.
    // This is a special exception: it will remain usable after NS_ShutdownXPCOM().
    nsCOMPtr<nsICrashReporter> crashReporter =
        do_GetService("@mozilla.org/toolkit/crash-reporter;1");
#endif

    // no nsCOMPtrs are allowed to be alive when you call NS_ShutdownXPCOM
    rv = NS_ShutdownXPCOM( NULL );
    NS_ASSERTION(NS_SUCCEEDED(rv), "NS_ShutdownXPCOM failed");

#ifdef TEST_CALL_ON_WRAPPED_JS_AFTER_SHUTDOWN
    // test of late call and release (see above)
    JSContext* bogusCX;
    bogus->Peek(&bogusCX);
    bogus = nullptr;
#endif

    appDir = nullptr;
    appFile = nullptr;
    dirprovider.ClearGREDir();
    dirprovider.ClearAppDir();
    dirprovider.ClearPluginDir();
    dirprovider.ClearAppFile();

#ifdef MOZ_CRASHREPORTER
    // Shut down the crashreporter service to prevent leaking some strings it holds.
    if (crashReporter) {
        crashReporter->SetEnabled(false);
        crashReporter = nullptr;
    }
#endif

    NS_LogTerm();

#ifdef XP_MACOSX
    FinishAutoreleasePool();
#endif

    return result;
}

bool
XPCShellDirProvider::SetGREDir(const char *dir)
{
    nsresult rv = XRE_GetFileFromPath(dir, getter_AddRefs(mGREDir));
    return NS_SUCCEEDED(rv);
}

void
XPCShellDirProvider::SetAppFile(nsIFile* appFile)
{
    mAppFile = appFile;
}

void
XPCShellDirProvider::SetAppDir(nsIFile* appDir)
{
    mAppDir = appDir;
}

void
XPCShellDirProvider::SetPluginDir(nsIFile* pluginDir)
{
    mPluginDir = pluginDir;
}

NS_IMETHODIMP_(nsrefcnt)
XPCShellDirProvider::AddRef()
{
    return 2;
}

NS_IMETHODIMP_(nsrefcnt)
XPCShellDirProvider::Release()
{
    return 1;
}

NS_IMPL_QUERY_INTERFACE2(XPCShellDirProvider,
                         nsIDirectoryServiceProvider,
                         nsIDirectoryServiceProvider2)

NS_IMETHODIMP
XPCShellDirProvider::GetFile(const char *prop, bool *persistent,
                             nsIFile* *result)
{
    if (mGREDir && !strcmp(prop, NS_GRE_DIR)) {
        *persistent = true;
        return mGREDir->Clone(result);
    } else if (mAppFile && !strcmp(prop, XRE_EXECUTABLE_FILE)) {
        *persistent = true;
        return mAppFile->Clone(result);
    } else if (mGREDir && !strcmp(prop, NS_APP_PREF_DEFAULTS_50_DIR)) {
        nsCOMPtr<nsIFile> file;
        *persistent = true;
        if (NS_FAILED(mGREDir->Clone(getter_AddRefs(file))) ||
            NS_FAILED(file->AppendNative(NS_LITERAL_CSTRING("defaults"))) ||
            NS_FAILED(file->AppendNative(NS_LITERAL_CSTRING("pref"))))
            return NS_ERROR_FAILURE;
        NS_ADDREF(*result = file);
        return NS_OK;
    } else if (mAppFile && !strcmp(prop, XRE_UPDATE_ROOT_DIR)) {
        // For xpcshell, we pretend that the update root directory is always
        // the same as the GRE directory, except for Windows, where we immitate
        // the algorithm defined in nsXREDirProvider::GetUpdateRootDir.
        *persistent = true;
#ifdef XP_WIN
        char appData[MAX_PATH] = {'\0'};
        char path[MAX_PATH] = {'\0'};
        LPITEMIDLIST pItemIDList;
        if (FAILED(SHGetSpecialFolderLocation(NULL, CSIDL_LOCAL_APPDATA, &pItemIDList)) ||
            FAILED(SHGetPathFromIDListA(pItemIDList, appData))) {
            return NS_ERROR_FAILURE;
        }
        nsAutoString pathName;
        pathName.AssignASCII(appData);
        nsCOMPtr<nsIFile> localFile;
        nsresult rv = NS_NewLocalFile(pathName, true, getter_AddRefs(localFile));
        if (NS_FAILED(rv)) {
            return rv;
        }

#ifdef MOZ_APP_PROFILE
        localFile->AppendNative(NS_LITERAL_CSTRING(MOZ_APP_PROFILE));
#else
        // MOZ_APP_VENDOR and MOZ_APP_BASENAME are optional.
#ifdef MOZ_APP_VENDOR
        localFile->AppendNative(NS_LITERAL_CSTRING(MOZ_APP_VENDOR));
#endif
#ifdef MOZ_APP_BASENAME
        localFile->AppendNative(NS_LITERAL_CSTRING(MOZ_APP_BASENAME));
#endif
        // However app name is always appended.
        localFile->AppendNative(NS_LITERAL_CSTRING(MOZ_APP_NAME));
#endif
        return localFile->Clone(result);
#else
        return mAppFile->GetParent(result);
#endif
    }

    return NS_ERROR_FAILURE;
}

NS_IMETHODIMP
XPCShellDirProvider::GetFiles(const char *prop, nsISimpleEnumerator* *result)
{
    if (mGREDir && !strcmp(prop, "ChromeML")) {
        nsCOMArray<nsIFile> dirs;

        nsCOMPtr<nsIFile> file;
        mGREDir->Clone(getter_AddRefs(file));
        file->AppendNative(NS_LITERAL_CSTRING("chrome"));
        dirs.AppendObject(file);

        nsresult rv = NS_GetSpecialDirectory(NS_APP_CHROME_DIR,
                                             getter_AddRefs(file));
        if (NS_SUCCEEDED(rv))
            dirs.AppendObject(file);

        return NS_NewArrayEnumerator(result, dirs);
    } else if (!strcmp(prop, NS_APP_PREFS_DEFAULTS_DIR_LIST)) {
        nsCOMArray<nsIFile> dirs;
        nsCOMPtr<nsIFile> appDir;
        bool exists;
        if (mAppDir &&
            NS_SUCCEEDED(mAppDir->Clone(getter_AddRefs(appDir))) &&
            NS_SUCCEEDED(appDir->AppendNative(NS_LITERAL_CSTRING("defaults"))) &&
            NS_SUCCEEDED(appDir->AppendNative(NS_LITERAL_CSTRING("preferences"))) &&
            NS_SUCCEEDED(appDir->Exists(&exists)) && exists) {
            dirs.AppendObject(appDir);
            return NS_NewArrayEnumerator(result, dirs);
        }
        return NS_ERROR_FAILURE;
    } else if (!strcmp(prop, NS_APP_PLUGINS_DIR_LIST)) {
        nsCOMPtr<nsIFile> file;
        nsCOMArray<nsIFile> dirs;
        bool exists;
        // We have to add this path, buildbot copies the test plugin directory
        // to (app)/bin when unpacking test zips.
        if (mGREDir) {
            mGREDir->Clone(getter_AddRefs(file));
            if (NS_SUCCEEDED(mGREDir->Clone(getter_AddRefs(file)))) {
                file->AppendNative(NS_LITERAL_CSTRING("plugins"));
                if (NS_SUCCEEDED(file->Exists(&exists)) && exists) {
                    dirs.AppendObject(file);
                }
            }
        }
        // Add the test plugin location passed in by the caller or through
        // runxpcshelltests.
        if (mPluginDir) {
            dirs.AppendObject(mPluginDir);
        }
        return NS_NewArrayEnumerator(result, dirs);
    }
    return NS_ERROR_FAILURE;
}<|MERGE_RESOLUTION|>--- conflicted
+++ resolved
@@ -677,22 +677,6 @@
     return true;
 }
 
-<<<<<<< HEAD
-=======
-static JSBool
-GetChildGlobalObject(JSContext* cx,
-                     unsigned,
-                     jsval* vp)
-{
-    JS::Rooted<JSObject*> global(cx);
-    if (XRE_GetChildGlobalObject(cx, global.address())) {
-        JS_SET_RVAL(cx, vp, OBJECT_TO_JSVAL(global));
-        return true;
-    }
-    return false;
-}
-
->>>>>>> ad3b219e
 /*
  * JSContext option name to flag map. The option names are in alphabetical
  * order for better reporting.
