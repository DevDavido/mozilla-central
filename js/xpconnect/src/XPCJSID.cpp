--- conflicted
+++ resolved
@@ -477,14 +477,8 @@
 FindObjectForHasInstance(JSContext *cx, HandleObject objArg)
 {
     RootedObject obj(cx, objArg), proto(cx);
-<<<<<<< HEAD
-
-    while (obj && !IS_WRAPPER_CLASS(js::GetObjectClass(obj)) &&
-           !IsDOMObject(obj) && !mozilla::jsipc::JavaScriptParent::IsCPOW(obj))
-    {
-=======
-    while (obj && !IS_WN_REFLECTOR(obj) && !IsDOMObject(obj)) {
->>>>>>> bba2d3e0
+    while (obj && !IS_WN_REFLECTOR(obj) && !IsDOMObject(obj) &&
+           !mozilla::jsipc::JavaScriptParent::IsCPOW(obj)) {
         if (js::IsWrapper(obj)) {
             obj = js::CheckedUnwrap(obj, /* stopAtOuter = */ false);
             continue;
@@ -501,67 +495,15 @@
 {
     *bp = false;
 
-<<<<<<< HEAD
     RootedObject obj(cx, FindObjectForHasInstance(cx, objArg));
     if (!obj)
         return NS_OK;
-=======
-    if (!JSVAL_IS_PRIMITIVE(val)) {
-        // we have a JSObject
-        RootedObject obj(cx, JSVAL_TO_OBJECT(val));
-
-        NS_ASSERTION(obj, "when is an object not an object?");
-
-        // is this really a native xpcom object with a wrapper?
-        const nsIID* iid;
-        mInfo->GetIIDShared(&iid);
->>>>>>> bba2d3e0
-
-    if (IS_SLIM_WRAPPER(obj)) {
-        XPCWrappedNativeProto* proto = GetSlimWrapperProto(obj);
-        if (proto->GetSet()->HasInterfaceWithAncestor(iid)) {
-            *bp = true;
-            return NS_OK;
-<<<<<<< HEAD
-        }
-
-#ifdef DEBUG_slimwrappers
-        char foo[NSID_LENGTH];
-        iid->ToProvidedString(foo);
-        SLIM_LOG_WILL_MORPH_FOR_PROP(cx, obj, foo);
-#endif
-        if (!MorphSlimWrapper(cx, obj))
-            return NS_ERROR_FAILURE;
-    } else if (IsDOMObject(obj)) {
+
+    if (IsDOMObject(obj)) {
         // Not all DOM objects implement nsISupports. But if they don't,
         // there's nothing to do in this HasInstance hook.
         nsISupports *identity = UnwrapDOMObjectToISupports(obj);
         if (!identity)
-=======
-
-        if (IsDOMObject(obj)) {
-            // Not all DOM objects implement nsISupports. But if they don't,
-            // there's nothing to do in this HasInstance hook.
-            nsISupports *identity = UnwrapDOMObjectToISupports(obj);
-            if (!identity)
-                return NS_OK;
-            nsCOMPtr<nsISupports> supp;
-            identity->QueryInterface(*iid, getter_AddRefs(supp));
-            *bp = supp;
-            return NS_OK;
-        }
-
-        MOZ_ASSERT(IS_WN_REFLECTOR(obj));
-        XPCWrappedNative* other_wrapper = XPCWrappedNative::Get(obj);
-        if (!other_wrapper)
-            return NS_OK;
-
-        // We'll trust the interface set of the wrapper if this is known
-        // to be an interface that the objects *expects* to be able to
-        // handle.
-        if (other_wrapper->HasInterfaceNoQI(*iid)) {
-            *bp = true;
->>>>>>> bba2d3e0
             return NS_OK;
         nsCOMPtr<nsISupports> supp;
         identity->QueryInterface(*iid, getter_AddRefs(supp));
@@ -572,8 +514,7 @@
     if (mozilla::jsipc::JavaScriptParent::IsCPOW(obj))
         return mozilla::jsipc::JavaScriptParent::InstanceOf(obj, iid, bp);
 
-<<<<<<< HEAD
-    MOZ_ASSERT(IS_WN_WRAPPER(obj));
+    MOZ_ASSERT(IS_WN_REFLECTOR(obj));
     XPCWrappedNative* other_wrapper = XPCWrappedNative::Get(obj);
     if (!other_wrapper)
         return NS_OK;
@@ -584,26 +525,16 @@
     if (other_wrapper->HasInterfaceNoQI(*iid)) {
         *bp = true;
         return NS_OK;
-=======
-        AutoMarkingNativeInterfacePtr iface(ccx);
-        iface = XPCNativeInterface::GetNewOrUsed(iid);
-
-        nsresult findResult = NS_OK;
-        if (iface && other_wrapper->FindTearOff(iface, false, &findResult))
-            *bp = true;
-        if (NS_FAILED(findResult) && findResult != NS_ERROR_NO_INTERFACE)
-            rv = findResult;
->>>>>>> bba2d3e0
     }
 
     // Otherwise, we'll end up Querying the native object to be sure.
     XPCCallContext ccx(JS_CALLER, cx);
 
     AutoMarkingNativeInterfacePtr iface(ccx);
-    iface = XPCNativeInterface::GetNewOrUsed(ccx, iid);
+    iface = XPCNativeInterface::GetNewOrUsed(iid);
 
     nsresult findResult = NS_OK;
-    if (iface && other_wrapper->FindTearOff(ccx, iface, false, &findResult))
+    if (iface && other_wrapper->FindTearOff(iface, false, &findResult))
         *bp = true;
     if (NS_FAILED(findResult) && findResult != NS_ERROR_NO_INTERFACE)
         return findResult;
