--- conflicted
+++ resolved
@@ -153,7 +153,6 @@
     data->callee.init(ObjectValue(callee));
     InitValueRange(data->slots, argc, false);
 
-<<<<<<< HEAD
     /* We have everything needed to fill in the object, so make the object. */
     JS_STATIC_ASSERT(NormalArgumentsObject::RESERVED_SLOTS == 2);
     JS_STATIC_ASSERT(StrictArgumentsObject::RESERVED_SLOTS == 2);
@@ -161,14 +160,6 @@
     if (!obj)
         return NULL;
     obj->initialize(emptyArgumentsShape, type, NULL);
-=======
-    /* Can't fail from here on, so initialize everything in argsobj. */
-    obj->init(cx, callee.getFunctionPrivate()->inStrictMode()
-              ? &StrictArgumentsObjectClass
-              : &NormalArgumentsObjectClass,
-              type, proto->getParent(), NULL, false);
-    obj->initMap(emptyArgumentsShape);
->>>>>>> 9c8218a0
 
     ArgumentsObject *argsobj = obj->asArguments();
 
@@ -732,11 +723,6 @@
 
     if (!envobj->setInternalScopeChain(cx, &fp->scopeChain()))
         return NULL;
-<<<<<<< HEAD
-=======
-    envobj->init(cx, &DeclEnvClass, &emptyTypeObject, &fp->scopeChain(), fp, false);
-    envobj->initMap(emptyDeclEnvShape);
->>>>>>> 9c8218a0
 
     return envobj;
 }
@@ -1617,58 +1603,27 @@
 inline void
 JSFunction::trace(JSTracer *trc)
 {
-    if (isFlatClosure() && isExtended() && script()->bindings.hasUpvars()) {
-        Value *upvars = getFlatClosureUpvars();
+    if (isFlatClosure() && hasFlatClosureUpvars()) {
+        HeapValue *upvars = getFlatClosureUpvars();
         if (upvars)
             MarkValueRange(trc, script()->bindings.countUpvars(), upvars, "upvars");
     }
 
-<<<<<<< HEAD
-    if (joinable()) {
-        JSAtom *atom = methodAtom();
-        if (atom)
-            MarkString(trc, atom, "methodAtom");
-        JSObject *obj = methodObj();
-        if (obj)
-            MarkObject(trc, *obj, "methodObj");
-    }
-
-    if (isNative() && isExtended()) {
-        MarkValueRange(trc, JS_ARRAY_LENGTH(toExtended()->extu.nativeReserved),
-                       toExtended()->extu.nativeReserved, "nativeReserved");
+    if (isExtended()) {
+        MarkValueRange(trc, JS_ARRAY_LENGTH(toExtended()->extendedSlots),
+                       toExtended()->extendedSlots, "nativeReserved");
     }
 
     if (atom)
-        MarkString(trc, atom, "atom");
+        MarkAtom(trc, atom, "atom");
 
     if (isInterpreted()) {
         if (script())
             MarkScript(trc, script(), "script");
         if (environment())
-            MarkObject(trc, *environment(), "fun_callscope");
-    }
-}
-=======
-    if (fun != obj) {
-        /*
-         * obj is a cloned function object, trace the clone-parent, fun.
-         * This is safe to leave Unbarriered for incremental GC because any
-         * change to fun will trigger a setPrivate barrer. But we'll need to
-         * fix this for generational GC.
-         */
-        MarkObjectUnbarriered(trc, fun, "private");
-
-        /* The function could be a flat closure with upvar copies in the clone. */
-        if (fun->isFlatClosure() && fun->script()->bindings.hasUpvars()) {
-            MarkValueRange(trc, fun->script()->bindings.countUpvars(),
-                           obj->getFlatClosureData()->upvars, "upvars");
-        }
-        return;
-    }
-
-    if (fun->atom)
-        MarkAtom(trc, fun->atom, "atom");
->>>>>>> 9c8218a0
+            MarkObjectUnbarriered(trc, environment(), "fun_callscope");
+    }
+}
 
 static void
 fun_trace(JSTracer *trc, JSObject *obj)
@@ -1919,14 +1874,8 @@
     setSlot(JSSLOT_BOUND_FUNCTION_THIS, thisArg);
     setSlot(JSSLOT_BOUND_FUNCTION_ARGS_COUNT, PrivateUint32Value(argslen));
 
-    copySlotRange(BOUND_FUNCTION_RESERVED_SLOTS, args, argslen);
-
-<<<<<<< HEAD
-=======
-        JS_ASSERT(numSlots() >= argslen + FUN_CLASS_RESERVED_SLOTS);
-        copySlotRange(FUN_CLASS_RESERVED_SLOTS, args, argslen, false);
-    }
->>>>>>> 9c8218a0
+    copySlotRange(BOUND_FUNCTION_RESERVED_SLOTS, args, argslen, false);
+
     return true;
 }
 
@@ -2349,14 +2298,8 @@
     fun->flags = flags & (JSFUN_FLAGS_MASK | JSFUN_KINDMASK);
     if ((flags & JSFUN_KINDMASK) >= JSFUN_INTERPRETED) {
         JS_ASSERT(!native);
-<<<<<<< HEAD
-        fun->u.i.script_ = NULL;
+        fun->script().init(NULL);
         fun->setEnvironment(parent);
-=======
-        JS_ASSERT(nargs == 0);
-        fun->u.i.skipmin = 0;
-        fun->script().init(NULL);
->>>>>>> 9c8218a0
     } else {
         fun->u.n.clasp = NULL;
         if (flags & JSFUN_TRCINFO) {
@@ -2372,7 +2315,7 @@
     }
     if (kind == JSFunction::ExtendedFinalizeKind) {
         fun->flags |= JSFUN_EXTENDED;
-        fun->clearExtended();
+        fun->initializeExtended();
     }
     fun->atom = atom;
 
@@ -2401,7 +2344,7 @@
 
     if (kind == JSFunction::ExtendedFinalizeKind) {
         clone->flags |= JSFUN_EXTENDED;
-        clone->clearExtended();
+        clone->initializeExtended();
     }
 
     if (clone->isInterpreted())
@@ -2416,13 +2359,7 @@
          * definitions or read barriers, so will not get here.
          */
         if (fun->getProto() == proto && !fun->hasSingletonType())
-<<<<<<< HEAD
             clone->setType(fun->type());
-=======
-            clone->initType(fun->type());
-
-        clone->setPrivate(fun);
->>>>>>> 9c8218a0
     } else {
         /*
          * Across compartments we have to clone the script for interpreted
@@ -2434,24 +2371,14 @@
             JS_ASSERT(script->compartment() == fun->compartment());
             JS_ASSERT(script->compartment() != cx->compartment);
 
-<<<<<<< HEAD
-            clone->u.i.script_ = NULL;
+            clone->script().init(NULL);
             JSScript *cscript = js_CloneScript(cx, script);
             if (!cscript)
                 return NULL;
 
-            cscript->u.globalObject = clone->getGlobal();
+            cscript->globalObject = clone->getGlobal();
             clone->setScript(cscript);
-            if (!clone->script()->typeSetFunction(cx, clone))
-=======
-            cfun->script().init(NULL);
-            JSScript *cscript = js_CloneScript(cx, script);
-            if (!cscript)
-                return NULL;
-            cscript->globalObject = cfun->getGlobal();
-            cfun->setScript(cscript);
-            if (!cscript->typeSetFunction(cx, cfun))
->>>>>>> 9c8218a0
+            if (!cscript->typeSetFunction(cx, clone))
                 return NULL;
 
             js_CallNewScriptHook(cx, clone->script(), clone);
@@ -2483,11 +2410,11 @@
     if (nslots == 0)
         return closure;
 
-    FlatClosureData *data = (FlatClosureData *) cx->malloc_(nslots * sizeof(HeapValue));
+    HeapValue *data = (HeapValue *) cx->malloc_(nslots * sizeof(HeapValue));
     if (!data)
         return NULL;
 
-    closure->setFlatClosureData(data);
+    closure->setExtendedSlot(JSFunction::FLAT_CLOSURE_UPVARS_SLOT, PrivateValue(data));
     return closure;
 }
 
@@ -2510,12 +2437,11 @@
     if (!closure || !fun->script()->bindings.hasUpvars())
         return closure;
 
-    FlatClosureData *data = closure->getFlatClosureData();
     uintN level = fun->script()->staticLevel;
     JSUpvarArray *uva = fun->script()->upvars();
 
     for (uint32 i = 0, n = uva->length; i < n; i++)
-        data->upvars[i].init(GetUpvar(cx, level, uva->vector[i]));
+        closure->initFlatClosureUpvar(i, GetUpvar(cx, level, uva->vector[i]));
 
     return closure;
 }
