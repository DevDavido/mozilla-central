/* -*- Mode: C++; tab-width: 4; indent-tabs-mode: nil; c-basic-offset: 4 -*-
 * vim: set ts=4 sw=4 et tw=99:
 *
 * This Source Code Form is subject to the terms of the Mozilla Public
 * License, v. 2.0. If a copy of the MPL was not distributed with this
 * file, You can obtain one at http://mozilla.org/MPL/2.0/. */

/*
 * JS function support.
 */
#include <string.h>

#include "mozilla/Util.h"

#include "jstypes.h"
#include "jsutil.h"
#include "jsapi.h"
#include "jsarray.h"
#include "jsatom.h"
#include "jsbool.h"
#include "jscntxt.h"
#include "jsexn.h"
#include "jsfun.h"
#include "jsgc.h"
#include "jsinterp.h"
#include "jsiter.h"
#include "jslock.h"
#include "jsnum.h"
#include "jsobj.h"
#include "jsopcode.h"
#include "jspropertytree.h"
#include "jsproxy.h"
#include "jsscope.h"
#include "jsscript.h"
#include "jsstr.h"

#include "builtin/Eval.h"
#include "frontend/BytecodeCompiler.h"
#include "frontend/TokenStream.h"
#include "gc/Marking.h"
#include "vm/Debugger.h"
#include "vm/ScopeObject.h"
#include "vm/Xdr.h"

#ifdef JS_METHODJIT
#include "methodjit/MethodJIT.h"
#endif

#include "jsatominlines.h"
#include "jsfuninlines.h"
#include "jsinferinlines.h"
#include "jsobjinlines.h"
#include "jsscriptinlines.h"

#include "vm/ArgumentsObject-inl.h"
#include "vm/ScopeObject-inl.h"
#include "vm/Stack-inl.h"

#ifdef JS_ION
#include "ion/Ion.h"
#include "ion/IonFrameIterator.h"
#include "ion/IonFrameIterator-inl.h"
#endif

using namespace mozilla;
using namespace js;
using namespace js::gc;
using namespace js::types;

static JSBool
fun_getProperty(JSContext *cx, HandleObject obj_, HandleId id, Value *vp)
{
    JSObject *obj = obj_;
    while (!obj->isFunction()) {
        obj = obj->getProto();
        if (!obj)
            return true;
    }
    JSFunction *fun = obj->toFunction();

    /*
     * Mark the function's script as uninlineable, to expand any of its
     * frames on the stack before we go looking for them. This allows the
     * below walk to only check each explicit frame rather than needing to
     * check any calls that were inlined.
     */
    if (fun->isInterpreted()) {
        fun->script()->uninlineable = true;
        MarkTypeObjectFlags(cx, fun, OBJECT_FLAG_UNINLINEABLE);
    }

    /* Set to early to null in case of error */
    vp->setNull();

    /* Find fun's top-most activation record. */
    StackIter iter(cx);
    for (; !iter.done(); ++iter) {
        if (!iter.isFunctionFrame() || iter.isEvalFrame())
            continue;
        if (iter.callee() == fun)
            break;
    }
    if (iter.done())
        return true;

    StackFrame *fp = iter.fp();

    if (JSID_IS_ATOM(id, cx->runtime->atomState.argumentsAtom)) {
        if (fun->hasRest()) {
            JS_ReportErrorNumber(cx, js_GetErrorMessage, NULL, JSMSG_FUNCTION_ARGUMENTS_AND_REST);
            return false;
        }
        /* Warn if strict about f.arguments or equivalent unqualified uses. */
        if (!JS_ReportErrorFlagsAndNumber(cx, JSREPORT_WARNING | JSREPORT_STRICT, js_GetErrorMessage,
                                          NULL, JSMSG_DEPRECATED_USAGE, js_arguments_str)) {
            return false;
        }

        ArgumentsObject *argsobj = ArgumentsObject::createUnexpected(cx, fp);
        if (!argsobj)
            return false;

#ifdef JS_ION
        // If this script hasn't been compiled yet, make sure it will never
        // be compiled. IonMonkey does not guarantee |f.arguments| can be
        // fully recovered, so we try to mitigate observing this behavior by
        // detecting its use early.
        JSScript *script = iter.script();
        if (!script->hasIonScript())
            ion::ForbidCompilation(script);
#endif

        *vp = ObjectValue(*argsobj);
        return true;
    }

#ifdef JS_METHODJIT
    if (iter.isScript() && iter.isIon())
        fp = NULL;

    if (JSID_IS_ATOM(id, cx->runtime->atomState.callerAtom) && fp && fp->prev()) {
        /*
         * If the frame was called from within an inlined frame, mark the
         * innermost function as uninlineable to expand its frame and allow us
         * to recover its callee object.
         */
        InlinedSite *inlined;
        jsbytecode *prevpc = fp->prevpc(&inlined);
        if (inlined) {
            mjit::JITChunk *chunk = fp->prev()->jit()->chunk(prevpc);
            JSFunction *fun = chunk->inlineFrames()[inlined->inlineIndex].fun;
            fun->script()->uninlineable = true;
            MarkTypeObjectFlags(cx, fun, OBJECT_FLAG_UNINLINEABLE);
        }
    }
#endif

    if (JSID_IS_ATOM(id, cx->runtime->atomState.callerAtom)) {
        ++iter;
        if (iter.done() || !iter.isFunctionFrame()) {
            JS_ASSERT(vp->isNull());
            return true;
        }

        *vp = iter.calleev();

        /* Censor the caller if it is from another compartment. */
        JSObject &caller = vp->toObject();
        if (caller.compartment() != cx->compartment) {
            vp->setNull();
        } else if (caller.isFunction()) {
            JSFunction *callerFun = caller.toFunction();
            if (callerFun->isInterpreted() && callerFun->inStrictMode()) {
                JS_ReportErrorFlagsAndNumber(cx, JSREPORT_ERROR, js_GetErrorMessage, NULL,
                                             JSMSG_CALLER_IS_STRICT);
                return false;
            }
        }

        return true;
    }

    JS_NOT_REACHED("fun_getProperty");
    return false;
}



/* NB: no sentinels at ends -- use ArrayLength to bound loops.
 * Properties censored into [[ThrowTypeError]] in strict mode. */
static const uint16_t poisonPillProps[] = {
    NAME_OFFSET(arguments),
    NAME_OFFSET(caller),
};

static JSBool
fun_enumerate(JSContext *cx, HandleObject obj)
{
    JS_ASSERT(obj->isFunction());

    RootedId id(cx);
    bool found;

    if (!obj->isBoundFunction()) {
        id = NameToId(cx->runtime->atomState.classPrototypeAtom);
        if (!obj->hasProperty(cx, id, &found, JSRESOLVE_QUALIFIED))
            return false;
    }

    id = NameToId(cx->runtime->atomState.lengthAtom);
    if (!obj->hasProperty(cx, id, &found, JSRESOLVE_QUALIFIED))
        return false;

    id = NameToId(cx->runtime->atomState.nameAtom);
    if (!obj->hasProperty(cx, id, &found, JSRESOLVE_QUALIFIED))
        return false;

    for (unsigned i = 0; i < ArrayLength(poisonPillProps); i++) {
        const uint16_t offset = poisonPillProps[i];
        id = NameToId(OFFSET_TO_NAME(cx->runtime, offset));
        if (!obj->hasProperty(cx, id, &found, JSRESOLVE_QUALIFIED))
            return false;
    }

    return true;
}

static JSObject *
ResolveInterpretedFunctionPrototype(JSContext *cx, HandleObject obj)
{
#ifdef DEBUG
    JSFunction *fun = obj->toFunction();
    JS_ASSERT(fun->isInterpreted());
    JS_ASSERT(!fun->isFunctionPrototype());
#endif

    /*
     * Assert that fun is not a compiler-created function object, which
     * must never leak to script or embedding code and then be mutated.
     * Also assert that obj is not bound, per the ES5 15.3.4.5 ref above.
     */
    JS_ASSERT(!IsInternalFunctionObject(obj));
    JS_ASSERT(!obj->isBoundFunction());

    /*
     * Make the prototype object an instance of Object with the same parent
     * as the function object itself.
     */
    JSObject *objProto = obj->global().getOrCreateObjectPrototype(cx);
    if (!objProto)
        return NULL;
    RootedObject proto(cx, NewObjectWithGivenProto(cx, &ObjectClass, objProto, NULL));
    if (!proto || !proto->setSingletonType(cx))
        return NULL;

    /*
     * Per ES5 15.3.5.2 a user-defined function's .prototype property is
     * initially non-configurable, non-enumerable, and writable.  Per ES5 13.2
     * the prototype's .constructor property is configurable, non-enumerable,
     * and writable.
     */
    if (!obj->defineProperty(cx, cx->runtime->atomState.classPrototypeAtom,
                             ObjectValue(*proto), JS_PropertyStub, JS_StrictPropertyStub,
                             JSPROP_PERMANENT) ||
        !proto->defineProperty(cx, cx->runtime->atomState.constructorAtom,
                               ObjectValue(*obj), JS_PropertyStub, JS_StrictPropertyStub, 0))
    {
       return NULL;
    }

    return proto;
}

static JSBool
fun_resolve(JSContext *cx, HandleObject obj, HandleId id, unsigned flags,
            MutableHandleObject objp)
{
    if (!JSID_IS_ATOM(id))
        return true;

    RootedFunction fun(cx, obj->toFunction());

    if (JSID_IS_ATOM(id, cx->runtime->atomState.classPrototypeAtom)) {
        /*
         * Native or "built-in" functions do not have a .prototype property per
         * ECMA-262, or (Object.prototype, Function.prototype, etc.) have that
         * property created eagerly.
         *
         * ES5 15.3.4: the non-native function object named Function.prototype
         * does not have a .prototype property.
         *
         * ES5 15.3.4.5: bound functions don't have a prototype property. The
         * isNative() test covers this case because bound functions are native
         * functions by definition/construction.
         */
        if (fun->isNative() || fun->isFunctionPrototype())
            return true;

        if (!ResolveInterpretedFunctionPrototype(cx, fun))
            return false;
        objp.set(fun);
        return true;
    }

    if (JSID_IS_ATOM(id, cx->runtime->atomState.lengthAtom) ||
        JSID_IS_ATOM(id, cx->runtime->atomState.nameAtom)) {
        JS_ASSERT(!IsInternalFunctionObject(obj));

        Value v;
        if (JSID_IS_ATOM(id, cx->runtime->atomState.lengthAtom))
            v.setInt32(fun->nargs - fun->hasRest());
        else
            v.setString(fun->atom ? fun->atom : cx->runtime->emptyString);

        if (!DefineNativeProperty(cx, fun, id, v, JS_PropertyStub, JS_StrictPropertyStub,
                                  JSPROP_PERMANENT | JSPROP_READONLY, 0, 0)) {
            return false;
        }
        objp.set(fun);
        return true;
    }

    for (unsigned i = 0; i < ArrayLength(poisonPillProps); i++) {
        const uint16_t offset = poisonPillProps[i];

        if (JSID_IS_ATOM(id, OFFSET_TO_NAME(cx->runtime, offset))) {
            JS_ASSERT(!IsInternalFunctionObject(fun));

            PropertyOp getter;
            StrictPropertyOp setter;
            unsigned attrs = JSPROP_PERMANENT;
            if (fun->isInterpreted() ? fun->inStrictMode() : fun->isBoundFunction()) {
                JSObject *throwTypeError = fun->global().getThrowTypeError();

                getter = CastAsPropertyOp(throwTypeError);
                setter = CastAsStrictPropertyOp(throwTypeError);
                attrs |= JSPROP_GETTER | JSPROP_SETTER;
            } else {
                getter = fun_getProperty;
                setter = JS_StrictPropertyStub;
            }

            if (!DefineNativeProperty(cx, fun, id, UndefinedValue(), getter, setter,
                                      attrs, 0, 0)) {
                return false;
            }
            objp.set(fun);
            return true;
        }
    }

    return true;
}

template<XDRMode mode>
bool
js::XDRInterpretedFunction(XDRState<mode> *xdr, HandleObject enclosingScope, HandleScript enclosingScript,
                           JSObject **objp)
{
    /* NB: Keep this in sync with CloneInterpretedFunction. */
    JSAtom *atom;
    uint32_t firstword;           /* flag telling whether fun->atom is non-null,
                                   plus for fun->u.i.skipmin, fun->u.i.wrapper,
                                   and 14 bits reserved for future use */
    uint32_t flagsword;           /* word for argument count and fun->flags */

    JSContext *cx = xdr->cx();
    RootedFunction fun(cx);
    JSScript *script;
    if (mode == XDR_ENCODE) {
        fun = (*objp)->toFunction();
        if (!fun->isInterpreted()) {
            JSAutoByteString funNameBytes;
            if (const char *name = GetFunctionNameBytes(cx, fun, &funNameBytes)) {
                JS_ReportErrorNumber(cx, js_GetErrorMessage, NULL, JSMSG_NOT_SCRIPTED_FUNCTION,
                                     name);
            }
            return false;
        }
        firstword = !!fun->atom;
        flagsword = (fun->nargs << 16) | fun->flags;
        atom = fun->atom;
        script = fun->script();
    } else {
        RootedObject parent(cx, NULL);
        fun = js_NewFunction(cx, NULL, NULL, 0, JSFUN_INTERPRETED, parent, NULL);
        if (!fun)
            return false;
        if (!JSObject::clearParent(cx, fun))
            return false;
        if (!JSObject::clearType(cx, fun))
            return false;
        atom = NULL;
        script = NULL;
    }

    if (!xdr->codeUint32(&firstword))
        return false;
    if ((firstword & 1U) && !XDRAtom(xdr, &atom))
        return false;
    if (!xdr->codeUint32(&flagsword))
        return false;

    if (!XDRScript(xdr, enclosingScope, enclosingScript, fun, &script))
        return false;

    if (mode == XDR_DECODE) {
        fun->nargs = flagsword >> 16;
        JS_ASSERT((flagsword & JSFUN_KINDMASK) >= JSFUN_INTERPRETED);
        fun->flags = uint16_t(flagsword);
        fun->atom.init(atom);
        fun->initScript(script);
        script->setFunction(fun);
        if (!fun->setTypeForScriptedFunction(cx))
            return false;
        JS_ASSERT(fun->nargs == fun->script()->bindings.numArgs());
        js_CallNewScriptHook(cx, fun->script(), fun);
        *objp = fun;
    }

    return true;
}

template bool
js::XDRInterpretedFunction(XDRState<XDR_ENCODE> *, HandleObject, HandleScript, JSObject **);

template bool
js::XDRInterpretedFunction(XDRState<XDR_DECODE> *, HandleObject, HandleScript, JSObject **);

JSObject *
js::CloneInterpretedFunction(JSContext *cx, HandleObject enclosingScope, HandleFunction srcFun)
{
    /* NB: Keep this in sync with XDRInterpretedFunction. */

    RootedObject parent(cx, NULL);
    RootedFunction clone(cx, js_NewFunction(cx, NULL, NULL, 0, JSFUN_INTERPRETED, parent, NULL));
    if (!clone)
        return NULL;
    if (!JSObject::clearParent(cx, clone))
        return NULL;
    if (!JSObject::clearType(cx, clone))
        return NULL;

    Rooted<JSScript*> srcScript(cx, srcFun->script());
    JSScript *clonedScript = CloneScript(cx, enclosingScope, clone, srcScript);
    if (!clonedScript)
        return NULL;

    clone->nargs = srcFun->nargs;
    clone->flags = srcFun->flags;
    clone->atom.init(srcFun->atom);
    clone->initScript(clonedScript);
    clonedScript->setFunction(clone);
    if (!clone->setTypeForScriptedFunction(cx))
        return NULL;

    js_CallNewScriptHook(cx, clone->script(), clone);
    return clone;
}

/*
 * [[HasInstance]] internal method for Function objects: fetch the .prototype
 * property of its 'this' parameter, and walks the prototype chain of v (only
 * if v is an object) returning true if .prototype is found.
 */
static JSBool
fun_hasInstance(JSContext *cx, HandleObject obj_, const Value *v, JSBool *bp)
{
    RootedObject obj(cx, obj_);

    while (obj->isFunction()) {
        if (!obj->isBoundFunction())
            break;
        obj = obj->toFunction()->getBoundFunctionTarget();
    }

    Value pval;
    if (!obj->getProperty(cx, cx->runtime->atomState.classPrototypeAtom, &pval))
        return JS_FALSE;

    if (pval.isPrimitive()) {
        /*
         * Throw a runtime error if instanceof is called on a function that
         * has a non-object as its .prototype value.
         */
        js_ReportValueError(cx, JSMSG_BAD_PROTOTYPE, -1, ObjectValue(*obj), NULL);
        return JS_FALSE;
    }

    *bp = js_IsDelegate(cx, &pval.toObject(), *v);
    return JS_TRUE;
}

inline void
JSFunction::trace(JSTracer *trc)
{
    if (isExtended()) {
        MarkValueRange(trc, ArrayLength(toExtended()->extendedSlots),
                       toExtended()->extendedSlots, "nativeReserved");
    }

    if (atom)
        MarkString(trc, &atom, "atom");

    if (isInterpreted()) {
        if (u.i.script_)
            MarkScriptUnbarriered(trc, &u.i.script_, "script");
        if (u.i.env_)
            MarkObjectUnbarriered(trc, &u.i.env_, "fun_callscope");
    }
}

static void
fun_trace(JSTracer *trc, JSObject *obj)
{
    obj->toFunction()->trace(trc);
}

/*
 * Reserve two slots in all function objects for XPConnect.  Note that this
 * does not bloat every instance, only those on which reserved slots are set,
 * and those on which ad-hoc properties are defined.
 */
JS_FRIEND_DATA(Class) js::FunctionClass = {
    js_Function_str,
    JSCLASS_NEW_RESOLVE | JSCLASS_IMPLEMENTS_BARRIERS |
    JSCLASS_HAS_CACHED_PROTO(JSProto_Function),
    JS_PropertyStub,         /* addProperty */
    JS_PropertyStub,         /* delProperty */
    JS_PropertyStub,         /* getProperty */
    JS_StrictPropertyStub,   /* setProperty */
    fun_enumerate,
    (JSResolveOp)fun_resolve,
    JS_ConvertStub,
    NULL,                    /* finalize    */
    NULL,                    /* checkAccess */
    NULL,                    /* call        */
    fun_hasInstance,
    NULL,                    /* construct   */
    fun_trace
};

JSString *
ToSourceCache::lookup(JSFunction *fun)
{
    if (!map_)
        return NULL;
    if (Map::Ptr p = map_->lookup(fun))
        return p->value;
    return NULL;
}

void
ToSourceCache::put(JSFunction *fun, JSString *str)
{
    if (!map_) {
        map_ = OffTheBooks::new_<Map>();
        if (!map_)
            return;
        map_->init();
    }

    (void) map_->put(fun, str);
}

void
ToSourceCache::purge()
{
    Foreground::delete_(map_);
    map_ = NULL;
}

JSString *
fun_toStringHelper(JSContext *cx, JSObject *obj, unsigned indent)
{
    if (!obj->isFunction()) {
        if (IsFunctionProxy(obj))
            return Proxy::fun_toString(cx, obj, indent);
        JS_ReportErrorNumber(cx, js_GetErrorMessage, NULL,
                             JSMSG_INCOMPATIBLE_PROTO,
                             js_Function_str, js_toString_str,
                             "object");
        return NULL;
    }

    JSFunction *fun = obj->toFunction();
    if (!fun)
        return NULL;

    if (!indent) {
        if (JSString *str = cx->runtime->toSourceCache.lookup(fun))
            return str;
    }

    JSString *str = JS_DecompileFunction(cx, fun, indent);
    if (!str)
        return NULL;

    if (!indent)
        cx->runtime->toSourceCache.put(fun, str);

    return str;
}

static JSBool
fun_toString(JSContext *cx, unsigned argc, Value *vp)
{
    JS_ASSERT(IsFunctionObject(vp[0]));
    uint32_t indent = 0;

    if (argc != 0 && !ToUint32(cx, vp[2], &indent))
        return false;

    JSObject *obj = ToObject(cx, &vp[1]);
    if (!obj)
        return false;

    JSString *str = fun_toStringHelper(cx, obj, indent);
    if (!str)
        return false;

    vp->setString(str);
    return true;
}

#if JS_HAS_TOSOURCE
static JSBool
fun_toSource(JSContext *cx, unsigned argc, Value *vp)
{
    JS_ASSERT(IsFunctionObject(vp[0]));

    JSObject *obj = ToObject(cx, &vp[1]);
    if (!obj)
        return false;

    JSString *str = fun_toStringHelper(cx, obj, JS_DONT_PRETTY_PRINT);
    if (!str)
        return false;

    vp->setString(str);
    return true;
}
#endif

JSBool
js_fun_call(JSContext *cx, unsigned argc, Value *vp)
{
    Value fval = vp[1];

    if (!js_IsCallable(fval)) {
        ReportIncompatibleMethod(cx, CallReceiverFromVp(vp), &FunctionClass);
        return false;
    }

    Value *argv = vp + 2;
    Value thisv;
    if (argc == 0) {
        thisv.setUndefined();
    } else {
        thisv = argv[0];

        argc--;
        argv++;
    }

    /* Allocate stack space for fval, obj, and the args. */
    InvokeArgsGuard args;
    if (!cx->stack.pushInvokeArgs(cx, argc, &args))
        return JS_FALSE;

    /* Push fval, thisv, and the args. */
    args.calleev() = fval;
    args.thisv() = thisv;
    PodCopy(args.array(), argv, argc);

    bool ok = Invoke(cx, args);
    *vp = args.rval();
    return ok;
}

/* ES5 15.3.4.3 */
JSBool
js_fun_apply(JSContext *cx, unsigned argc, Value *vp)
{
    /* Step 1. */
    RootedValue fval(cx, vp[1]);
    if (!js_IsCallable(fval)) {
        ReportIncompatibleMethod(cx, CallReceiverFromVp(vp), &FunctionClass);
        return false;
    }

    /* Step 2. */
    if (argc < 2 || vp[3].isNullOrUndefined())
        return js_fun_call(cx, (argc > 0) ? 1 : 0, vp);

    InvokeArgsGuard args;

    /*
     * GuardFunApplyArgumentsOptimization already called IsOptimizedArguments,
     * so we don't need to here. This is not an optimization: we can't rely on
     * cx->fp (since natives can be called directly from JSAPI).
     */
    if (vp[3].isMagic(JS_OPTIMIZED_ARGUMENTS)) {
        /*
         * Pretend we have been passed the 'arguments' object for the current
         * function and read actuals out of the frame.
         *
         * N.B. Changes here need to be propagated to stubs::SplatApplyArgs.
         */
        /* Steps 4-6. */
        StackFrame *fp = cx->fp();

#ifdef JS_ION
        // We do not want to use StackIter to abstract here because this is
        // supposed to be a fast path as opposed to StackIter which is doing
        // complex logic to settle on the next frame twice.
        if (fp->runningInIon()) {
            ion::IonActivationIterator activations(cx);
            ion::IonFrameIterator frame(activations);
            JS_ASSERT(frame.isNative());
            // Stop on the next Ion JS Frame.
            ++frame;
            ion::InlineFrameIterator iter(&frame);

            unsigned length = iter.numActualArgs();
            JS_ASSERT(length <= StackSpace::ARGS_LENGTH_MAX);

            if (!cx->stack.pushInvokeArgs(cx, length, &args))
                return false;

            /* Push fval, obj, and aobj's elements as args. */
            args.calleev() = fval;
            args.thisv() = vp[2];

            /* Steps 7-8. */
            iter.forEachCanonicalActualArg(CopyTo(args.array()), 0, -1);
        } else
#endif
        {
            unsigned length = fp->numActualArgs();
            JS_ASSERT(length <= StackSpace::ARGS_LENGTH_MAX);

            if (!cx->stack.pushInvokeArgs(cx, length, &args))
                return false;

            /* Push fval, obj, and aobj's elements as args. */
            args.calleev() = fval;
            args.thisv() = vp[2];

            /* Steps 7-8. */
            fp->forEachUnaliasedActual(CopyTo(args.array()));
        }
    } else {
        /* Step 3. */
        if (!vp[3].isObject()) {
            JS_ReportErrorNumber(cx, js_GetErrorMessage, NULL, JSMSG_BAD_APPLY_ARGS, js_apply_str);
            return false;
        }

        /*
         * Steps 4-5 (note erratum removing steps originally numbered 5 and 7 in
         * original version of ES5).
         */
        RootedObject aobj(cx, &vp[3].toObject());
        uint32_t length;
        if (!js_GetLengthProperty(cx, aobj, &length))
            return false;

        /* Step 6. */
        if (length > StackSpace::ARGS_LENGTH_MAX) {
            JS_ReportErrorNumber(cx, js_GetErrorMessage, NULL, JSMSG_TOO_MANY_FUN_APPLY_ARGS);
            return false;
        }

        if (!cx->stack.pushInvokeArgs(cx, length, &args))
            return false;

        /* Push fval, obj, and aobj's elements as args. */
        args.calleev() = fval;
        args.thisv() = vp[2];

        /* Steps 7-8. */
        if (!GetElements(cx, aobj, length, args.array()))
            return false;
    }

    /* Step 9. */
    if (!Invoke(cx, args))
        return false;

    *vp = args.rval();
    return true;
}

namespace js {

JSBool
CallOrConstructBoundFunction(JSContext *cx, unsigned argc, Value *vp);

}

static const uint32_t JSSLOT_BOUND_FUNCTION_THIS       = 0;
static const uint32_t JSSLOT_BOUND_FUNCTION_ARGS_COUNT = 1;

static const uint32_t BOUND_FUNCTION_RESERVED_SLOTS = 2;

inline bool
JSFunction::initBoundFunction(JSContext *cx, HandleValue thisArg,
                              const Value *args, unsigned argslen)
{
    JS_ASSERT(isFunction());

    RootedFunction self(cx, this);

    /*
     * Convert to a dictionary to set the BOUND_FUNCTION flag and increase
     * the slot span to cover the arguments and additional slots for the 'this'
     * value and arguments count.
     */
    if (!self->toDictionaryMode(cx))
        return false;

    if (!self->setFlag(cx, BaseShape::BOUND_FUNCTION))
        return false;

    if (!self->setSlotSpan(cx, BOUND_FUNCTION_RESERVED_SLOTS + argslen))
        return false;

    self->setSlot(JSSLOT_BOUND_FUNCTION_THIS, thisArg);
    self->setSlot(JSSLOT_BOUND_FUNCTION_ARGS_COUNT, PrivateUint32Value(argslen));

    self->initSlotRange(BOUND_FUNCTION_RESERVED_SLOTS, args, argslen);

    return true;
}

inline JSObject *
JSFunction::getBoundFunctionTarget() const
{
    JS_ASSERT(isFunction());
    JS_ASSERT(isBoundFunction());

    /* Bound functions abuse |parent| to store their target function. */
    return getParent();
}

inline const js::Value &
JSFunction::getBoundFunctionThis() const
{
    JS_ASSERT(isFunction());
    JS_ASSERT(isBoundFunction());

    return getSlot(JSSLOT_BOUND_FUNCTION_THIS);
}

inline const js::Value &
JSFunction::getBoundFunctionArgument(unsigned which) const
{
    JS_ASSERT(isFunction());
    JS_ASSERT(isBoundFunction());
    JS_ASSERT(which < getBoundFunctionArgumentCount());

    return getSlot(BOUND_FUNCTION_RESERVED_SLOTS + which);
}

inline size_t
JSFunction::getBoundFunctionArgumentCount() const
{
    JS_ASSERT(isFunction());
    JS_ASSERT(isBoundFunction());

    return getSlot(JSSLOT_BOUND_FUNCTION_ARGS_COUNT).toPrivateUint32();
}

namespace js {

/* ES5 15.3.4.5.1 and 15.3.4.5.2. */
JSBool
CallOrConstructBoundFunction(JSContext *cx, unsigned argc, Value *vp)
{
    JSFunction *fun = vp[0].toObject().toFunction();
    JS_ASSERT(fun->isBoundFunction());

    bool constructing = IsConstructing(vp);

    /* 15.3.4.5.1 step 1, 15.3.4.5.2 step 3. */
    unsigned argslen = fun->getBoundFunctionArgumentCount();

    if (argc + argslen > StackSpace::ARGS_LENGTH_MAX) {
        js_ReportAllocationOverflow(cx);
        return false;
    }

    /* 15.3.4.5.1 step 3, 15.3.4.5.2 step 1. */
    JSObject *target = fun->getBoundFunctionTarget();

    /* 15.3.4.5.1 step 2. */
    const Value &boundThis = fun->getBoundFunctionThis();

    InvokeArgsGuard args;
    if (!cx->stack.pushInvokeArgs(cx, argc + argslen, &args))
        return false;

    /* 15.3.4.5.1, 15.3.4.5.2 step 4. */
    for (unsigned i = 0; i < argslen; i++)
        args[i] = fun->getBoundFunctionArgument(i);
    PodCopy(args.array() + argslen, vp + 2, argc);

    /* 15.3.4.5.1, 15.3.4.5.2 step 5. */
    args.calleev().setObject(*target);

    if (!constructing)
        args.thisv() = boundThis;

    if (constructing ? !InvokeConstructor(cx, args) : !Invoke(cx, args))
        return false;

    *vp = args.rval();
    return true;
}

}

#if JS_HAS_GENERATORS
static JSBool
fun_isGenerator(JSContext *cx, unsigned argc, Value *vp)
{
    JSFunction *fun;
    if (!IsFunctionObject(vp[1], &fun)) {
        JS_SET_RVAL(cx, vp, BooleanValue(false));
        return true;
    }

    bool result = false;
    if (fun->isInterpreted()) {
        JSScript *script = fun->script();
        JS_ASSERT(script->length != 0);
        result = script->isGenerator;
    }

    JS_SET_RVAL(cx, vp, BooleanValue(result));
    return true;
}
#endif

/* ES5 15.3.4.5. */
static JSBool
fun_bind(JSContext *cx, unsigned argc, Value *vp)
{
    CallArgs args = CallArgsFromVp(argc, vp);

    /* Step 1. */
    Value &thisv = args.thisv();

    /* Step 2. */
    if (!js_IsCallable(thisv)) {
        ReportIncompatibleMethod(cx, args, &FunctionClass);
        return false;
    }

    /* Step 3. */
    Value *boundArgs = NULL;
    unsigned argslen = 0;
    if (args.length() > 1) {
        boundArgs = args.array() + 1;
        argslen = args.length() - 1;
    }

    /* Steps 7-9. */
    RootedValue thisArg(cx, args.length() >= 1 ? args[0] : UndefinedValue());
    RootedObject target(cx, &thisv.toObject());
    JSObject *boundFunction = js_fun_bind(cx, target, thisArg, boundArgs, argslen);
    if (!boundFunction)
        return false;

    /* Step 22. */
    args.rval().setObject(*boundFunction);
    return true;
}

JSObject*
js_fun_bind(JSContext *cx, HandleObject target, HandleValue thisArg,
            Value *boundArgs, unsigned argslen)
{
    /* Steps 15-16. */
    unsigned length = 0;
    if (target->isFunction()) {
        unsigned nargs = target->toFunction()->nargs;
        if (nargs > argslen)
            length = nargs - argslen;
    }

    /* Step 4-6, 10-11. */
    JSAtom *name = target->isFunction() ? target->toFunction()->atom.get() : NULL;

    RootedObject funobj(cx, js_NewFunction(cx, NULL, CallOrConstructBoundFunction, length,
                                           JSFUN_CONSTRUCTOR, target, name));
    if (!funobj)
        return NULL;

    /* NB: Bound functions abuse |parent| to store their target. */
    if (!JSObject::setParent(cx, funobj, target))
        return NULL;

    if (!funobj->toFunction()->initBoundFunction(cx, thisArg, boundArgs, argslen))
        return NULL;

    /* Steps 17, 19-21 are handled by fun_resolve. */
    /* Step 18 is the default for new functions. */
    return funobj;
}

/*
 * Report "malformed formal parameter" iff no illegal char or similar scanner
 * error was already reported.
 */
static bool
OnBadFormal(JSContext *cx, TokenKind tt)
{
    if (tt != TOK_ERROR)
        JS_ReportErrorNumber(cx, js_GetErrorMessage, NULL, JSMSG_BAD_FORMAL);
    else
        JS_ASSERT(cx->isExceptionPending());
    return false;
}

namespace js {

JSFunctionSpec function_methods[] = {
#if JS_HAS_TOSOURCE
    JS_FN(js_toSource_str,   fun_toSource,   0,0),
#endif
    JS_FN(js_toString_str,   fun_toString,   0,0),
    JS_FN(js_apply_str,      js_fun_apply,   2,0),
    JS_FN(js_call_str,       js_fun_call,    1,0),
    JS_FN("bind",            fun_bind,       1,0),
#if JS_HAS_GENERATORS
    JS_FN("isGenerator",     fun_isGenerator,0,0),
#endif
    JS_FS_END
};

JSBool
Function(JSContext *cx, unsigned argc, Value *vp)
{
    CallArgs args = CallArgsFromVp(argc, vp);

    /* Block this call if security callbacks forbid it. */
    Rooted<GlobalObject*> global(cx, &args.callee().global());
    if (!global->isRuntimeCodeGenEnabled(cx)) {
        JS_ReportErrorNumber(cx, js_GetErrorMessage, NULL, JSMSG_CSP_BLOCKED_FUNCTION);
        return false;
    }

    Bindings bindings;
    Bindings::AutoRooter bindingsRoot(cx, &bindings);

    bool hasRest = false;

    const char *filename;
    unsigned lineno;
    JSPrincipals *originPrincipals;
    CurrentScriptFileLineOrigin(cx, &filename, &lineno, &originPrincipals);
    JSPrincipals *principals = PrincipalsForCompiledCode(args, cx);

    unsigned n = args.length() ? args.length() - 1 : 0;
    if (n > 0) {
        /*
         * Collect the function-argument arguments into one string, separated
         * by commas, then make a tokenstream from that string, and scan it to
         * get the arguments.  We need to throw the full scanner at the
         * problem, because the argument string can legitimately contain
         * comments and linefeeds.  XXX It might be better to concatenate
         * everything up into a function definition and pass it to the
         * compiler, but doing it this way is less of a delta from the old
         * code.  See ECMA 15.3.2.1.
         */
        size_t args_length = 0;
        for (unsigned i = 0; i < n; i++) {
            /* Collect the lengths for all the function-argument arguments. */
            JSString *arg = ToString(cx, args[i]);
            if (!arg)
                return false;
            args[i].setString(arg);

            /*
             * Check for overflow.  The < test works because the maximum
             * JSString length fits in 2 fewer bits than size_t has.
             */
            size_t old_args_length = args_length;
            args_length = old_args_length + arg->length();
            if (args_length < old_args_length) {
                js_ReportAllocationOverflow(cx);
                return false;
            }
        }

        /* Add 1 for each joining comma and check for overflow (two ways). */
        size_t old_args_length = args_length;
        args_length = old_args_length + n - 1;
        if (args_length < old_args_length ||
            args_length >= ~(size_t)0 / sizeof(jschar)) {
            js_ReportAllocationOverflow(cx);
            return false;
        }

        /*
         * Allocate a string to hold the concatenated arguments, including room
         * for a terminating 0. Mark cx->tempLifeAlloc for later release, to
         * free collected_args and its tokenstream in one swoop.
         */
        LifoAllocScope las(&cx->tempLifoAlloc());
        jschar *cp = cx->tempLifoAlloc().newArray<jschar>(args_length + 1);
        if (!cp) {
            js_ReportOutOfMemory(cx);
            return false;
        }
        jschar *collected_args = cp;

        /*
         * Concatenate the arguments into the new string, separated by commas.
         */
        for (unsigned i = 0; i < n; i++) {
            JSString *arg = args[i].toString();
            size_t arg_length = arg->length();
            const jschar *arg_chars = arg->getChars(cx);
            if (!arg_chars)
                return false;
            (void) js_strncpy(cp, arg_chars, arg_length);
            cp += arg_length;

            /* Add separating comma or terminating 0. */
            *cp++ = (i + 1 < n) ? ',' : 0;
        }

        /*
         * Initialize a tokenstream that reads from the given string.  No
         * StrictModeGetter is needed because this TokenStream won't report any
         * strict mode errors.  Any strict mode errors which might be reported
         * here (duplicate argument names, etc.) will be detected when we
         * compile the function body.
         */
        TokenStream ts(cx, principals, originPrincipals,
                       collected_args, args_length, filename, lineno, cx->findVersion(),
                       /* strictModeGetter = */ NULL);

        /* The argument string may be empty or contain no tokens. */
        TokenKind tt = ts.getToken();
        if (tt != TOK_EOF) {
            for (;;) {
                /*
                 * Check that it's a name.  This also implicitly guards against
                 * TOK_ERROR, which was already reported.
                 */
                if (hasRest) {
                    ts.reportError(JSMSG_PARAMETER_AFTER_REST);
                    return false;
                }

                if (tt != TOK_NAME) {
                    if (tt == TOK_TRIPLEDOT) {
                        hasRest = true;
                        tt = ts.getToken();
                        if (tt != TOK_NAME) {
                            if (tt != TOK_ERROR)
                                ts.reportError(JSMSG_NO_REST_NAME);
                            return false;
                        }
                    } else {
                        return OnBadFormal(cx, tt);
                    }
                }

                /* Check for a duplicate parameter name. */
                Rooted<PropertyName*> name(cx, ts.currentToken().name());
                if (bindings.hasBinding(cx, name)) {
                    JSAutoByteString bytes;
                    if (!js_AtomToPrintableString(cx, name, &bytes))
                        return false;
                    if (!ts.reportStrictWarning(JSMSG_DUPLICATE_FORMAL, bytes.ptr()))
                        return false;
                }

                uint16_t dummy;
                if (!bindings.addArgument(cx, name, &dummy))
                    return false;

                /*
                 * Get the next token.  Stop on end of stream.  Otherwise
                 * insist on a comma, get another name, and iterate.
                 */
                tt = ts.getToken();
                if (tt == TOK_EOF)
                    break;
                if (tt != TOK_COMMA)
                    return OnBadFormal(cx, tt);
                tt = ts.getToken();
            }
        }
    }

    JS::Anchor<JSString *> strAnchor(NULL);
    const jschar *chars;
    size_t length;

    SkipRoot skip(cx, &chars);

    if (args.length()) {
        JSString *str = ToString(cx, args[args.length() - 1]);
        if (!str)
            return false;
        strAnchor.set(str);
        chars = str->getChars(cx);
        length = str->length();
    } else {
        chars = cx->runtime->emptyString->chars();
        length = 0;
    }

    /*
     * NB: (new Function) is not lexically closed by its caller, it's just an
     * anonymous function in the top-level scope that its constructor inhabits.
     * Thus 'var x = 42; f = new Function("return x"); print(f())' prints 42,
     * and so would a call to f from another top-level's script or function.
     */
    RootedFunction fun(cx, js_NewFunction(cx, NULL, NULL, 0, JSFUN_LAMBDA | JSFUN_INTERPRETED,
                                             global, cx->runtime->atomState.anonymousAtom));
    if (!fun)
        return false;

    if (hasRest)
        fun->setHasRest();

    bool ok = frontend::CompileFunctionBody(cx, fun, principals, originPrincipals,
                                            &bindings, chars, length, filename, lineno,
                                            cx->findVersion());
    args.rval().setObject(*fun);
    return ok;
}

bool
IsBuiltinFunctionConstructor(JSFunction *fun)
{
    return fun->maybeNative() == Function;
}

} /* namespace js */

JSFunction *
js_NewFunction(JSContext *cx, JSObject *funobj, Native native, unsigned nargs,
               unsigned flags, HandleObject parent, JSAtom *atom_, js::gc::AllocKind kind)
{
    JS_ASSERT(kind == JSFunction::FinalizeKind || kind == JSFunction::ExtendedFinalizeKind);
    JS_ASSERT(sizeof(JSFunction) <= gc::Arena::thingSize(JSFunction::FinalizeKind));
    JS_ASSERT(sizeof(FunctionExtended) <= gc::Arena::thingSize(JSFunction::ExtendedFinalizeKind));

    RootedAtom atom(cx, atom_);

    if (funobj) {
        JS_ASSERT(funobj->isFunction());
        JS_ASSERT(funobj->getParent() == parent);
    } else {
        funobj = NewObjectWithClassProto(cx, &FunctionClass, NULL, SkipScopeParent(parent), kind);
        if (!funobj)
            return NULL;
    }
    RootedFunction fun(cx, static_cast<JSFunction *>(funobj));

    /* Initialize all function members. */
    fun->nargs = uint16_t(nargs);
    fun->flags = flags & (JSFUN_FLAGS_MASK | JSFUN_KINDMASK);
    if ((flags & JSFUN_KINDMASK) >= JSFUN_INTERPRETED) {
        JS_ASSERT(!native);
        fun->mutableScript().init(NULL);
        fun->initEnvironment(parent);
    } else {
        fun->u.native = native;
        JS_ASSERT(fun->u.native);
    }
    if (kind == JSFunction::ExtendedFinalizeKind) {
        fun->flags |= JSFUN_EXTENDED;
        fun->initializeExtended();
    }
    fun->atom.init(atom);

    if (native && !fun->setSingletonType(cx))
        return NULL;

    return fun;
}

JSFunction * JS_FASTCALL
js_CloneFunctionObject(JSContext *cx, HandleFunction fun, HandleObject parent,
                       HandleObject proto, gc::AllocKind kind)
{
    JS_ASSERT(parent);
    JS_ASSERT(proto);
    JS_ASSERT(!fun->isBoundFunction());

    JSObject *cloneobj = NewObjectWithClassProto(cx, &FunctionClass, NULL, SkipScopeParent(parent), kind);
    if (!cloneobj)
        return NULL;
    RootedFunction clone(cx, static_cast<JSFunction *>(cloneobj));

    clone->nargs = fun->nargs;
    clone->flags = fun->flags & ~JSFUN_EXTENDED;
    if (fun->isInterpreted()) {
        clone->initScript(fun->script());
        clone->initEnvironment(parent);
    } else {
        clone->u.native = fun->native();
    }
    clone->atom.init(fun->atom);

    if (kind == JSFunction::ExtendedFinalizeKind) {
        clone->flags |= JSFUN_EXTENDED;
        clone->initializeExtended();
    }

    if (cx->compartment == fun->compartment()) {
        /*
         * We can use the same type as the original function provided that (a)
         * its prototype is correct, and (b) its type is not a singleton. The
         * first case will hold in all compileAndGo code, and the second case
         * will have been caught by CloneFunctionObject coming from function
         * definitions or read barriers, so will not get here.
         */
        if (fun->getProto() == proto && !fun->hasSingletonType())
            clone->setType(fun->type());
    } else {
        /*
         * Across compartments we have to clone the script for interpreted
         * functions. Cross-compartment cloning only happens via JSAPI
         * (JS_CloneFunctionObject) which dynamically ensures that 'script' has
         * no enclosing lexical scope (only the global scope).
         */
        if (clone->isInterpreted()) {
            RootedScript script(cx, clone->script());
            JS_ASSERT(script);
            JS_ASSERT(script->compartment() == fun->compartment());
            JS_ASSERT(script->compartment() != cx->compartment);
            JS_ASSERT(!script->enclosingStaticScope());

            clone->mutableScript().init(NULL);

            JSScript *cscript = CloneScript(cx, NullPtr(), clone, script);
            if (!cscript)
                return NULL;

            clone->setScript(cscript);
            cscript->setFunction(clone);
            if (!clone->setTypeForScriptedFunction(cx))
                return NULL;

            js_CallNewScriptHook(cx, clone->script(), clone);
            Debugger::onNewScript(cx, clone->script(), NULL);
        }
    }
    return clone;
}

JSFunction *
js_DefineFunction(JSContext *cx, HandleObject obj, HandleId id, Native native,
                  unsigned nargs, unsigned attrs, AllocKind kind)
{
    PropertyOp gop;
    StrictPropertyOp sop;

    RootedFunction fun(cx);

    if (attrs & JSFUN_STUB_GSOPS) {
        /*
         * JSFUN_STUB_GSOPS is a request flag only, not stored in fun->flags or
         * the defined property's attributes. This allows us to encode another,
         * internal flag using the same bit, JSFUN_EXPR_CLOSURE -- see jsfun.h
         * for more on this.
         */
        attrs &= ~JSFUN_STUB_GSOPS;
        gop = JS_PropertyStub;
        sop = JS_StrictPropertyStub;
    } else {
        gop = NULL;
        sop = NULL;
    }

    fun = js_NewFunction(cx, NULL, native, nargs,
                         attrs & (JSFUN_FLAGS_MASK),
                         obj,
                         JSID_IS_ATOM(id) ? JSID_TO_ATOM(id) : NULL,
                         kind);
    if (!fun)
        return NULL;

    if (!obj->defineGeneric(cx, id, ObjectValue(*fun), gop, sop, attrs & ~JSFUN_FLAGS_MASK))
        return NULL;

    return fun;
}

<<<<<<< HEAD
bool
JSObject::hasIdempotentProtoChain() const
{
    // Return false if obj (or an object on its proto chain) is non-native or
    // has a resolve or lookup hook.
    const JSObject *obj = this;
    while (true) {
        if (!obj->isNative())
            return false;

        JSResolveOp resolve = obj->getClass()->resolve;
        if (resolve != JS_ResolveStub && resolve != (JSResolveOp) fun_resolve)
            return false;

        if (obj->getOps()->lookupProperty || obj->getOps()->lookupGeneric || obj->getOps()->lookupElement)
            return false;

        const JSObject *proto = obj->getProto();
        if (!proto)
            return true;
        obj = proto;
    }

    JS_NOT_REACHED("Should not get here");
    return false;
}
=======
void
js::ReportIncompatibleMethod(JSContext *cx, CallReceiver call, Class *clasp)
{
    Value &thisv = call.thisv();

#ifdef DEBUG
    if (thisv.isObject()) {
        JS_ASSERT(thisv.toObject().getClass() != clasp ||
                  !thisv.toObject().getProto() ||
                  thisv.toObject().getProto()->getClass() != clasp);
    } else if (thisv.isString()) {
        JS_ASSERT(clasp != &StringClass);
    } else if (thisv.isNumber()) {
        JS_ASSERT(clasp != &NumberClass);
    } else if (thisv.isBoolean()) {
        JS_ASSERT(clasp != &BooleanClass);
    } else {
        JS_ASSERT(thisv.isUndefined() || thisv.isNull());
    }
#endif

    if (JSFunction *fun = ReportIfNotFunction(cx, call.calleev())) {
        JSAutoByteString funNameBytes;
        if (const char *funName = GetFunctionNameBytes(cx, fun, &funNameBytes)) {
            JS_ReportErrorNumber(cx, js_GetErrorMessage, NULL, JSMSG_INCOMPATIBLE_PROTO,
                                 clasp->name, funName, InformalValueTypeName(thisv));
        }
    }
}

void
js::ReportIncompatible(JSContext *cx, CallReceiver call)
{
    if (JSFunction *fun = ReportIfNotFunction(cx, call.calleev())) {
        JSAutoByteString funNameBytes;
        if (const char *funName = GetFunctionNameBytes(cx, fun, &funNameBytes)) {
            JS_ReportErrorNumber(cx, js_GetErrorMessage, NULL, JSMSG_INCOMPATIBLE_METHOD,
                                 funName, "method", InformalValueTypeName(call.thisv()));
        }
    }
}
>>>>>>> bf29528e
<|MERGE_RESOLUTION|>--- conflicted
+++ resolved
@@ -1397,34 +1397,6 @@
     return fun;
 }
 
-<<<<<<< HEAD
-bool
-JSObject::hasIdempotentProtoChain() const
-{
-    // Return false if obj (or an object on its proto chain) is non-native or
-    // has a resolve or lookup hook.
-    const JSObject *obj = this;
-    while (true) {
-        if (!obj->isNative())
-            return false;
-
-        JSResolveOp resolve = obj->getClass()->resolve;
-        if (resolve != JS_ResolveStub && resolve != (JSResolveOp) fun_resolve)
-            return false;
-
-        if (obj->getOps()->lookupProperty || obj->getOps()->lookupGeneric || obj->getOps()->lookupElement)
-            return false;
-
-        const JSObject *proto = obj->getProto();
-        if (!proto)
-            return true;
-        obj = proto;
-    }
-
-    JS_NOT_REACHED("Should not get here");
-    return false;
-}
-=======
 void
 js::ReportIncompatibleMethod(JSContext *cx, CallReceiver call, Class *clasp)
 {
@@ -1466,4 +1438,30 @@
         }
     }
 }
->>>>>>> bf29528e
+
+bool
+JSObject::hasIdempotentProtoChain() const
+{
+    // Return false if obj (or an object on its proto chain) is non-native or
+    // has a resolve or lookup hook.
+    const JSObject *obj = this;
+    while (true) {
+        if (!obj->isNative())
+            return false;
+
+        JSResolveOp resolve = obj->getClass()->resolve;
+        if (resolve != JS_ResolveStub && resolve != (JSResolveOp) fun_resolve)
+            return false;
+
+        if (obj->getOps()->lookupProperty || obj->getOps()->lookupGeneric || obj->getOps()->lookupElement)
+            return false;
+
+        const JSObject *proto = obj->getProto();
+        if (!proto)
+            return true;
+        obj = proto;
+    }
+
+    JS_NOT_REACHED("Should not get here");
+    return false;
+}
