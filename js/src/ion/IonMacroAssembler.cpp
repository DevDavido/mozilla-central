--- conflicted
+++ resolved
@@ -6,18 +6,11 @@
  * file, You can obtain one at http://mozilla.org/MPL/2.0/. */
 
 #include "jsinfer.h"
-<<<<<<< HEAD
-#include "jsinferinlines.h"
-#include "IonMacroAssembler.h"
-#include "MIR.h"
-#include "gc/Root.h"
-#include "Bailouts.h"
-=======
 
 #include "ion/Bailouts.h"
 #include "ion/IonMacroAssembler.h"
+#include "ion/MIR.h"
 #include "js/RootingAPI.h"
->>>>>>> 98712e38
 #include "vm/ForkJoin.h"
 
 #include "jsinferinlines.h"
