--- conflicted
+++ resolved
@@ -105,15 +105,8 @@
 void
 NativeIterator::mark(JSTracer *trc)
 {
-<<<<<<< HEAD
-    MarkValueRange(trc, props_array, props_end, "props");
-=======
-    for (jsval *vp = props_array; vp < props_end; ++vp) {
-        JS_SET_TRACING_INDEX(trc, "props", (vp - props_array));
-        js_CallValueTracerIfGCThing(trc, *vp);
-    }
-    JS_CALL_OBJECT_TRACER(trc, obj, "obj");
->>>>>>> 5122a479
+    MarkIdRange(trc, props_array, props_end, "props");
+    MarkObject(trc, obj, "obj");
 }
 
 /*
@@ -156,11 +149,7 @@
 }
 
 static inline bool
-<<<<<<< HEAD
-Enumerate(JSContext *cx, JSObject *obj, jsid id,
-=======
 Enumerate(JSContext *cx, JSObject *obj, JSObject *pobj, jsid id,
->>>>>>> 5122a479
           bool enumerable, uintN flags, HashSet<jsid>& ht,
           AutoValueVector& vec)
 {
@@ -172,28 +161,16 @@
         if (JS_UNLIKELY(!!p))
             return true;
         /* no need to add properties to the hash table at the end of the prototype chain */
-<<<<<<< HEAD
-        if (obj->getProto() && !ht.add(p, id))
+        if (pobj->getProto() && !ht.add(p, id))
             return false;
     }
-    if (enumerable) {
+    if (enumerable || (flags & JSITER_HIDDEN)) {
         if (!vec.append(ID_TO_VALUE(id)))
             return false;
         if (flags & JSITER_FOREACH) {
             Value *vp = vec.end() - 1;
 
-=======
-        if (pobj->getProto() && !ht.add(p, id))
-            return false;
-    }
-    if (enumerable || (flags & JSITER_HIDDEN)) {
-        if (!vec.append(ID_TO_VALUE(id)))
-            return false;
-        if (flags & JSITER_FOREACH) {
-            jsval *vp = vec.end() - 1;
-
             /* Do the lookup on the original object instead of the prototype. */
->>>>>>> 5122a479
             if (!obj->getProperty(cx, id, vp))
                 return false;
             if ((flags & JSITER_KEYVALUE) && !NewKeyValuePair(cx, id, *vp, vp))
@@ -204,11 +181,7 @@
 }
 
 static bool
-<<<<<<< HEAD
-EnumerateNativeProperties(JSContext *cx, JSObject *obj, uintN flags,
-=======
 EnumerateNativeProperties(JSContext *cx, JSObject *obj, JSObject *pobj, uintN flags,
->>>>>>> 5122a479
                           HashSet<jsid> &ht, AutoValueVector& props)
 {
     AutoValueVector sprops(cx);
@@ -237,31 +210,18 @@
 }
 
 static bool
-<<<<<<< HEAD
-EnumerateDenseArrayProperties(JSContext *cx, JSObject *obj, uintN flags,
-=======
 EnumerateDenseArrayProperties(JSContext *cx, JSObject *obj, JSObject *pobj, uintN flags,
->>>>>>> 5122a479
                               HashSet<jsid> &ht, AutoValueVector& props)
 {
     size_t count = pobj->getDenseArrayCount();
 
     if (count) {
-<<<<<<< HEAD
-        size_t capacity = obj->getDenseArrayCapacity();
-        Value *vp = obj->dslots;
-=======
         size_t capacity = pobj->getDenseArrayCapacity();
-        jsval *vp = pobj->dslots;
->>>>>>> 5122a479
+        Value *vp = pobj->dslots;
         for (size_t i = 0; i < capacity; ++i, ++vp) {
             if (!vp->isMagic(JS_ARRAY_HOLE)) {
                 /* Dense arrays never get so large that i would not fit into an integer id. */
-<<<<<<< HEAD
-                if (!Enumerate(cx, obj, INT_TO_JSID(i), true, flags, ht, props))
-=======
-                if (!Enumerate(cx, obj, pobj, INT_TO_JSVAL(i), true, flags, ht, props))
->>>>>>> 5122a479
+                if (!Enumerate(cx, obj, pobj, INT_TO_JSID(i), true, flags, ht, props))
                     return false;
             }
         }
@@ -271,17 +231,17 @@
 
 NativeIterator *
 NativeIterator::allocate(JSContext *cx, JSObject *obj, uintN flags, uint32 *sarray, uint32 slength,
-                         uint32 key, jsval *parray, uint32 plength)
+                         uint32 key, jsid *parray, uint32 plength)
 {
     NativeIterator *ni = (NativeIterator *)
-        cx->malloc(sizeof(NativeIterator) + plength * sizeof(jsval) + slength * sizeof(uint32));
+        cx->malloc(sizeof(NativeIterator) + plength * sizeof(jsid) + slength * sizeof(uint32));
     if (!ni)
         return NULL;
     ni->obj = obj;
-    ni->props_array = ni->props_cursor = (jsval *) (ni + 1);
+    ni->props_array = ni->props_cursor = (jsid *) (ni + 1);
     ni->props_end = ni->props_array + plength;
     if (plength)
-        memcpy(ni->props_array, parray, plength * sizeof(jsval));
+        memcpy(ni->props_array, parray, plength * sizeof(jsid));
     ni->shapes_array = (uint32 *) ni->props_end;
     ni->shapes_length = slength;
     ni->shapes_key = key;
@@ -300,18 +260,11 @@
 
     AutoValueVector props(cx);
 
-<<<<<<< HEAD
-    while (obj) {
-        Class *clasp = obj->getClass();
-        if (obj->isNative() &&
-            obj->map->ops->enumerate == js_Enumerate &&
-=======
     JSObject *pobj = obj;
     while (pobj) {
-        JSClass *clasp = pobj->getClass();
+        Class *clasp = pobj->getClass();
         if (pobj->isNative() &&
             pobj->map->ops->enumerate == js_Enumerate &&
->>>>>>> 5122a479
             !(clasp->flags & JSCLASS_NEW_ENUMERATE)) {
             if (!clasp->enumerate(cx, pobj))
                 return NULL;
@@ -321,20 +274,6 @@
             if (!EnumerateDenseArrayProperties(cx, obj, pobj, flags, ht, props))
                 return NULL;
         } else {
-<<<<<<< HEAD
-            Value state;
-            if (!obj->enumerate(cx, JSENUMERATE_INIT, &state, NULL))
-                return false;
-            if (state.isMagic(JS_NATIVE_ENUMERATE)) {
-                if (!EnumerateNativeProperties(cx, obj, flags, ht, props))
-                    return false;
-            } else {
-                while (true) {
-                    jsid id;
-                    if (!obj->enumerate(cx, JSENUMERATE_NEXT, &state, &id))
-                        return false;
-                    if (state.isNull())
-=======
             if (pobj->isProxy()) {
                 JSIdArray *ida;
                 if (flags & JSITER_OWNONLY) {
@@ -352,10 +291,10 @@
                 /* Proxy objects enumerate the prototype on their own, so we are done here. */
                 break;
             }
-            jsval state;
+            Value state;
             if (!pobj->enumerate(cx, JSENUMERATE_INIT, &state, NULL))
                 return NULL;
-            if (state == JSVAL_NATIVE_ENUMERATE_COOKIE) {
+            if (state.isMagic(JS_NATIVE_ENUMERATE)) {
                 if (!EnumerateNativeProperties(cx, obj, pobj, flags, ht, props))
                     return NULL;
             } else {
@@ -363,8 +302,7 @@
                     jsid id;
                     if (!pobj->enumerate(cx, JSENUMERATE_NEXT, &state, &id))
                         return NULL;
-                    if (state == JSVAL_NULL)
->>>>>>> 5122a479
+                    if (state.isNull())
                         break;
                     if (!Enumerate(cx, obj, pobj, id, true, flags, ht, props))
                         return NULL;
@@ -375,34 +313,14 @@
         if (JS_UNLIKELY(pobj->isXML() || (flags & JSITER_OWNONLY)))
             break;
 
-<<<<<<< HEAD
-        obj = obj->getProto();
-    }
-
-    size_t plength = props.length();
-
-    NativeIterator *ni = (NativeIterator *)
-        cx->malloc(sizeof(NativeIterator) + plength * sizeof(Value) + slength * sizeof(uint32));
-    if (!ni)
-        return false;
-    ni->props_array = ni->props_cursor = (Value *) (ni + 1);
-    ni->props_end = ni->props_array + plength;
-    if (plength)
-        memcpy(ni->props_array, props.begin(), plength * sizeof(Value));
-    ni->shapes_array = (uint32 *) ni->props_end;
-    ni->shapes_length = slength;
-    ni->shapes_key = key;
-    ni->flags = flags;
-    if (slength)
-        memcpy(ni->shapes_array, sarray, slength * sizeof(uint32));
-
-    *nip = ni;
-=======
         pobj = pobj->getProto();
     }
->>>>>>> 5122a479
-
-    return NativeIterator::allocate(cx, obj, flags, sarray, slength, key, props.begin(), props.length());
+
+    /* The cast is valid since jsid and Value have the same representation. */
+    JS_STATIC_ASSERT(sizeof(Value) == sizeof(jsid));
+    jsid *parray = reinterpret_cast<jsid *>(props.begin());
+
+    return NativeIterator::allocate(cx, obj, flags, sarray, slength, key, parray, props.length());
 }
 
 bool
@@ -410,7 +328,7 @@
 {
     /* Morph the NativeIterator into a JSIdArray. The caller will deallocate it. */
     JS_ASSERT(sizeof(NativeIterator) > sizeof(JSIdArray));
-    JS_ASSERT(ni->props_array == (Value *) (ni + 1));
+    JS_ASSERT(ni->props_array == (jsid *) (ni + 1));
     size_t length = size_t(ni->props_end - ni->props_array);
     JSIdArray *ida = (JSIdArray *) (uintptr_t(ni->props_array) - (sizeof(JSIdArray) - sizeof(jsid)));
     ida->self = ni;
@@ -443,26 +361,17 @@
 
     /* Otherwise call it and return that object. */
     LeaveTrace(cx);
-<<<<<<< HEAD
-    Value arg;
-    arg.setBoolean((flags & JSITER_FOREACH) == 0);
-    if (!InternalInvoke(cx, obj, *vp, JSINVOKE_ITERATOR, 1, &arg, vp))
+    Value arg = BooleanTag((flags & JSITER_FOREACH) == 0);
+    if (!InternalCall(cx, obj, *vp, 1, &arg, vp))
         return false;
     if (vp->isPrimitive()) {
-        js_ReportValueError(cx, JSMSG_BAD_ITERATOR_RETURN, JSDVG_SEARCH_STACK, *vp, NULL);
-=======
-    jsval arg = BOOLEAN_TO_JSVAL((flags & JSITER_FOREACH) == 0);
-    if (!js_InternalCall(cx, obj, *vp, 1, &arg, vp))
-        return false;
-    if (JSVAL_IS_PRIMITIVE(*vp)) {
         /*
          * We are always coming from js_ValueToIterator, and we are no longer on
          * trace, so the object we are iterating over is on top of the stack (-1).
          */
         js_ReportValueError2(cx, JSMSG_BAD_TRAP_RETURN_VALUE,
-                             -1, OBJECT_TO_JSVAL(obj), NULL,
+                             -1, ObjectTag(*obj), NULL,
                              js_AtomToPrintableString(cx, atom));
->>>>>>> 5122a479
         return false;
     }
     return true;
@@ -487,10 +396,6 @@
     return true;
 }
 
-<<<<<<< HEAD
-static inline bool
-GetIterator(JSContext *cx, JSObject *obj, uintN flags, Value *vp)
-=======
 static JSObject *
 NewIteratorObject(JSContext *cx, uintN flags)
 {
@@ -510,13 +415,13 @@
 }
 
 bool
-JSIdArrayToIterator(JSContext *cx, JSObject *obj, uintN flags, JSIdArray *ida, jsval *vp)
+JSIdArrayToIterator(JSContext *cx, JSObject *obj, uintN flags, JSIdArray *ida, Value *vp)
 {
     JSObject *iterobj = NewIteratorObject(cx, flags);
     if (!iterobj)
         return false;
 
-    *vp = OBJECT_TO_JSVAL(iterobj);
+    vp->setNonFunObj(*iterobj);
 
     NativeIterator *ni = NativeIterator::allocate(cx, obj, flags, NULL, 0, 0,
                                                   ida->vector, ida->length);
@@ -530,8 +435,7 @@
 }
 
 bool
-GetIterator(JSContext *cx, JSObject *obj, uintN flags, jsval *vp)
->>>>>>> 5122a479
+GetIterator(JSContext *cx, JSObject *obj, uintN flags, Value *vp)
 {
     uint32 hash;
     JSObject **hp;
@@ -888,7 +792,7 @@
          */
         NativeIterator *ni = iterobj->getNativeIterator();
         JS_ASSERT(ni->props_cursor < ni->props_end);
-        *rval = *ni->props_cursor++;
+        *rval = ID_TO_VALUE(*ni->props_cursor++);
 
         if (rval->isString() || (ni->flags & JSITER_FOREACH))
             return true;
@@ -969,15 +873,9 @@
 
     JSStackFrame *fp = gen->getFloatingFrame();
     JS_ASSERT(gen->getLiveFrame() == fp);
-<<<<<<< HEAD
     MarkValueRange(trc, gen->floatingStack, fp->argEnd(), "generator slots");
     js_TraceStackFrame(trc, fp);
     MarkValueRange(trc, fp->slots(), gen->savedRegs.sp, "generator slots");
-=======
-    TraceValues(trc, gen->floatingStack, fp->argEnd(), "generator slots");
-    js_TraceStackFrame(trc, fp);
-    TraceValues(trc, fp->slots(), gen->savedRegs.sp, "generator slots");
->>>>>>> 5122a479
 }
 
 ExtendedClass js_GeneratorClass = {
@@ -1019,32 +917,19 @@
 
     /* Compute JSGenerator size. */
     uintN nbytes = sizeof(JSGenerator) +
-<<<<<<< HEAD
                    (-1 + /* one Value included in JSGenerator */
                     vplen +
                     VALUES_PER_STACK_FRAME +
                     fp->script->nslots) * sizeof(Value);
-=======
-                   (-1 + /* one jsval included in JSGenerator */
-                    vplen +
-                    VALUES_PER_STACK_FRAME +
-                    fp->script->nslots) * sizeof(jsval);
->>>>>>> 5122a479
 
     JSGenerator *gen = (JSGenerator *) cx->malloc(nbytes);
     if (!gen)
         return NULL;
 
     /* Cut up floatingStack space. */
-<<<<<<< HEAD
     Value *vp = gen->floatingStack;
     JSStackFrame *newfp = reinterpret_cast<JSStackFrame *>(vp + vplen);
     Value *slots = newfp->slots();
-=======
-    jsval *vp = gen->floatingStack;
-    JSStackFrame *newfp = reinterpret_cast<JSStackFrame *>(vp + vplen);
-    jsval *slots = newfp->slots();
->>>>>>> 5122a479
 
     /* Initialize JSGenerator. */
     gen->obj = obj;
@@ -1053,10 +938,7 @@
     JS_ASSERT(cx->regs->sp == fp->slots() + fp->script->nfixed);
     gen->savedRegs.sp = slots + fp->script->nfixed;
     gen->vplen = vplen;
-<<<<<<< HEAD
-=======
     gen->enumerators = NULL;
->>>>>>> 5122a479
     gen->liveFrame = newfp;
 
     /* Copy generator's stack frame copy in from |cx->fp|. */
@@ -1068,11 +950,7 @@
     }
     newfp->argsobj = fp->argsobj;
     if (fp->argsobj) {      /* Steal args object. */
-<<<<<<< HEAD
         fp->argsobj->setPrivate(newfp);
-=======
-        JSVAL_TO_OBJECT(fp->argsobj)->setPrivate(newfp);
->>>>>>> 5122a479
         fp->argsobj = NULL;
     }
     newfp->script = fp->script;
@@ -1088,13 +966,8 @@
     newfp->flags = fp->flags | JSFRAME_GENERATOR | JSFRAME_FLOATING_GENERATOR;
 
     /* Copy in arguments and slots. */
-<<<<<<< HEAD
     memcpy(vp, fp->argv - 2, vplen * sizeof(Value));
     memcpy(slots, fp->slots(), fp->script->nfixed * sizeof(Value));
-=======
-    memcpy(vp, fp->argv - 2, vplen * sizeof(jsval));
-    memcpy(slots, fp->slots(), fp->script->nfixed * sizeof(jsval));
->>>>>>> 5122a479
 
     obj->setPrivate(gen);
     return obj;
@@ -1126,11 +999,7 @@
 {
     if (gen->state == JSGEN_RUNNING || gen->state == JSGEN_CLOSING) {
         js_ReportValueError(cx, JSMSG_NESTING_GENERATOR,
-<<<<<<< HEAD
                             JSDVG_SEARCH_STACK, ObjectOrNullTag(obj),
-=======
-                            JSDVG_SEARCH_STACK, OBJECT_TO_JSVAL(obj),
->>>>>>> 5122a479
                             JS_GetFunctionId(gen->getFloatingFrame()->fun));
         return JS_FALSE;
     }
@@ -1168,11 +1037,7 @@
     JSStackFrame *genfp = gen->getFloatingFrame();
     JSBool ok;
     {
-<<<<<<< HEAD
         Value *genVp = gen->floatingStack;
-=======
-        jsval *genVp = gen->floatingStack;
->>>>>>> 5122a479
         uintN vplen = gen->vplen;
         uintN nfixed = genfp->script->nslots;
 
@@ -1186,11 +1051,7 @@
             return JS_FALSE;
         }
 
-<<<<<<< HEAD
         Value *vp = frame.getvp();
-=======
-        jsval *vp = frame.getvp();
->>>>>>> 5122a479
         JSStackFrame *fp = frame.getFrame();
 
         /*
@@ -1198,11 +1059,7 @@
          * only be set on the generator's frame. See args_or_call_trace.
          */
         uintN usedBefore = gen->savedRegs.sp - genVp;
-<<<<<<< HEAD
         memcpy(vp, genVp, usedBefore * sizeof(Value));
-=======
-        memcpy(vp, genVp, usedBefore * sizeof(jsval));
->>>>>>> 5122a479
         fp->flags &= ~JSFRAME_FLOATING_GENERATOR;
         fp->argv = vp + 2;
         gen->savedRegs.sp = fp->slots() + (gen->savedRegs.sp - genfp->slots());
@@ -1210,11 +1067,7 @@
 
 #ifdef DEBUG
         JSObject *callobjBefore = fp->callobj;
-<<<<<<< HEAD
         JSObject *argsobjBefore = fp->argsobj;
-=======
-        jsval argsobjBefore = fp->argsobj;
->>>>>>> 5122a479
 #endif
 
         /*
@@ -1226,40 +1079,28 @@
         if (genfp->callobj)
             fp->callobj->setPrivate(fp);
         if (genfp->argsobj)
-<<<<<<< HEAD
             fp->argsobj->setPrivate(fp);
-=======
-            JSVAL_TO_OBJECT(fp->argsobj)->setPrivate(fp);
->>>>>>> 5122a479
         gen->liveFrame = fp;
         (void)cx->enterGenerator(gen); /* OOM check above. */
 
         /* Officially push |fp|. |frame|'s destructor pops. */
         cx->stack().pushExecuteFrame(cx, frame, gen->savedRegs, NULL);
 
-<<<<<<< HEAD
-        ok = Interpret(cx);
-=======
         /* Swap the enumerators stack for the generator's stack. */
         JSObject *enumerators = cx->enumerators;
         cx->enumerators = gen->enumerators;
 
-        ok = js_Interpret(cx);
+        ok = Interpret(cx);
 
         /* Restore the original enumerators stack. */
         gen->enumerators = cx->enumerators;
         cx->enumerators = enumerators;
->>>>>>> 5122a479
 
         /* Restore call/args/block objects. */
         cx->leaveGenerator(gen);
         gen->liveFrame = genfp;
         if (fp->argsobj)
-<<<<<<< HEAD
             fp->argsobj->setPrivate(genfp);
-=======
-            JSVAL_TO_OBJECT(fp->argsobj)->setPrivate(genfp);
->>>>>>> 5122a479
         if (fp->callobj)
             fp->callobj->setPrivate(genfp);
 
@@ -1269,11 +1110,7 @@
         /* Copy and rebase stack frame/args/slots. Restore "floating" flag. */
         JS_ASSERT(uintN(gen->savedRegs.sp - fp->slots()) <= fp->script->nslots);
         uintN usedAfter = gen->savedRegs.sp - vp;
-<<<<<<< HEAD
         memcpy(genVp, vp, usedAfter * sizeof(Value));
-=======
-        memcpy(genVp, vp, usedAfter * sizeof(jsval));
->>>>>>> 5122a479
         genfp->flags |= JSFRAME_FLOATING_GENERATOR;
         genfp->argv = genVp + 2;
         gen->savedRegs.sp = genfp->slots() + (gen->savedRegs.sp - fp->slots());
@@ -1291,11 +1128,7 @@
         return JS_TRUE;
     }
 
-<<<<<<< HEAD
     genfp->rval.setUndefined();
-=======
-    genfp->rval = JSVAL_VOID;
->>>>>>> 5122a479
     gen->state = JSGEN_CLOSED;
     if (ok) {
         /* Returned, explicitly or by falling off the end. */
@@ -1325,7 +1158,7 @@
     if (gen->state == JSGEN_CLOSED)
         return JS_TRUE;
 
-    return SendToGenerator(cx, JSGENOP_CLOSE, obj, gen, Value(UndefinedTag()));
+    return SendToGenerator(cx, JSGENOP_CLOSE, obj, gen, UndefinedTag());
 }
 
 /*
