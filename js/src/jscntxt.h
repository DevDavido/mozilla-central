--- conflicted
+++ resolved
@@ -1132,7 +1132,14 @@
     volatile ptrdiff_t  gcMallocBytes;
 
   public:
-<<<<<<< HEAD
+    void setNeedsBarrier(bool needs) {
+        needsBarrier_ = needs;
+    }
+
+    bool needsBarrier() const {
+        return needsBarrier_;
+    }
+
     struct ExtraTracer {
         JSTraceDataOp op;
         void *data;
@@ -1144,15 +1151,6 @@
           : op(op), data(data)
         { }
     };
-=======
-    void setNeedsBarrier(bool needs) {
-        needsBarrier_ = needs;
-    }
-
-    bool needsBarrier() const {
-        return needsBarrier_;
-    }
->>>>>>> b388656f
 
     /*
      * The trace operations to trace embedding-specific GC roots. One is for
