/* -*- Mode: C++; tab-width: 8; indent-tabs-mode: nil; c-basic-offset: 4 -*-
 * vim: set ts=4 sw=4 et tw=99:
 *
 * This Source Code Form is subject to the terms of the Mozilla Public
 * License, v. 2.0. If a copy of the MPL was not distributed with this
 * file, You can obtain one at http://mozilla.org/MPL/2.0/. */

/*
 * JS bytecode generation.
 */

#include "mozilla/DebugOnly.h"
#include "mozilla/FloatingPoint.h"

#ifdef HAVE_MEMORY_H
#include <memory.h>
#endif
#include <string.h>

#include "jstypes.h"
#include "jsutil.h"
#include "jsprf.h"
#include "jsapi.h"
#include "jsatom.h"
#include "jscntxt.h"
#include "jsversion.h"
#include "jsfun.h"
#include "jsnum.h"
#include "jsopcode.h"
#include "jsscript.h"
#include "jsautooplen.h"        // generated headers last

#include "ds/LifoAlloc.h"
#include "frontend/BytecodeEmitter.h"
#include "frontend/Parser.h"
#include "frontend/TokenStream.h"
#include "ion/AsmJS.h"
#include "vm/Debugger.h"
#include "vm/RegExpObject.h"
#include "vm/Shape.h"

#include "jsatominlines.h"
#include "jsscriptinlines.h"

#include "frontend/ParseMaps-inl.h"
#include "frontend/ParseNode-inl.h"
#include "frontend/SharedContext-inl.h"
#include "vm/Shape-inl.h"

/* Allocation chunk counts, must be powers of two in general. */
#define BYTECODE_CHUNK_LENGTH  1024    /* initial bytecode chunk length */
#define SRCNOTE_CHUNK_LENGTH   1024    /* initial srcnote chunk length */

/* Macros to compute byte sizes from typed element counts. */
#define BYTECODE_SIZE(n)        ((n) * sizeof(jsbytecode))
#define SRCNOTE_SIZE(n)         ((n) * sizeof(jssrcnote))

using namespace js;
using namespace js::gc;
using namespace js::frontend;

using mozilla::DebugOnly;

static bool
SetSrcNoteOffset(JSContext *cx, BytecodeEmitter *bce, unsigned index, unsigned which, ptrdiff_t offset);

struct frontend::StmtInfoBCE : public StmtInfoBase
{
    StmtInfoBCE     *down;          /* info for enclosing statement */
    StmtInfoBCE     *downScope;     /* next enclosing lexical scope */

    ptrdiff_t       update;         /* loop update offset (top if none) */
    ptrdiff_t       breaks;         /* offset of last break in loop */
    ptrdiff_t       continues;      /* offset of last continue in loop */

    StmtInfoBCE(JSContext *cx) : StmtInfoBase(cx) {}

    /*
     * To reuse space, alias the three ptrdiff_t fields for use during
     * try/catch/finally code generation and backpatching.
     *
     * Only a loop, switch, or label statement info record can have breaks and
     * continues, and only a for loop has an update backpatch chain, so it's
     * safe to overlay these for the "trying" StmtTypes.
     */

    ptrdiff_t &gosubs() {
        JS_ASSERT(type == STMT_FINALLY);
        return breaks;
    }

    ptrdiff_t &catchNote() {
        JS_ASSERT(type == STMT_TRY || type == STMT_FINALLY);
        return update;
    }

    ptrdiff_t &guardJump() {
        JS_ASSERT(type == STMT_TRY || type == STMT_FINALLY);
        return continues;
    }
};

BytecodeEmitter::BytecodeEmitter(BytecodeEmitter *parent, Parser *parser, SharedContext *sc,
                                 HandleScript script, HandleScript evalCaller, bool hasGlobalScope,
                                 unsigned lineno, bool selfHostingMode)
  : sc(sc),
    parent(parent),
    script(sc->context, script),
    parser(parser),
    evalCaller(evalCaller),
    topStmt(NULL),
    topScopeStmt(NULL),
    blockChain(sc->context),
    atomIndices(sc->context),
    stackDepth(0), maxStackDepth(0),
    tryNoteList(sc->context),
    arrayCompDepth(0),
    emitLevel(0),
    constList(sc->context),
    typesetCount(0),
    hasSingletons(false),
    emittingForInit(false),
    emittingRunOnceLambda(false),
    hasGlobalScope(hasGlobalScope),
    selfHostingMode(selfHostingMode)
{
    memset(&prolog, 0, sizeof prolog);
    memset(&main, 0, sizeof main);
    current = &main;
    firstLine = prolog.currentLine = main.currentLine = lineno;
}

bool
BytecodeEmitter::init()
{
    return atomIndices.ensureMap(sc->context);
}

BytecodeEmitter::~BytecodeEmitter()
{
    js_free(prolog.base);
    js_free(prolog.notes);
    js_free(main.base);
    js_free(main.notes);
}

static ptrdiff_t
EmitCheck(JSContext *cx, BytecodeEmitter *bce, ptrdiff_t delta)
{
    jsbytecode *base = bce->base();
    jsbytecode *newbase;
    jsbytecode *next = bce->next();
    jsbytecode *limit = bce->limit();
    ptrdiff_t offset = next - base;
    size_t minlength = offset + delta;

    if (next + delta > limit) {
        size_t newlength;
        if (!base) {
            JS_ASSERT(!next && !limit);
            newlength = BYTECODE_CHUNK_LENGTH;
            if (newlength < minlength)     /* make it bigger if necessary */
                newlength = RoundUpPow2(minlength);
            newbase = (jsbytecode *) cx->malloc_(BYTECODE_SIZE(newlength));
        } else {
            JS_ASSERT(base <= next && next <= limit);
            newlength = (limit - base) * 2;
            if (newlength < minlength)     /* make it bigger if necessary */
                newlength = RoundUpPow2(minlength);
            newbase = (jsbytecode *) cx->realloc_(base, BYTECODE_SIZE(newlength));
        }
        if (!newbase) {
            js_ReportOutOfMemory(cx);
            return -1;
        }
        JS_ASSERT(newlength >= size_t(offset + delta));
        bce->current->base = newbase;
        bce->current->limit = newbase + newlength;
        bce->current->next = newbase + offset;
    }
    return offset;
}

static StaticBlockObject &
CurrentBlock(StmtInfoBCE *topStmt)
{
    JS_ASSERT(topStmt->type == STMT_BLOCK || topStmt->type == STMT_SWITCH);
    JS_ASSERT(topStmt->blockObj->isStaticBlock());
    return *topStmt->blockObj;
}

static void
UpdateDepth(JSContext *cx, BytecodeEmitter *bce, ptrdiff_t target)
{
    jsbytecode *pc = bce->code(target);
    JSOp op = (JSOp) *pc;
    const JSCodeSpec *cs = &js_CodeSpec[op];


    if (cs->format & JOF_TMPSLOT_MASK) {
        /*
         * An opcode may temporarily consume stack space during execution.
         * Account for this in maxStackDepth separately from uses/defs here.
         */
        unsigned depth = (unsigned) bce->stackDepth +
                      ((cs->format & JOF_TMPSLOT_MASK) >> JOF_TMPSLOT_SHIFT);
        if (depth > bce->maxStackDepth)
            bce->maxStackDepth = depth;
    }

    /*
     * Specially handle any case in which StackUses or StackDefs would call
     * NumBlockSlots, since that requires a well-formed script. This allows us
     * to safely pass NULL as the 'script' parameter to StackUses and StackDefs.
     */
    int nuses, ndefs;
    if (op == JSOP_ENTERBLOCK) {
        nuses = 0;
        ndefs = CurrentBlock(bce->topStmt).slotCount();
    } else if (op == JSOP_ENTERLET0) {
        nuses = ndefs = CurrentBlock(bce->topStmt).slotCount();
    } else if (op == JSOP_ENTERLET1) {
        nuses = ndefs = CurrentBlock(bce->topStmt).slotCount() + 1;
    } else {
        nuses = StackUses(NULL, pc);
        ndefs = StackDefs(NULL, pc);
    }

    bce->stackDepth -= nuses;
    JS_ASSERT(bce->stackDepth >= 0);
    bce->stackDepth += ndefs;
    if ((unsigned)bce->stackDepth > bce->maxStackDepth)
        bce->maxStackDepth = bce->stackDepth;
}

static inline void
UpdateDecomposeLength(BytecodeEmitter *bce, unsigned start)
{
    unsigned end = bce->offset();
    JS_ASSERT(unsigned(end - start) < 256);
    bce->code(start)[-1] = end - start;
}

ptrdiff_t
frontend::Emit1(JSContext *cx, BytecodeEmitter *bce, JSOp op)
{
    ptrdiff_t offset = EmitCheck(cx, bce, 1);

    if (offset >= 0) {
        *bce->current->next++ = (jsbytecode)op;
        UpdateDepth(cx, bce, offset);
    }
    return offset;
}

ptrdiff_t
frontend::Emit2(JSContext *cx, BytecodeEmitter *bce, JSOp op, jsbytecode op1)
{
    ptrdiff_t offset = EmitCheck(cx, bce, 2);

    if (offset >= 0) {
        jsbytecode *next = bce->next();
        next[0] = (jsbytecode)op;
        next[1] = op1;
        bce->current->next = next + 2;
        UpdateDepth(cx, bce, offset);
    }
    return offset;
}

ptrdiff_t
frontend::Emit3(JSContext *cx, BytecodeEmitter *bce, JSOp op, jsbytecode op1,
                    jsbytecode op2)
{
    /* These should filter through EmitVarOp. */
    JS_ASSERT(!IsArgOp(op));
    JS_ASSERT(!IsLocalOp(op));

    ptrdiff_t offset = EmitCheck(cx, bce, 3);

    if (offset >= 0) {
        jsbytecode *next = bce->next();
        next[0] = (jsbytecode)op;
        next[1] = op1;
        next[2] = op2;
        bce->current->next = next + 3;
        UpdateDepth(cx, bce, offset);
    }
    return offset;
}

ptrdiff_t
frontend::EmitN(JSContext *cx, BytecodeEmitter *bce, JSOp op, size_t extra)
{
    ptrdiff_t length = 1 + (ptrdiff_t)extra;
    ptrdiff_t offset = EmitCheck(cx, bce, length);

    if (offset >= 0) {
        jsbytecode *next = bce->next();
        *next = (jsbytecode)op;
        memset(next + 1, 0, BYTECODE_SIZE(extra));
        bce->current->next = next + length;

        /*
         * Don't UpdateDepth if op's use-count comes from the immediate
         * operand yet to be stored in the extra bytes after op.
         */
        if (js_CodeSpec[op].nuses >= 0)
            UpdateDepth(cx, bce, offset);
    }
    return offset;
}

static ptrdiff_t
EmitJump(JSContext *cx, BytecodeEmitter *bce, JSOp op, ptrdiff_t off)
{
    ptrdiff_t offset = EmitCheck(cx, bce, 5);

    if (offset >= 0) {
        jsbytecode *next = bce->next();
        next[0] = (jsbytecode)op;
        SET_JUMP_OFFSET(next, off);
        bce->current->next = next + 5;
        UpdateDepth(cx, bce, offset);
    }
    return offset;
}

/* XXX too many "... statement" L10N gaffes below -- fix via js.msg! */
const char js_with_statement_str[] = "with statement";
const char js_finally_block_str[]  = "finally block";
const char js_script_str[]         = "script";

static const char *statementName[] = {
    "label statement",       /* LABEL */
    "if statement",          /* IF */
    "else statement",        /* ELSE */
    "destructuring body",    /* BODY */
    "switch statement",      /* SWITCH */
    "block",                 /* BLOCK */
    js_with_statement_str,   /* WITH */
    "catch block",           /* CATCH */
    "try block",             /* TRY */
    js_finally_block_str,    /* FINALLY */
    js_finally_block_str,    /* SUBROUTINE */
    "do loop",               /* DO_LOOP */
    "for loop",              /* FOR_LOOP */
    "for/in loop",           /* FOR_IN_LOOP */
    "while loop",            /* WHILE_LOOP */
};

JS_STATIC_ASSERT(JS_ARRAY_LENGTH(statementName) == STMT_LIMIT);

static const char *
StatementName(StmtInfoBCE *topStmt)
{
    if (!topStmt)
        return js_script_str;
    return statementName[topStmt->type];
}

static void
ReportStatementTooLarge(JSContext *cx, StmtInfoBCE *topStmt)
{
    JS_ReportErrorNumber(cx, js_GetErrorMessage, NULL, JSMSG_NEED_DIET,
                         StatementName(topStmt));
}

/*
 * Emit a backpatch op with offset pointing to the previous jump of this type,
 * so that we can walk back up the chain fixing up the op and jump offset.
 */
static ptrdiff_t
EmitBackPatchOp(JSContext *cx, BytecodeEmitter *bce, JSOp op, ptrdiff_t *lastp)
{
    ptrdiff_t offset, delta;

    offset = bce->offset();
    delta = offset - *lastp;
    *lastp = offset;
    JS_ASSERT(delta > 0);
    return EmitJump(cx, bce, op, delta);
}

/* Updates line number notes, not column notes. */
static inline bool
UpdateLineNumberNotes(JSContext *cx, BytecodeEmitter *bce, unsigned line)
{
    unsigned delta = line - bce->currentLine();
    if (delta != 0) {
        /*
         * Encode any change in the current source line number by using
         * either several SRC_NEWLINE notes or just one SRC_SETLINE note,
         * whichever consumes less space.
         *
         * NB: We handle backward line number deltas (possible with for
         * loops where the update part is emitted after the body, but its
         * line number is <= any line number in the body) here by letting
         * unsigned delta_ wrap to a very large number, which triggers a
         * SRC_SETLINE.
         */
        bce->current->currentLine = line;
        bce->current->lastColumn  = 0;
        if (delta >= (unsigned)(2 + ((line > SN_3BYTE_OFFSET_MASK)<<1))) {
            if (NewSrcNote2(cx, bce, SRC_SETLINE, (ptrdiff_t)line) < 0)
                return false;
        } else {
            do {
                if (NewSrcNote(cx, bce, SRC_NEWLINE) < 0)
                    return false;
            } while (--delta != 0);
        }
    }
    return true;
}

/* A function, so that we avoid macro-bloating all the other callsites. */
static bool
UpdateSourceCoordNotes(JSContext *cx, BytecodeEmitter *bce, TokenPtr pos)
{
    if (!UpdateLineNumberNotes(cx, bce, pos.lineno))
        return false;

    ptrdiff_t colspan = ptrdiff_t(pos.index) -
                        ptrdiff_t(bce->current->lastColumn);
    if (colspan != 0) {
        if (colspan < 0) {
            colspan += SN_COLSPAN_DOMAIN;
        } else if (colspan >= SN_COLSPAN_DOMAIN / 2) {
            // If the column span is so large that we can't store it, then just
            // discard this information because column information would most
            // likely be useless anyway once the column numbers are ~4000000.
            // This has been known to happen with scripts that have been
            // minimized and put into all one line.
            return true;
        }
        if (NewSrcNote2(cx, bce, SRC_COLSPAN, colspan) < 0)
            return false;
        bce->current->lastColumn = pos.index;
    }
    return true;
}

static ptrdiff_t
EmitLoopHead(JSContext *cx, BytecodeEmitter *bce, ParseNode *nextpn)
{
    if (nextpn) {
        /*
         * Try to give the JSOP_LOOPHEAD the same line number as the next
         * instruction. nextpn is often a block, in which case the next
         * instruction typically comes from the first statement inside.
         */
        JS_ASSERT_IF(nextpn->isKind(PNK_STATEMENTLIST), nextpn->isArity(PN_LIST));
        if (nextpn->isKind(PNK_STATEMENTLIST) && nextpn->pn_head)
            nextpn = nextpn->pn_head;
        if (!UpdateSourceCoordNotes(cx, bce, nextpn->pn_pos.begin))
            return -1;
    }

    return Emit1(cx, bce, JSOP_LOOPHEAD);
}

static bool
EmitLoopEntry(JSContext *cx, BytecodeEmitter *bce, ParseNode *nextpn)
{
    if (nextpn) {
        /* Update the line number, as for LOOPHEAD. */
        JS_ASSERT_IF(nextpn->isKind(PNK_STATEMENTLIST), nextpn->isArity(PN_LIST));
        if (nextpn->isKind(PNK_STATEMENTLIST) && nextpn->pn_head)
            nextpn = nextpn->pn_head;
        if (!UpdateSourceCoordNotes(cx, bce, nextpn->pn_pos.begin))
            return false;
    }

    return Emit1(cx, bce, JSOP_LOOPENTRY) >= 0;
}

/*
 * If op is JOF_TYPESET (see the type barriers comment in jsinfer.h), reserve
 * a type set to store its result.
 */
static inline void
CheckTypeSet(JSContext *cx, BytecodeEmitter *bce, JSOp op)
{
    if (js_CodeSpec[op].format & JOF_TYPESET) {
        if (bce->typesetCount < UINT16_MAX)
            bce->typesetCount++;
    }
}

/*
 * Macro to emit a bytecode followed by a uint16_t immediate operand stored in
 * big-endian order, used for arg and var numbers as well as for atomIndexes.
 * NB: We use cx and bce from our caller's lexical environment, and return
 * false on error.
 */
#define EMIT_UINT16_IMM_OP(op, i)                                             \
    JS_BEGIN_MACRO                                                            \
        if (Emit3(cx, bce, op, UINT16_HI(i), UINT16_LO(i)) < 0)               \
            return false;                                                     \
        CheckTypeSet(cx, bce, op);                                            \
    JS_END_MACRO

#define EMIT_UINT16PAIR_IMM_OP(op, i, j)                                      \
    JS_BEGIN_MACRO                                                            \
        ptrdiff_t off_ = EmitN(cx, bce, op, 2 * UINT16_LEN);                  \
        if (off_ < 0)                                                         \
            return false;                                                     \
        jsbytecode *pc_ = bce->code(off_);                                    \
        SET_UINT16(pc_, i);                                                   \
        pc_ += UINT16_LEN;                                                    \
        SET_UINT16(pc_, j);                                                   \
    JS_END_MACRO

#define EMIT_UINT16_IN_PLACE(offset, op, i)                                   \
    JS_BEGIN_MACRO                                                            \
        bce->code(offset)[0] = op;                                            \
        bce->code(offset)[1] = UINT16_HI(i);                                  \
        bce->code(offset)[2] = UINT16_LO(i);                                  \
    JS_END_MACRO

#define EMIT_UINT32_IN_PLACE(offset, op, i)                                   \
    JS_BEGIN_MACRO                                                            \
        bce->code(offset)[0] = op;                                            \
        bce->code(offset)[1] = jsbytecode(i >> 24);                           \
        bce->code(offset)[2] = jsbytecode(i >> 16);                           \
        bce->code(offset)[3] = jsbytecode(i >> 8);                            \
        bce->code(offset)[4] = jsbytecode(i);                                 \
    JS_END_MACRO

static bool
FlushPops(JSContext *cx, BytecodeEmitter *bce, int *npops)
{
    JS_ASSERT(*npops != 0);
    if (NewSrcNote(cx, bce, SRC_HIDDEN) < 0)
        return false;
    EMIT_UINT16_IMM_OP(JSOP_POPN, *npops);
    *npops = 0;
    return true;
}

static bool
PopIterator(JSContext *cx, BytecodeEmitter *bce)
{
    if (NewSrcNote(cx, bce, SRC_HIDDEN) < 0)
        return false;
    if (Emit1(cx, bce, JSOP_ENDITER) < 0)
        return false;
    return true;
}

/*
 * Emit additional bytecode(s) for non-local jumps.
 */
static bool
EmitNonLocalJumpFixup(JSContext *cx, BytecodeEmitter *bce, StmtInfoBCE *toStmt)
{
    /*
     * The non-local jump fixup we emit will unbalance bce->stackDepth, because
     * the fixup replicates balanced code such as JSOP_LEAVEWITH emitted at the
     * end of a with statement, so we save bce->stackDepth here and restore it
     * just before a successful return.
     */
    int depth = bce->stackDepth;
    int npops = 0;

#define FLUSH_POPS() if (npops && !FlushPops(cx, bce, &npops)) return false

    for (StmtInfoBCE *stmt = bce->topStmt; stmt != toStmt; stmt = stmt->down) {
        switch (stmt->type) {
          case STMT_FINALLY:
            FLUSH_POPS();
            if (NewSrcNote(cx, bce, SRC_HIDDEN) < 0)
                return false;
            if (EmitBackPatchOp(cx, bce, JSOP_BACKPATCH, &stmt->gosubs()) < 0)
                return false;
            break;

          case STMT_WITH:
            /* There's a With object on the stack that we need to pop. */
            FLUSH_POPS();
            if (NewSrcNote(cx, bce, SRC_HIDDEN) < 0)
                return false;
            if (Emit1(cx, bce, JSOP_LEAVEWITH) < 0)
                return false;
            break;

          case STMT_FOR_IN_LOOP:
            FLUSH_POPS();
            if (!PopIterator(cx, bce))
                return false;
            break;

          case STMT_SUBROUTINE:
            /*
             * There's a [exception or hole, retsub pc-index] pair on the
             * stack that we need to pop.
             */
            npops += 2;
            break;

          default:;
        }

        if (stmt->isBlockScope) {
            FLUSH_POPS();
            unsigned blockObjCount = stmt->blockObj->slotCount();
            if (stmt->isForLetBlock) {
                /*
                 * For a for-let-in statement, pushing/popping the block is
                 * interleaved with JSOP_(END)ITER. Just handle both together
                 * here and skip over the enclosing STMT_FOR_IN_LOOP.
                 */
                JS_ASSERT(stmt->down->type == STMT_FOR_IN_LOOP);
                stmt = stmt->down;
                if (stmt == toStmt)
                    break;
                if (NewSrcNote(cx, bce, SRC_HIDDEN) < 0)
                    return false;
                if (Emit1(cx, bce, JSOP_LEAVEFORLETIN) < 0)
                    return false;
                if (!PopIterator(cx, bce))
                    return false;
                if (NewSrcNote(cx, bce, SRC_HIDDEN) < 0)
                    return false;
                EMIT_UINT16_IMM_OP(JSOP_POPN, blockObjCount);
            } else {
                /* There is a Block object with locals on the stack to pop. */
                if (NewSrcNote(cx, bce, SRC_HIDDEN) < 0)
                    return false;
                EMIT_UINT16_IMM_OP(JSOP_LEAVEBLOCK, blockObjCount);
            }
        }
    }

    FLUSH_POPS();
    bce->stackDepth = depth;
    return true;

#undef FLUSH_POPS
}

static const jsatomid INVALID_ATOMID = -1;

static ptrdiff_t
EmitGoto(JSContext *cx, BytecodeEmitter *bce, StmtInfoBCE *toStmt, ptrdiff_t *lastp,
         jsatomid labelIndex = INVALID_ATOMID, SrcNoteType noteType = SRC_NULL)
{
    int index;

    if (!EmitNonLocalJumpFixup(cx, bce, toStmt))
        return -1;

    if (labelIndex != INVALID_ATOMID)
        index = NewSrcNote2(cx, bce, noteType, ptrdiff_t(labelIndex));
    else if (noteType != SRC_NULL)
        index = NewSrcNote(cx, bce, noteType);
    else
        index = 0;
    if (index < 0)
        return -1;

    return EmitBackPatchOp(cx, bce, JSOP_BACKPATCH, lastp);
}

static bool
BackPatch(JSContext *cx, BytecodeEmitter *bce, ptrdiff_t last, jsbytecode *target, jsbytecode op)
{
    jsbytecode *pc, *stop;
    ptrdiff_t delta, span;

    pc = bce->code(last);
    stop = bce->code(-1);
    while (pc != stop) {
        delta = GET_JUMP_OFFSET(pc);
        span = target - pc;
        SET_JUMP_OFFSET(pc, span);
        *pc = op;
        pc -= delta;
    }
    return true;
}

#define SET_STATEMENT_TOP(stmt, top)                                          \
    ((stmt)->update = (top), (stmt)->breaks = (stmt)->continues = (-1))

static void
PushStatementBCE(BytecodeEmitter *bce, StmtInfoBCE *stmt, StmtType type, ptrdiff_t top)
{
    SET_STATEMENT_TOP(stmt, top);
    PushStatement(bce, stmt, type);
}

/*
 * Return the enclosing lexical scope, which is the innermost enclosing static
 * block object or compiler created function.
 */
static JSObject *
EnclosingStaticScope(BytecodeEmitter *bce)
{
    if (bce->blockChain)
        return bce->blockChain;

    if (!bce->sc->isFunctionBox()) {
        JS_ASSERT(!bce->parent);
        return NULL;
    }

    return bce->sc->asFunctionBox()->function();
}

// Push a block scope statement and link blockObj into bce->blockChain.
static void
PushBlockScopeBCE(BytecodeEmitter *bce, StmtInfoBCE *stmt, StaticBlockObject &blockObj,
                  ptrdiff_t top)
{
    PushStatementBCE(bce, stmt, STMT_BLOCK, top);
    blockObj.initEnclosingStaticScope(EnclosingStaticScope(bce));
    FinishPushBlockScope(bce, stmt, blockObj);
}

// Patches |breaks| and |continues| unless the top statement info record
// represents a try-catch-finally suite. May fail if a jump offset overflows.
static bool
PopStatementBCE(JSContext *cx, BytecodeEmitter *bce)
{
    StmtInfoBCE *stmt = bce->topStmt;
    if (!stmt->isTrying() &&
        (!BackPatch(cx, bce, stmt->breaks, bce->next(), JSOP_GOTO) ||
         !BackPatch(cx, bce, stmt->continues, bce->code(stmt->update), JSOP_GOTO)))
    {
        return false;
    }
    FinishPopStatement(bce);
    return true;
}

static bool
EmitIndex32(JSContext *cx, JSOp op, uint32_t index, BytecodeEmitter *bce)
{
    const size_t len = 1 + UINT32_INDEX_LEN;
    JS_ASSERT(len == size_t(js_CodeSpec[op].length));
    ptrdiff_t offset = EmitCheck(cx, bce, len);
    if (offset < 0)
        return false;

    jsbytecode *next = bce->next();
    next[0] = jsbytecode(op);
    SET_UINT32_INDEX(next, index);
    bce->current->next = next + len;
    UpdateDepth(cx, bce, offset);
    CheckTypeSet(cx, bce, op);
    return true;
}

static bool
EmitIndexOp(JSContext *cx, JSOp op, uint32_t index, BytecodeEmitter *bce)
{
    const size_t len = js_CodeSpec[op].length;
    JS_ASSERT(len >= 1 + UINT32_INDEX_LEN);
    ptrdiff_t offset = EmitCheck(cx, bce, len);
    if (offset < 0)
        return false;

    jsbytecode *next = bce->next();
    next[0] = jsbytecode(op);
    SET_UINT32_INDEX(next, index);
    bce->current->next = next + len;
    UpdateDepth(cx, bce, offset);
    CheckTypeSet(cx, bce, op);
    return true;
}

static bool
EmitAtomOp(JSContext *cx, JSAtom *atom, JSOp op, BytecodeEmitter *bce)
{
    JS_ASSERT(JOF_OPTYPE(op) == JOF_ATOM);

    if (op == JSOP_GETPROP && atom == cx->names().length) {
        /* Specialize length accesses for the interpreter. */
        op = JSOP_LENGTH;
    }

    jsatomid index;
    if (!bce->makeAtomIndex(atom, &index))
        return false;

    return EmitIndexOp(cx, op, index, bce);
}

static bool
EmitAtomOp(JSContext *cx, ParseNode *pn, JSOp op, BytecodeEmitter *bce)
{
    JS_ASSERT(pn->pn_atom != NULL);
    return EmitAtomOp(cx, pn->pn_atom, op, bce);
}

static bool
EmitAtomIncDec(JSContext *cx, JSAtom *atom, JSOp op, BytecodeEmitter *bce)
{
    JS_ASSERT(JOF_OPTYPE(op) == JOF_ATOM);
    JS_ASSERT(js_CodeSpec[op].format & (JOF_INC | JOF_DEC));

    jsatomid index;
    if (!bce->makeAtomIndex(atom, &index))
        return false;

    const size_t len = 1 + UINT32_INDEX_LEN + 1;
    JS_ASSERT(size_t(js_CodeSpec[op].length) == len);
    ptrdiff_t offset = EmitCheck(cx, bce, len);
    if (offset < 0)
        return false;

    jsbytecode *next = bce->next();
    next[0] = jsbytecode(op);
    SET_UINT32_INDEX(next, index);
    bce->current->next = next + len;
    UpdateDepth(cx, bce, offset);
    CheckTypeSet(cx, bce, op);
    return true;
}

static bool
EmitObjectOp(JSContext *cx, ObjectBox *objbox, JSOp op, BytecodeEmitter *bce)
{
    JS_ASSERT(JOF_OPTYPE(op) == JOF_OBJECT);
    return EmitIndex32(cx, op, bce->objectList.add(objbox), bce);
}

static bool
EmitRegExp(JSContext *cx, uint32_t index, BytecodeEmitter *bce)
{
    return EmitIndex32(cx, JSOP_REGEXP, index, bce);
}

/*
 * To catch accidental misuse, EMIT_UINT16_IMM_OP/Emit3 assert that they are
 * not used to unconditionally emit JSOP_GETLOCAL. Variable access should
 * instead be emitted using EmitVarOp. In special cases, when the caller
 * definitely knows that a given local slot is unaliased, this function may be
 * used as a non-asserting version of EMIT_UINT16_IMM_OP.
 */
static bool
EmitUnaliasedVarOp(JSContext *cx, JSOp op, uint16_t slot, BytecodeEmitter *bce)
{
    JS_ASSERT(JOF_OPTYPE(op) != JOF_SCOPECOORD);
    ptrdiff_t off = EmitN(cx, bce, op, sizeof(uint16_t));
    if (off < 0)
        return false;
    SET_UINT16(bce->code(off), slot);
    return true;
}

static bool
EmitAliasedVarOp(JSContext *cx, JSOp op, ScopeCoordinate sc, BytecodeEmitter *bce)
{
    JS_ASSERT(JOF_OPTYPE(op) == JOF_SCOPECOORD);

    uint32_t maybeBlockIndex = UINT32_MAX;
    if (bce->blockChain)
        maybeBlockIndex = bce->objectList.indexOf(bce->blockChain);

    bool decomposed = js_CodeSpec[op].format & JOF_DECOMPOSE;
    unsigned n = 2 * sizeof(uint16_t) + sizeof(uint32_t) + (decomposed ? 1 : 0);
    JS_ASSERT(int(n) + 1 /* op */ == js_CodeSpec[op].length);

    ptrdiff_t off = EmitN(cx, bce, op, n);
    if (off < 0)
        return false;

    jsbytecode *pc = bce->code(off);
    SET_UINT16(pc, sc.hops);
    pc += sizeof(uint16_t);
    SET_UINT16(pc, sc.slot);
    pc += sizeof(uint16_t);
    SET_UINT32_INDEX(pc, maybeBlockIndex);
    CheckTypeSet(cx, bce, op);
    return true;
}

static unsigned
ClonedBlockDepth(BytecodeEmitter *bce)
{
    unsigned clonedBlockDepth = 0;
    for (StaticBlockObject *b = bce->blockChain; b; b = b->enclosingBlock()) {
        if (b->needsClone())
            ++clonedBlockDepth;
    }

    return clonedBlockDepth;
}

static uint16_t
AliasedNameToSlot(HandleScript script, PropertyName *name)
{
    /*
     * Beware: BindingIter may contain more than one Binding for a given name
     * (in the case of |function f(x,x) {}|) but only one will be aliased.
     */
    unsigned slot = CallObject::RESERVED_SLOTS;
    for (BindingIter bi(script); ; bi++) {
        if (bi->aliased()) {
            if (bi->name() == name)
                return slot;
            slot++;
        }
    }

    return 0;
}

static bool
EmitAliasedVarOp(JSContext *cx, JSOp op, ParseNode *pn, BytecodeEmitter *bce)
{
    unsigned skippedScopes = 0;
    BytecodeEmitter *bceOfDef = bce;
    if (pn->isUsed()) {
        /*
         * As explained in BindNameToSlot, the 'level' of a use indicates how
         * many function scopes (i.e., BytecodeEmitters) to skip to find the
         * enclosing function scope of the definition being accessed.
         */
        for (unsigned i = pn->pn_cookie.level(); i; i--) {
            skippedScopes += ClonedBlockDepth(bceOfDef);
            JSFunction *funOfDef = bceOfDef->sc->asFunctionBox()->function();
            if (funOfDef->isHeavyweight()) {
                skippedScopes++;
                if (funOfDef->isNamedLambda())
                    skippedScopes++;
            }
            bceOfDef = bceOfDef->parent;
        }
    } else {
        JS_ASSERT(pn->isDefn());
        JS_ASSERT(pn->pn_cookie.level() == bce->script->staticLevel);
    }

    ScopeCoordinate sc;
    if (IsArgOp(pn->getOp())) {
        sc.hops = skippedScopes + ClonedBlockDepth(bceOfDef);
        sc.slot = AliasedNameToSlot(bceOfDef->script, pn->name());
    } else {
        JS_ASSERT(IsLocalOp(pn->getOp()) || pn->isKind(PNK_FUNCTION));
        unsigned local = pn->pn_cookie.slot();
        if (local < bceOfDef->script->bindings.numVars()) {
            sc.hops = skippedScopes + ClonedBlockDepth(bceOfDef);
            sc.slot = AliasedNameToSlot(bceOfDef->script, pn->name());
        } else {
            unsigned depth = local - bceOfDef->script->bindings.numVars();
            StaticBlockObject *b = bceOfDef->blockChain;
            while (!b->containsVarAtDepth(depth)) {
                if (b->needsClone())
                    skippedScopes++;
                b = b->enclosingBlock();
            }
            sc.hops = skippedScopes;
            sc.slot = b->localIndexToSlot(bceOfDef->script->bindings, local);
        }
    }

    return EmitAliasedVarOp(cx, op, sc, bce);
}

static bool
EmitVarOp(JSContext *cx, ParseNode *pn, JSOp op, BytecodeEmitter *bce)
{
    JS_ASSERT(pn->isKind(PNK_FUNCTION) || pn->isKind(PNK_NAME));
    JS_ASSERT_IF(pn->isKind(PNK_NAME), IsArgOp(op) || IsLocalOp(op));
    JS_ASSERT(!pn->pn_cookie.isFree());

    if (!bce->isAliasedName(pn)) {
        JS_ASSERT(pn->isUsed() || pn->isDefn());
        JS_ASSERT_IF(pn->isUsed(), pn->pn_cookie.level() == 0);
        JS_ASSERT_IF(pn->isDefn(), pn->pn_cookie.level() == bce->script->staticLevel);
        return EmitUnaliasedVarOp(cx, op, pn->pn_cookie.slot(), bce);
    }

    switch (op) {
      case JSOP_GETARG: case JSOP_GETLOCAL: op = JSOP_GETALIASEDVAR; break;
      case JSOP_SETARG: case JSOP_SETLOCAL: op = JSOP_SETALIASEDVAR; break;
      case JSOP_CALLARG: case JSOP_CALLLOCAL: op = JSOP_CALLALIASEDVAR; break;
      case JSOP_INCARG: case JSOP_INCLOCAL: op = JSOP_INCALIASEDVAR; break;
      case JSOP_ARGINC: case JSOP_LOCALINC: op = JSOP_ALIASEDVARINC; break;
      case JSOP_DECARG: case JSOP_DECLOCAL: op = JSOP_DECALIASEDVAR; break;
      case JSOP_ARGDEC: case JSOP_LOCALDEC: op = JSOP_ALIASEDVARDEC; break;
      default: JS_NOT_REACHED("unexpected var op");
    }

    return EmitAliasedVarOp(cx, op, pn, bce);
}

static bool
EmitVarIncDec(JSContext *cx, ParseNode *pn, JSOp op, BytecodeEmitter *bce)
{
    JS_ASSERT(pn->isKind(PNK_NAME));
    JS_ASSERT(IsArgOp(op) || IsLocalOp(op));
    JS_ASSERT(js_CodeSpec[op].format & (JOF_INC | JOF_DEC));
    JS_ASSERT(!pn->pn_cookie.isFree());

    if (!EmitVarOp(cx, pn, op, bce))
        return false;

    /* Remove the result to restore the stack depth before the INCALIASEDVAR. */
    bce->stackDepth--;

    int start = bce->offset();

    const JSCodeSpec &cs = js_CodeSpec[op];
    bool post = (cs.format & JOF_POST);
    JSOp binop = (cs.format & JOF_INC) ? JSOP_ADD : JSOP_SUB;
    JSOp getOp = IsLocalOp(op) ? JSOP_GETLOCAL : JSOP_GETARG;
    JSOp setOp = IsLocalOp(op) ? JSOP_SETLOCAL : JSOP_SETARG;

    if (!EmitVarOp(cx, pn, getOp, bce))                      // V
        return false;
    if (Emit1(cx, bce, JSOP_POS) < 0)                        // N
        return false;
    if (post && Emit1(cx, bce, JSOP_DUP) < 0)                // N? N
        return false;
    if (Emit1(cx, bce, JSOP_ONE) < 0)                        // N? N 1
        return false;
    if (Emit1(cx, bce, binop) < 0)                           // N? N+1
        return false;
    if (!EmitVarOp(cx, pn, setOp, bce))                      // N? N+1
        return false;
    if (post && Emit1(cx, bce, JSOP_POP) < 0)                // RESULT
        return false;

    UpdateDecomposeLength(bce, start);
    return true;
}

bool
BytecodeEmitter::isAliasedName(ParseNode *pn)
{
    Definition *dn = pn->resolve();
    JS_ASSERT(dn->isDefn());
    JS_ASSERT(!dn->isPlaceholder());
    JS_ASSERT(dn->isBound());

    /* If dn is in an enclosing function, it is definitely aliased. */
    if (dn->pn_cookie.level() != script->staticLevel)
        return true;

    switch (dn->kind()) {
      case Definition::LET:
        /*
         * There are two ways to alias a let variable: nested functions and
         * dynamic scope operations. (This is overly conservative since the
         * bindingsAccessedDynamically flag is function-wide.)
         */
        return dn->isClosed() || sc->bindingsAccessedDynamically();
      case Definition::ARG:
        /*
         * Consult the bindings, since they already record aliasing. We might
         * be tempted to use the same definition as VAR/CONST/LET, but there is
         * a problem caused by duplicate arguments: only the last argument with
         * a given name is aliased. This is necessary to avoid generating a
         * shape for the call object with with more than one name for a given
         * slot (which violates internal engine invariants). All this means that
         * the '|| sc->bindingsAccessedDynamically' disjunct is incorrect since
         * it will mark both parameters in function(x,x) as aliased.
         */
        return script->formalIsAliased(pn->pn_cookie.slot());
      case Definition::VAR:
      case Definition::CONST:
        return script->varIsAliased(pn->pn_cookie.slot());
      case Definition::PLACEHOLDER:
      case Definition::NAMED_LAMBDA:
        JS_NOT_REACHED("unexpected dn->kind");
    }
    return false;
}

/*
 * Adjust the slot for a block local to account for the number of variables
 * that share the same index space with locals. Due to the incremental code
 * generation for top-level script, we do the adjustment via code patching in
 * js::frontend::CompileScript; see comments there.
 *
 * The function returns -1 on failures.
 */
static int
AdjustBlockSlot(JSContext *cx, BytecodeEmitter *bce, int slot)
{
    JS_ASSERT((unsigned) slot < bce->maxStackDepth);
    if (bce->sc->isFunctionBox()) {
        slot += bce->script->bindings.numVars();
        if ((unsigned) slot >= SLOTNO_LIMIT) {
            bce->reportError(NULL, JSMSG_TOO_MANY_LOCALS);
            slot = -1;
        }
    }
    return slot;
}

static bool
EmitEnterBlock(JSContext *cx, BytecodeEmitter *bce, ParseNode *pn, JSOp op)
{
    JS_ASSERT(pn->isKind(PNK_LEXICALSCOPE));
    if (!EmitObjectOp(cx, pn->pn_objbox, op, bce))
        return false;

    Rooted<StaticBlockObject*> blockObj(cx, &pn->pn_objbox->object->asStaticBlock());

    int depth = bce->stackDepth -
                (blockObj->slotCount() + ((op == JSOP_ENTERLET1) ? 1 : 0));
    JS_ASSERT(depth >= 0);

    blockObj->setStackDepth(depth);

    int depthPlusFixed = AdjustBlockSlot(cx, bce, depth);
    if (depthPlusFixed < 0)
        return false;

    for (unsigned i = 0; i < blockObj->slotCount(); i++) {
        Definition *dn = blockObj->maybeDefinitionParseNode(i);

        /* Beware the empty destructuring dummy. */
        if (!dn) {
            blockObj->setAliased(i, bce->sc->bindingsAccessedDynamically());
            continue;
        }

        JS_ASSERT(dn->isDefn());
        JS_ASSERT(unsigned(dn->frameSlot() + depthPlusFixed) < JS_BIT(16));
        if (!dn->pn_cookie.set(cx, dn->pn_cookie.level(),
                               uint16_t(dn->frameSlot() + depthPlusFixed)))
            return false;

#ifdef DEBUG
        for (ParseNode *pnu = dn->dn_uses; pnu; pnu = pnu->pn_link) {
            JS_ASSERT(pnu->pn_lexdef == dn);
            JS_ASSERT(!(pnu->pn_dflags & PND_BOUND));
            JS_ASSERT(pnu->pn_cookie.isFree());
        }
#endif

        blockObj->setAliased(i, bce->isAliasedName(dn));
    }

    return true;
}

/*
 * Try to convert a *NAME op to a *GNAME op, which optimizes access to
 * undeclared globals. Return true if a conversion was made.
 *
 * This conversion is not made if we are in strict mode. In eval code nested
 * within (strict mode) eval code, access to an undeclared "global" might
 * merely be to a binding local to that outer eval:
 *
 *   "use strict";
 *   var x = "global";
 *   eval('var x = "eval"; eval("x");'); // 'eval', not 'global'
 *
 * Outside eval code, access to an undeclared global is a strict mode error:
 *
 *   "use strict";
 *   function foo()
 *   {
 *     undeclared = 17; // throws ReferenceError
 *   }
 *   foo();
 *
 * In self-hosting mode, JSOP_*NAME is unconditionally converted to
 * JSOP_*INTRINSIC. This causes lookups to be redirected to the special
 * intrinsics holder in the global object, into which any missing values are
 * cloned lazily upon first access.
 */
static bool
TryConvertToGname(BytecodeEmitter *bce, ParseNode *pn, JSOp *op)
{
    if (bce->selfHostingMode) {
        switch (*op) {
          case JSOP_NAME:     *op = JSOP_GETINTRINSIC; break;
          case JSOP_SETNAME:  *op = JSOP_SETINTRINSIC; break;
          /* Other *NAME ops aren't (yet) supported in self-hosted code. */
          default: JS_NOT_REACHED("intrinsic");
        }
        return true;
    }
    if (bce->script->compileAndGo &&
        bce->hasGlobalScope &&
        !(bce->sc->isFunctionBox() && bce->sc->asFunctionBox()->mightAliasLocals()) &&
        !pn->isDeoptimized() &&
        !bce->sc->strict)
    {
        // If you change anything here, you might also need to change
        // js::ReportIfUndeclaredVarAssignment.
        switch (*op) {
          case JSOP_NAME:     *op = JSOP_GETGNAME; break;
          case JSOP_SETNAME:  *op = JSOP_SETGNAME; break;
          case JSOP_INCNAME:  *op = JSOP_INCGNAME; break;
          case JSOP_NAMEINC:  *op = JSOP_GNAMEINC; break;
          case JSOP_DECNAME:  *op = JSOP_DECGNAME; break;
          case JSOP_NAMEDEC:  *op = JSOP_GNAMEDEC; break;
          case JSOP_SETCONST:
            /* Not supported. */
            return false;
          default: JS_NOT_REACHED("gname");
        }
        return true;
    }
    return false;
}

/*
 * BindNameToSlot attempts to optimize name gets and sets to stack slot loads
 * and stores, given the compile-time information in bce and a PNK_NAME node pn.
 * It returns false on error, true on success.
 *
 * The caller can test pn->pn_cookie.isFree() to tell whether optimization
 * occurred, in which case BindNameToSlot also updated pn->pn_op.  If
 * pn->pn_cookie.isFree() is still true on return, pn->pn_op still may have
 * been optimized, e.g., from JSOP_NAME to JSOP_CALLEE.  Whether or not
 * pn->pn_op was modified, if this function finds an argument or local variable
 * name, PND_CONST will be set in pn_dflags for read-only properties after a
 * successful return.
 *
 * NB: if you add more opcodes specialized from JSOP_NAME, etc., don't forget
 * to update the special cases in EmitFor (for-in) and EmitAssignment (= and
 * op=, e.g. +=).
 */
static bool
BindNameToSlot(JSContext *cx, BytecodeEmitter *bce, ParseNode *pn)
{
    JS_ASSERT(pn->isKind(PNK_NAME));

    JS_ASSERT_IF(pn->isKind(PNK_FUNCTION), pn->isBound());

    /* Don't attempt if 'pn' is already bound or deoptimized or a function. */
    if (pn->isBound() || pn->isDeoptimized())
        return true;

    /* JSOP_CALLEE is pre-bound by definition. */
    JSOp op = pn->getOp();
    JS_ASSERT(op != JSOP_CALLEE);
    JS_ASSERT(JOF_OPTYPE(op) == JOF_ATOM);

    /*
     * The parser already linked name uses to definitions when (where not
     * prevented by non-lexical constructs like 'with' and 'eval').
     */
    Definition *dn;
    if (pn->isUsed()) {
        JS_ASSERT(pn->pn_cookie.isFree());
        dn = pn->pn_lexdef;
        JS_ASSERT(dn->isDefn());
        pn->pn_dflags |= (dn->pn_dflags & PND_CONST);
    } else if (pn->isDefn()) {
        dn = (Definition *) pn;
    } else {
        return true;
    }

    /*
     * Turn attempts to mutate const-declared bindings into get ops (for
     * pre-increment and pre-decrement ops, our caller will have to emit
     * JSOP_POS, JSOP_ONE, and JSOP_ADD as well).
     *
     * Turn JSOP_DELNAME into JSOP_FALSE if dn is known, as all declared
     * bindings visible to the compiler are permanent in JS unless the
     * declaration originates at top level in eval code.
     */
    switch (op) {
      case JSOP_NAME:
      case JSOP_SETCONST:
        break;
      default:
        if (pn->isConst()) {
            if (bce->sc->needStrictChecks()) {
                JSAutoByteString name;
                if (!js_AtomToPrintableString(cx, pn->pn_atom, &name) ||
                    !bce->reportStrictModeError(pn, JSMSG_READ_ONLY, name.ptr()))
                {
                    return false;
                }
            }
            pn->setOp(op = JSOP_NAME);
        }
    }

    if (dn->pn_cookie.isFree()) {
        if (HandleScript caller = bce->evalCaller) {
            JS_ASSERT(bce->script->compileAndGo);

            /*
             * Don't generate upvars on the left side of a for loop. See
             * bug 470758.
             */
            if (bce->emittingForInit)
                return true;

            /*
             * If this is an eval in the global scope, then unbound variables
             * must be globals, so try to use GNAME ops.
             */
            if (!caller->functionOrCallerFunction() && TryConvertToGname(bce, pn, &op)) {
                pn->setOp(op);
                pn->pn_dflags |= PND_BOUND;
                return true;
            }

            /*
             * Out of tricks, so we must rely on PICs to optimize named
             * accesses from direct eval called from function code.
             */
            return true;
        }

        /* Optimize accesses to undeclared globals. */
        if (!TryConvertToGname(bce, pn, &op))
            return true;

        pn->setOp(op);
        pn->pn_dflags |= PND_BOUND;

        return true;
    }

    /*
     * At this point, we are only dealing with uses that have already been
     * bound to definitions via pn_lexdef. The rest of this routine converts
     * the parse node of the use from its initial JSOP_*NAME* op to a LOCAL/ARG
     * op. This requires setting the node's pn_cookie with a pair (level, slot)
     * where 'level' is the number of function scopes between the use and the
     * def and 'slot' is the index to emit as the immediate of the ARG/LOCAL
     * op. For example, in this code:
     *
     *   function(a,b,x) { return x }
     *   function(y) { function() { return y } }
     *
     * x will get (level = 0, slot = 2) and y will get (level = 1, slot = 0).
     */
    JS_ASSERT(!pn->isDefn());
    JS_ASSERT(pn->isUsed());
    JS_ASSERT(pn->pn_lexdef);
    JS_ASSERT(pn->pn_cookie.isFree());

    /*
     * We are compiling a function body and may be able to optimize name
     * to stack slot. Look for an argument or variable in the function and
     * rewrite pn_op and update pn accordingly.
     */
    switch (dn->kind()) {
      case Definition::ARG:
        switch (op) {
          case JSOP_NAME:     op = JSOP_GETARG; break;
          case JSOP_SETNAME:  op = JSOP_SETARG; break;
          case JSOP_INCNAME:  op = JSOP_INCARG; break;
          case JSOP_NAMEINC:  op = JSOP_ARGINC; break;
          case JSOP_DECNAME:  op = JSOP_DECARG; break;
          case JSOP_NAMEDEC:  op = JSOP_ARGDEC; break;
          default: JS_NOT_REACHED("arg");
        }
        JS_ASSERT(!pn->isConst());
        break;

      case Definition::VAR:
      case Definition::CONST:
      case Definition::LET:
        switch (op) {
          case JSOP_NAME:     op = JSOP_GETLOCAL; break;
          case JSOP_SETNAME:  op = JSOP_SETLOCAL; break;
          case JSOP_SETCONST: op = JSOP_SETLOCAL; break;
          case JSOP_INCNAME:  op = JSOP_INCLOCAL; break;
          case JSOP_NAMEINC:  op = JSOP_LOCALINC; break;
          case JSOP_DECNAME:  op = JSOP_DECLOCAL; break;
          case JSOP_NAMEDEC:  op = JSOP_LOCALDEC; break;
          default: JS_NOT_REACHED("local");
        }
        break;

      case Definition::NAMED_LAMBDA: {
        JS_ASSERT(dn->isOp(JSOP_CALLEE));
        JS_ASSERT(op != JSOP_CALLEE);

        /*
         * Currently, the ALIASEDVAR ops do not support accessing the
         * callee of a DeclEnvObject, so use NAME.
         */
        if (dn->pn_cookie.level() != bce->script->staticLevel)
            return true;

        RootedFunction fun(cx, bce->sc->asFunctionBox()->function());
        JS_ASSERT(fun->isLambda());
        JS_ASSERT(pn->pn_atom == fun->atom());

        /*
         * Leave pn->isOp(JSOP_NAME) if bce->fun is heavyweight to
         * address two cases: a new binding introduced by eval, and
         * assignment to the name in strict mode.
         *
         *   var fun = (function f(s) { eval(s); return f; });
         *   assertEq(fun("var f = 42"), 42);
         *
         * ECMAScript specifies that a function expression's name is bound
         * in a lexical environment distinct from that used to bind its
         * named parameters, the arguments object, and its variables.  The
         * new binding for "var f = 42" shadows the binding for the
         * function itself, so the name of the function will not refer to
         * the function.
         *
         *    (function f() { "use strict"; f = 12; })();
         *
         * Outside strict mode, assignment to a function expression's name
         * has no effect.  But in strict mode, this attempt to mutate an
         * immutable binding must throw a TypeError.  We implement this by
         * not optimizing such assignments and by marking such functions as
         * heavyweight, ensuring that the function name is represented in
         * the scope chain so that assignment will throw a TypeError.
         */
        if (!fun->isHeavyweight()) {
            op = JSOP_CALLEE;
            pn->pn_dflags |= PND_CONST;
        }

        pn->setOp(op);
        pn->pn_dflags |= PND_BOUND;
        return true;
      }

      case Definition::PLACEHOLDER:
        return true;
    }

    /*
     * The difference between the current static level and the static level of
     * the definition is the number of function scopes between the current
     * scope and dn's scope.
     */
    unsigned skip = bce->script->staticLevel - dn->pn_cookie.level();
    JS_ASSERT_IF(skip, dn->isClosed());

    /*
     * Explicitly disallow accessing var/let bindings in global scope from
     * nested functions. The reason for this limitation is that, since the
     * global script is not included in the static scope chain (1. because it
     * has no object to stand in the static scope chain, 2. to minimize memory
     * bloat where a single live function keeps its whole global script
     * alive.), ScopeCoordinateToTypeSet is not able to find the var/let's
     * associated types::TypeSet.
     */
    if (skip) {
        BytecodeEmitter *bceSkipped = bce;
        for (unsigned i = 0; i < skip; i++)
            bceSkipped = bceSkipped->parent;
        if (!bceSkipped->sc->isFunctionBox())
            return true;
    }

    JS_ASSERT(!pn->isOp(op));
    pn->setOp(op);
    if (!pn->pn_cookie.set(bce->sc->context, skip, dn->pn_cookie.slot()))
        return false;

    pn->pn_dflags |= PND_BOUND;
    return true;
}

/*
 * If pn contains a useful expression, return true with *answer set to true.
 * If pn contains a useless expression, return true with *answer set to false.
 * Return false on error.
 *
 * The caller should initialize *answer to false and invoke this function on
 * an expression statement or similar subtree to decide whether the tree could
 * produce code that has any side effects.  For an expression statement, we
 * define useless code as code with no side effects, because the main effect,
 * the value left on the stack after the code executes, will be discarded by a
 * pop bytecode.
 */
static bool
CheckSideEffects(JSContext *cx, BytecodeEmitter *bce, ParseNode *pn, bool *answer)
{
    if (!pn || *answer)
        return true;

    switch (pn->getArity()) {
      case PN_CODE:
        /*
         * A named function, contrary to ES3, is no longer useful, because we
         * bind its name lexically (using JSOP_CALLEE) instead of creating an
         * Object instance and binding a readonly, permanent property in it
         * (the object and binding can be detected and hijacked or captured).
         * This is a bug fix to ES3; it is fixed in ES3.1 drafts.
         */
        MOZ_ASSERT(*answer == false);
        return true;

      case PN_LIST:
        if (pn->isOp(JSOP_NOP) || pn->isOp(JSOP_OR) || pn->isOp(JSOP_AND) ||
            pn->isOp(JSOP_STRICTEQ) || pn->isOp(JSOP_STRICTNE)) {
            /*
             * Non-operators along with ||, &&, ===, and !== never invoke
             * toString or valueOf.
             */
            bool ok = true;
            for (ParseNode *pn2 = pn->pn_head; pn2; pn2 = pn2->pn_next)
                ok &= CheckSideEffects(cx, bce, pn2, answer);
            return ok;
        }

        if (pn->isKind(PNK_GENEXP)) {
            /* Generator-expressions are harmless if the result is ignored. */
            MOZ_ASSERT(*answer == false);
            return true;
        }

        /*
         * All invocation operations (construct: PNK_NEW, call: PNK_CALL)
         * are presumed to be useful, because they may have side effects
         * even if their main effect (their return value) is discarded.
         *
         * PNK_ELEM binary trees of 3+ nodes are flattened into lists to
         * avoid too much recursion. All such lists must be presumed to be
         * useful because each index operation could invoke a getter.
         *
         * Likewise, array and object initialisers may call prototype
         * setters (the __defineSetter__ built-in, and writable __proto__
         * on Array.prototype create this hazard). Initialiser list nodes
         * have JSOP_NEWINIT in their pn_op.
         */
        *answer = true;
        return true;

      case PN_TERNARY:
        return CheckSideEffects(cx, bce, pn->pn_kid1, answer) &&
               CheckSideEffects(cx, bce, pn->pn_kid2, answer) &&
               CheckSideEffects(cx, bce, pn->pn_kid3, answer);

      case PN_BINARY:
        if (pn->isAssignment()) {
            /*
             * Assignment is presumed to be useful, even if the next operation
             * is another assignment overwriting this one's ostensible effect,
             * because the left operand may be a property with a setter that
             * has side effects.
             *
             * The only exception is assignment of a useless value to a const
             * declared in the function currently being compiled.
             */
            ParseNode *pn2 = pn->pn_left;
            if (!pn2->isKind(PNK_NAME)) {
                *answer = true;
            } else {
                if (!BindNameToSlot(cx, bce, pn2))
                    return false;
                if (!CheckSideEffects(cx, bce, pn->pn_right, answer))
                    return false;
                if (!*answer && (!pn->isOp(JSOP_NOP) || !pn2->isConst()))
                    *answer = true;
            }
            return true;
        }

        if (pn->isOp(JSOP_OR) || pn->isOp(JSOP_AND) || pn->isOp(JSOP_STRICTEQ) ||
            pn->isOp(JSOP_STRICTNE)) {
            /*
             * ||, &&, ===, and !== do not convert their operands via
             * toString or valueOf method calls.
             */
            return CheckSideEffects(cx, bce, pn->pn_left, answer) &&
                   CheckSideEffects(cx, bce, pn->pn_right, answer);
        }

        /*
         * We can't easily prove that neither operand ever denotes an
         * object with a toString or valueOf method.
         */
        *answer = true;
        return true;

      case PN_UNARY:
        switch (pn->getKind()) {
          case PNK_DELETE:
          {
            ParseNode *pn2 = pn->pn_kid;
            switch (pn2->getKind()) {
              case PNK_NAME:
                if (!BindNameToSlot(cx, bce, pn2))
                    return false;
                if (pn2->isConst()) {
                    MOZ_ASSERT(*answer == false);
                    return true;
                }
                /* FALL THROUGH */
              case PNK_DOT:
              case PNK_CALL:
              case PNK_ELEM:
                /* All these delete addressing modes have effects too. */
                *answer = true;
                return true;
              default:
                return CheckSideEffects(cx, bce, pn2, answer);
            }
            MOZ_NOT_REACHED("We have a returning default case");
            return false;
          }

          case PNK_TYPEOF:
          case PNK_VOID:
          case PNK_NOT:
          case PNK_BITNOT:
            if (pn->isOp(JSOP_NOT)) {
                /* ! does not convert its operand via toString or valueOf. */
                return CheckSideEffects(cx, bce, pn->pn_kid, answer);
            }
            /* FALL THROUGH */

          default:
            /*
             * All of PNK_INC, PNK_DEC, PNK_THROW, and PNK_YIELD have direct
             * effects. Of the remaining unary-arity node types, we can't
             * easily prove that the operand never denotes an object with a
             * toString or valueOf method.
             */
            *answer = true;
            return true;
        }
        MOZ_NOT_REACHED("We have a returning default case");
        return false;

      case PN_NAME:
        /*
         * Take care to avoid trying to bind a label name (labels, both for
         * statements and property values in object initialisers, have pn_op
         * defaulted to JSOP_NOP).
         */
        if (pn->isKind(PNK_NAME) && !pn->isOp(JSOP_NOP)) {
            if (!BindNameToSlot(cx, bce, pn))
                return false;
            if (!pn->isOp(JSOP_CALLEE) && pn->pn_cookie.isFree()) {
                /*
                 * Not a use of an unshadowed named function expression's given
                 * name, so this expression could invoke a getter that has side
                 * effects.
                 */
                *answer = true;
            }
        }
        if (pn->isKind(PNK_DOT)) {
            /* Dotted property references in general can call getters. */
            *answer = true;
        }
        return CheckSideEffects(cx, bce, pn->maybeExpr(), answer);

      case PN_NULLARY:
        if (pn->isKind(PNK_DEBUGGER))
            *answer = true;
        return true;
    }
    return true;
}

bool
BytecodeEmitter::isInLoop()
{
    for (StmtInfoBCE *stmt = topStmt; stmt; stmt = stmt->down) {
        if (stmt->isLoop())
            return true;
    }
    return false;
}

bool
BytecodeEmitter::checkSingletonContext()
{
    if (!script->compileAndGo || sc->isFunctionBox() || isInLoop())
        return false;
    hasSingletons = true;
    return true;
}

bool
BytecodeEmitter::needsImplicitThis()
{
    if (!script->compileAndGo)
        return true;

    if (sc->isModuleBox()) {
        /* Modules can never occur inside a with-statement */
        return false;
    } if (sc->isFunctionBox()) {
        if (sc->asFunctionBox()->inWith)
            return true;
    } else {
        JSObject *scope = sc->asGlobalSharedContext()->scopeChain();
        while (scope) {
            if (scope->isWith())
                return true;
            scope = scope->enclosingScope();
        }
    }

    for (StmtInfoBCE *stmt = topStmt; stmt; stmt = stmt->down) {
        if (stmt->type == STMT_WITH)
            return true;
    }
    return false;
}

void
BytecodeEmitter::tellDebuggerAboutCompiledScript(JSContext *cx)
{
    RootedFunction function(cx, script->function());
    CallNewScriptHook(cx, script, function);
    if (!parent) {
        GlobalObject *compileAndGoGlobal = NULL;
        if (script->compileAndGo)
            compileAndGoGlobal = &script->global();
        Debugger::onNewScript(cx, script, compileAndGoGlobal);
    }
}

bool
BytecodeEmitter::reportError(ParseNode *pn, unsigned errorNumber, ...)
{
    va_list args;
    va_start(args, errorNumber);
    bool result = tokenStream()->reportCompileErrorNumberVA(pn, JSREPORT_ERROR, errorNumber, args);
    va_end(args);
    return result;
}

bool
BytecodeEmitter::reportStrictWarning(ParseNode *pn, unsigned errorNumber, ...)
{
    va_list args;
    va_start(args, errorNumber);
    bool result = tokenStream()->reportStrictWarningErrorNumberVA(pn, errorNumber, args);
    va_end(args);
    return result;
}

bool
BytecodeEmitter::reportStrictModeError(ParseNode *pn, unsigned errorNumber, ...)
{
    va_list args;
    va_start(args, errorNumber);
    bool result = tokenStream()->reportStrictModeErrorNumberVA(pn, sc->strict, errorNumber, args);
    va_end(args);
    return result;
}

static bool
EmitNameOp(JSContext *cx, BytecodeEmitter *bce, ParseNode *pn, bool callContext)
{
    JSOp op;

    if (!BindNameToSlot(cx, bce, pn))
        return false;
    op = pn->getOp();

    if (callContext) {
        switch (op) {
          case JSOP_NAME:
            op = JSOP_CALLNAME;
            break;
          case JSOP_GETINTRINSIC:
            op = JSOP_CALLINTRINSIC;
            break;
          case JSOP_GETGNAME:
            op = JSOP_CALLGNAME;
            break;
          case JSOP_GETARG:
            op = JSOP_CALLARG;
            break;
          case JSOP_GETLOCAL:
            op = JSOP_CALLLOCAL;
            break;
          default:
            JS_ASSERT(op == JSOP_CALLEE);
            break;
        }
    }

    if (op == JSOP_CALLEE) {
        if (Emit1(cx, bce, op) < 0)
            return false;
    } else {
        if (!pn->pn_cookie.isFree()) {
            JS_ASSERT(JOF_OPTYPE(op) != JOF_ATOM);
            if (!EmitVarOp(cx, pn, op, bce))
                return false;
        } else {
            if (!EmitAtomOp(cx, pn, op, bce))
                return false;
        }
    }

    /* Need to provide |this| value for call */
    if (callContext) {
        if (op == JSOP_CALLNAME && bce->needsImplicitThis()) {
            if (!EmitAtomOp(cx, pn, JSOP_IMPLICITTHIS, bce))
                return false;
        } else {
            if (Emit1(cx, bce, JSOP_UNDEFINED) < 0)
                return false;
        }
        if (Emit1(cx, bce, JSOP_NOTEARG) < 0)
            return false;
    }

    return true;
}

static inline bool
EmitElemOpBase(JSContext *cx, BytecodeEmitter *bce, JSOp op)
{
    if (Emit1(cx, bce, op) < 0)
        return false;
    CheckTypeSet(cx, bce, op);

    if (op == JSOP_CALLELEM) {
        if (Emit1(cx, bce, JSOP_SWAP) < 0)
            return false;
        if (Emit1(cx, bce, JSOP_NOTEARG) < 0)
            return false;
    }
    return true;
}

static bool
EmitPropOp(JSContext *cx, ParseNode *pn, JSOp op, BytecodeEmitter *bce, bool callContext)
{
    ParseNode *pn2, *pndot, *pnup, *pndown;
    ptrdiff_t top;

    JS_ASSERT(pn->isArity(PN_NAME));
    pn2 = pn->maybeExpr();

    if (callContext) {
        JS_ASSERT(pn->isKind(PNK_DOT));
        JS_ASSERT(op == JSOP_GETPROP);
        op = JSOP_CALLPROP;
    } else if (op == JSOP_GETPROP && pn->isKind(PNK_DOT)) {
        if (pn2->isKind(PNK_NAME)) {
            if (!BindNameToSlot(cx, bce, pn2))
                return false;
        }
    }

    /*
     * If the object operand is also a dotted property reference, reverse the
     * list linked via pn_expr temporarily so we can iterate over it from the
     * bottom up (reversing again as we go), to avoid excessive recursion.
     */
    if (pn2->isKind(PNK_DOT)) {
        pndot = pn2;
        pnup = NULL;
        top = bce->offset();
        for (;;) {
            /* Reverse pndot->pn_expr to point up, not down. */
            pndot->pn_offset = top;
            JS_ASSERT(!pndot->isUsed());
            pndown = pndot->pn_expr;
            pndot->pn_expr = pnup;
            if (!pndown->isKind(PNK_DOT))
                break;
            pnup = pndot;
            pndot = pndown;
        }

        /* pndown is a primary expression, not a dotted property reference. */
        if (!EmitTree(cx, bce, pndown))
            return false;

        do {
            /* Walk back up the list, emitting annotated name ops. */
            if (!EmitAtomOp(cx, pndot, pndot->getOp(), bce))
                return false;

            /* Reverse the pn_expr link again. */
            pnup = pndot->pn_expr;
            pndot->pn_expr = pndown;
            pndown = pndot;
        } while ((pndot = pnup) != NULL);
    } else {
        if (!EmitTree(cx, bce, pn2))
            return false;
    }

    if (op == JSOP_CALLPROP && Emit1(cx, bce, JSOP_DUP) < 0)
        return false;

    if (!EmitAtomOp(cx, pn, op, bce))
        return false;

    if (op == JSOP_CALLPROP && Emit1(cx, bce, JSOP_SWAP) < 0)
        return false;

    if (op == JSOP_CALLPROP && Emit1(cx, bce, JSOP_NOTEARG) < 0)
        return false;

    return true;
}

static bool
EmitPropIncDec(JSContext *cx, ParseNode *pn, JSOp op, BytecodeEmitter *bce)
{
    if (!EmitPropOp(cx, pn, op, bce, false))
        return false;

    /*
     * The stack is the same depth before/after INCPROP, so no balancing to do
     * before the decomposed version.
     */
    int start = bce->offset();

    const JSCodeSpec *cs = &js_CodeSpec[op];
    JS_ASSERT(cs->format & JOF_PROP);
    JS_ASSERT(cs->format & (JOF_INC | JOF_DEC));

    bool post = (cs->format & JOF_POST);
    JSOp binop = (cs->format & JOF_INC) ? JSOP_ADD : JSOP_SUB;

                                                    // OBJ
    if (Emit1(cx, bce, JSOP_DUP) < 0)               // OBJ OBJ
        return false;
    if (!EmitAtomOp(cx, pn, JSOP_GETPROP, bce))     // OBJ V
        return false;
    if (Emit1(cx, bce, JSOP_POS) < 0)               // OBJ N
        return false;
    if (post && Emit1(cx, bce, JSOP_DUP) < 0)       // OBJ N? N
        return false;
    if (Emit1(cx, bce, JSOP_ONE) < 0)               // OBJ N? N 1
        return false;
    if (Emit1(cx, bce, binop) < 0)                  // OBJ N? N+1
        return false;

    if (post) {
        if (Emit2(cx, bce, JSOP_PICK, (jsbytecode)2) < 0)   // N? N+1 OBJ
            return false;
        if (Emit1(cx, bce, JSOP_SWAP) < 0)                  // N? OBJ N+1
            return false;
    }

    if (!EmitAtomOp(cx, pn, JSOP_SETPROP, bce))     // N? N+1
        return false;
    if (post && Emit1(cx, bce, JSOP_POP) < 0)       // RESULT
        return false;

    UpdateDecomposeLength(bce, start);

    return true;
}

static bool
EmitNameIncDec(JSContext *cx, ParseNode *pn, JSOp op, BytecodeEmitter *bce)
{
    /* Emit the composite op, including the slack byte at the end. */
    if (!EmitAtomIncDec(cx, pn->pn_atom, op, bce))
        return false;

    /* Remove the result to restore the stack depth before the INCNAME. */
    bce->stackDepth--;

    int start = bce->offset();

    const JSCodeSpec *cs = &js_CodeSpec[op];
    JS_ASSERT((cs->format & JOF_NAME) || (cs->format & JOF_GNAME));
    JS_ASSERT(cs->format & (JOF_INC | JOF_DEC));

    bool global = (cs->format & JOF_GNAME);
    bool post = (cs->format & JOF_POST);
    JSOp binop = (cs->format & JOF_INC) ? JSOP_ADD : JSOP_SUB;

    if (!EmitAtomOp(cx, pn, global ? JSOP_BINDGNAME : JSOP_BINDNAME, bce))  // OBJ
        return false;
    if (!EmitAtomOp(cx, pn, global ? JSOP_GETGNAME : JSOP_NAME, bce))       // OBJ V
        return false;
    if (Emit1(cx, bce, JSOP_POS) < 0)               // OBJ N
        return false;
    if (post && Emit1(cx, bce, JSOP_DUP) < 0)       // OBJ N? N
        return false;
    if (Emit1(cx, bce, JSOP_ONE) < 0)               // OBJ N? N 1
        return false;
    if (Emit1(cx, bce, binop) < 0)                  // OBJ N? N+1
        return false;

    if (post) {
        if (Emit2(cx, bce, JSOP_PICK, (jsbytecode)2) < 0)   // N? N+1 OBJ
            return false;
        if (Emit1(cx, bce, JSOP_SWAP) < 0)                  // N? OBJ N+1
            return false;
    }

    if (!EmitAtomOp(cx, pn, global ? JSOP_SETGNAME : JSOP_SETNAME, bce))    // N? N+1
        return false;
    if (post && Emit1(cx, bce, JSOP_POP) < 0)       // RESULT
        return false;

    UpdateDecomposeLength(bce, start);

    return true;
}

static bool
EmitElemOp(JSContext *cx, ParseNode *pn, JSOp op, BytecodeEmitter *bce)
{
    ParseNode *left, *right;

    if (pn->isArity(PN_NAME)) {
        /*
         * Set left and right so pn appears to be a PNK_ELEM node, instead of
         * a PNK_DOT node. See the PNK_FOR/IN case in EmitTree, and
         * EmitDestructuringOps nearer below. In the destructuring case, the
         * base expression (pn_expr) of the name may be null, which means we
         * have to emit a JSOP_BINDNAME.
         */
        left = pn->maybeExpr();
        if (!left) {
            left = NullaryNode::create(PNK_STRING, bce->parser);
            if (!left)
                return false;
            left->setOp(JSOP_BINDNAME);
            left->pn_pos = pn->pn_pos;
            left->pn_atom = pn->pn_atom;
        }
        right = NullaryNode::create(PNK_STRING, bce->parser);
        if (!right)
            return false;
        right->setOp(JSOP_STRING);
        right->pn_pos = pn->pn_pos;
        right->pn_atom = pn->pn_atom;
    } else {
        JS_ASSERT(pn->isArity(PN_BINARY));
        left = pn->pn_left;
        right = pn->pn_right;
    }

    if (op == JSOP_GETELEM && left->isKind(PNK_NAME) && right->isKind(PNK_NUMBER)) {
        if (!BindNameToSlot(cx, bce, left))
            return false;
    }

    if (!EmitTree(cx, bce, left))
        return false;

    if (op == JSOP_CALLELEM && Emit1(cx, bce, JSOP_DUP) < 0)
        return false;

    if (!EmitTree(cx, bce, right))
        return false;
    return EmitElemOpBase(cx, bce, op);
}

static bool
EmitElemIncDec(JSContext *cx, ParseNode *pn, JSOp op, BytecodeEmitter *bce)
{
    if (pn) {
        if (!EmitElemOp(cx, pn, op, bce))
            return false;
    } else {
        if (!EmitElemOpBase(cx, bce, op))
            return false;
    }
    if (Emit1(cx, bce, JSOP_NOP) < 0)
        return false;

    /* INCELEM pops two values and pushes one, so restore the initial depth. */
    bce->stackDepth++;

    int start = bce->offset();

    const JSCodeSpec *cs = &js_CodeSpec[op];
    JS_ASSERT(cs->format & JOF_ELEM);
    JS_ASSERT(cs->format & (JOF_INC | JOF_DEC));

    bool post = (cs->format & JOF_POST);
    JSOp binop = (cs->format & JOF_INC) ? JSOP_ADD : JSOP_SUB;

    /*
     * We need to convert the key to an object id first, so that we do not do
     * it inside both the GETELEM and the SETELEM.
     */
                                                    // OBJ KEY*
    if (Emit1(cx, bce, JSOP_TOID) < 0)              // OBJ KEY
        return false;
    if (Emit1(cx, bce, JSOP_DUP2) < 0)              // OBJ KEY OBJ KEY
        return false;
    if (!EmitElemOpBase(cx, bce, JSOP_GETELEM))     // OBJ KEY V
        return false;
    if (Emit1(cx, bce, JSOP_POS) < 0)               // OBJ KEY N
        return false;
    if (post && Emit1(cx, bce, JSOP_DUP) < 0)       // OBJ KEY N? N
        return false;
    if (Emit1(cx, bce, JSOP_ONE) < 0)               // OBJ KEY N? N 1
        return false;
    if (Emit1(cx, bce, binop) < 0)                  // OBJ KEY N? N+1
        return false;

    if (post) {
        if (Emit2(cx, bce, JSOP_PICK, (jsbytecode)3) < 0)   // KEY N N+1 OBJ
            return false;
        if (Emit2(cx, bce, JSOP_PICK, (jsbytecode)3) < 0)   // N N+1 OBJ KEY
            return false;
        if (Emit2(cx, bce, JSOP_PICK, (jsbytecode)2) < 0)   // N OBJ KEY N+1
            return false;
    }

    if (!EmitElemOpBase(cx, bce, JSOP_SETELEM))     // N? N+1
        return false;
    if (post && Emit1(cx, bce, JSOP_POP) < 0)       // RESULT
        return false;

    UpdateDecomposeLength(bce, start);

    return true;
}

static bool
EmitNumberOp(JSContext *cx, double dval, BytecodeEmitter *bce)
{
    int32_t ival;
    uint32_t u;
    ptrdiff_t off;
    jsbytecode *pc;

    if (MOZ_DOUBLE_IS_INT32(dval, &ival)) {
        if (ival == 0)
            return Emit1(cx, bce, JSOP_ZERO) >= 0;
        if (ival == 1)
            return Emit1(cx, bce, JSOP_ONE) >= 0;
        if ((int)(int8_t)ival == ival)
            return Emit2(cx, bce, JSOP_INT8, (jsbytecode)(int8_t)ival) >= 0;

        u = (uint32_t)ival;
        if (u < JS_BIT(16)) {
            EMIT_UINT16_IMM_OP(JSOP_UINT16, u);
        } else if (u < JS_BIT(24)) {
            off = EmitN(cx, bce, JSOP_UINT24, 3);
            if (off < 0)
                return false;
            pc = bce->code(off);
            SET_UINT24(pc, u);
        } else {
            off = EmitN(cx, bce, JSOP_INT32, 4);
            if (off < 0)
                return false;
            pc = bce->code(off);
            SET_INT32(pc, ival);
        }
        return true;
    }

    if (!bce->constList.append(DoubleValue(dval)))
        return false;

    return EmitIndex32(cx, JSOP_DOUBLE, bce->constList.length() - 1, bce);
}

static inline void
SetJumpOffsetAt(BytecodeEmitter *bce, ptrdiff_t off)
{
    SET_JUMP_OFFSET(bce->code(off), bce->offset() - off);
}

/*
 * Using MOZ_NEVER_INLINE in here is a workaround for llvm.org/pr14047.
 * LLVM is deciding to inline this function which uses a lot of stack space
 * into EmitTree which is recursive and uses relatively little stack space.
 */
MOZ_NEVER_INLINE static bool
EmitSwitch(JSContext *cx, BytecodeEmitter *bce, ParseNode *pn)
{
    JSOp switchOp;
    bool hasDefault;
    ptrdiff_t top, off, defaultOffset;
    ParseNode *pn2, *pn3, *pn4;
    int32_t low, high;
    int noteIndex;
    size_t switchSize;
    jsbytecode *pc;
    StmtInfoBCE stmtInfo(cx);

    /* Try for most optimal, fall back if not dense ints, and per ECMAv2. */
    switchOp = JSOP_TABLESWITCH;
    hasDefault = false;
    defaultOffset = -1;

    pn2 = pn->pn_right;
#if JS_HAS_BLOCK_SCOPE
    /*
     * If there are hoisted let declarations, their stack slots go under the
     * discriminant's value so push their slots now and enter the block later.
     */
    uint32_t blockObjCount = 0;
    if (pn2->isKind(PNK_LEXICALSCOPE)) {
        blockObjCount = pn2->pn_objbox->object->asStaticBlock().slotCount();
        for (uint32_t i = 0; i < blockObjCount; ++i) {
            if (Emit1(cx, bce, JSOP_UNDEFINED) < 0)
                return false;
        }
    }
#endif

    /* Push the discriminant. */
    if (!EmitTree(cx, bce, pn->pn_left))
        return false;

#if JS_HAS_BLOCK_SCOPE
    if (pn2->isKind(PNK_LEXICALSCOPE)) {
        PushBlockScopeBCE(bce, &stmtInfo, pn2->pn_objbox->object->asStaticBlock(), -1);
        stmtInfo.type = STMT_SWITCH;
        if (!EmitEnterBlock(cx, bce, pn2, JSOP_ENTERLET1))
            return false;
    }
#endif

    /* Switch bytecodes run from here till end of final case. */
    top = bce->offset();
#if !JS_HAS_BLOCK_SCOPE
    PushStatementBCE(bce, &stmtInfo, STMT_SWITCH, top);
#else
    if (pn2->isKind(PNK_STATEMENTLIST)) {
        PushStatementBCE(bce, &stmtInfo, STMT_SWITCH, top);
    } else {
        /*
         * Set the statement info record's idea of top. Reset top too, since
         * repushBlock emits code.
         */
        stmtInfo.update = top = bce->offset();

        /* Advance pn2 to refer to the switch case list. */
        pn2 = pn2->expr();
    }
#endif

    uint32_t caseCount = pn2->pn_count;
    uint32_t tableLength = 0;
    ScopedJSFreePtr<ParseNode*> table(NULL);

    if (caseCount == 0 ||
        (caseCount == 1 &&
         (hasDefault = (pn2->pn_head->isKind(PNK_DEFAULT))))) {
        caseCount = 0;
        low = 0;
        high = -1;
    } else {
        bool ok = true;
#define INTMAP_LENGTH   256
        jsbitmap intmap_space[INTMAP_LENGTH];
        jsbitmap *intmap = NULL;
        int32_t intmap_bitlen = 0;

        low  = JSVAL_INT_MAX;
        high = JSVAL_INT_MIN;

        for (pn3 = pn2->pn_head; pn3; pn3 = pn3->pn_next) {
            if (pn3->isKind(PNK_DEFAULT)) {
                hasDefault = true;
                caseCount--;    /* one of the "cases" was the default */
                continue;
            }

            JS_ASSERT(pn3->isKind(PNK_CASE));
            if (switchOp == JSOP_CONDSWITCH)
                continue;

            JS_ASSERT(switchOp == JSOP_TABLESWITCH);

            pn4 = pn3->pn_left;

            if (pn4->getKind() != PNK_NUMBER) {
                switchOp = JSOP_CONDSWITCH;
                continue;
            }

            int32_t i;
            if (!MOZ_DOUBLE_IS_INT32(pn4->pn_dval, &i)) {
                switchOp = JSOP_CONDSWITCH;
                continue;
            }

            if ((unsigned)(i + (int)JS_BIT(15)) >= (unsigned)JS_BIT(16)) {
                switchOp = JSOP_CONDSWITCH;
                continue;
            }
            if (i < low)
                low = i;
            if (high < i)
                high = i;

            /*
             * Check for duplicates, which require a JSOP_CONDSWITCH.
             * We bias i by 65536 if it's negative, and hope that's a rare
             * case (because it requires a malloc'd bitmap).
             */
            if (i < 0)
                i += JS_BIT(16);
            if (i >= intmap_bitlen) {
                if (!intmap &&
                    i < (INTMAP_LENGTH << JS_BITS_PER_WORD_LOG2)) {
                    intmap = intmap_space;
                    intmap_bitlen = INTMAP_LENGTH << JS_BITS_PER_WORD_LOG2;
                } else {
                    /* Just grab 8K for the worst-case bitmap. */
                    intmap_bitlen = JS_BIT(16);
                    intmap = cx->pod_malloc<jsbitmap>(JS_BIT(16) >> JS_BITS_PER_WORD_LOG2);
                    if (!intmap) {
                        JS_ReportOutOfMemory(cx);
                        return false;
                    }
                }
                memset(intmap, 0, intmap_bitlen >> JS_BITS_PER_BYTE_LOG2);
            }
            if (JS_TEST_BIT(intmap, i)) {
                switchOp = JSOP_CONDSWITCH;
                continue;
            }
            JS_SET_BIT(intmap, i);
        }

        if (intmap && intmap != intmap_space)
            js_free(intmap);
        if (!ok)
            return false;

        /*
         * Compute table length and select condswitch instead if overlarge or
         * more than half-sparse.
         */
        if (switchOp == JSOP_TABLESWITCH) {
            tableLength = (uint32_t)(high - low + 1);
            if (tableLength >= JS_BIT(16) || tableLength > 2 * caseCount)
                switchOp = JSOP_CONDSWITCH;
        }
    }

    /*
     * Emit a note with two offsets: first tells total switch code length,
     * second tells offset to first JSOP_CASE if condswitch.
     */
    noteIndex = NewSrcNote3(cx, bce, SRC_SWITCH, 0, 0);
    if (noteIndex < 0)
        return false;

    if (switchOp == JSOP_CONDSWITCH) {
        /*
         * 0 bytes of immediate for unoptimized ECMAv2 switch.
         */
        switchSize = 0;
    } else {
        JS_ASSERT(switchOp == JSOP_TABLESWITCH);

        /* 3 offsets (len, low, high) before the table, 1 per entry. */
        switchSize = (size_t)(JUMP_OFFSET_LEN * (3 + tableLength));
    }

    /* Emit switchOp followed by switchSize bytes of jump or lookup table. */
    if (EmitN(cx, bce, switchOp, switchSize) < 0)
        return false;

    off = -1;
    if (switchOp == JSOP_CONDSWITCH) {
        int caseNoteIndex = -1;
        bool beforeCases = true;

        /* Emit code for evaluating cases and jumping to case statements. */
        for (pn3 = pn2->pn_head; pn3; pn3 = pn3->pn_next) {
            pn4 = pn3->pn_left;
            if (pn4 && !EmitTree(cx, bce, pn4))
                return false;
            if (caseNoteIndex >= 0) {
                /* off is the previous JSOP_CASE's bytecode offset. */
                if (!SetSrcNoteOffset(cx, bce, (unsigned)caseNoteIndex, 0, bce->offset() - off))
                    return false;
            }
            if (!pn4) {
                JS_ASSERT(pn3->isKind(PNK_DEFAULT));
                continue;
            }
            caseNoteIndex = NewSrcNote2(cx, bce, SRC_PCDELTA, 0);
            if (caseNoteIndex < 0)
                return false;
            off = EmitJump(cx, bce, JSOP_CASE, 0);
            if (off < 0)
                return false;
            pn3->pn_offset = off;
            if (beforeCases) {
                unsigned noteCount, noteCountDelta;

                /* Switch note's second offset is to first JSOP_CASE. */
                noteCount = bce->noteCount();
                if (!SetSrcNoteOffset(cx, bce, (unsigned)noteIndex, 1, off - top))
                    return false;
                noteCountDelta = bce->noteCount() - noteCount;
                if (noteCountDelta != 0)
                    caseNoteIndex += noteCountDelta;
                beforeCases = false;
            }
        }

        /*
         * If we didn't have an explicit default (which could fall in between
         * cases, preventing us from fusing this SetSrcNoteOffset with the call
         * in the loop above), link the last case to the implicit default for
         * the decompiler.
         */
        if (!hasDefault &&
            caseNoteIndex >= 0 &&
            !SetSrcNoteOffset(cx, bce, (unsigned)caseNoteIndex, 0, bce->offset() - off))
        {
            return false;
        }

        /* Emit default even if no explicit default statement. */
        defaultOffset = EmitJump(cx, bce, JSOP_DEFAULT, 0);
        if (defaultOffset < 0)
            return false;
    } else {
        JS_ASSERT(switchOp == JSOP_TABLESWITCH);
        pc = bce->code(top + JUMP_OFFSET_LEN);

        /* Fill in switch bounds, which we know fit in 16-bit offsets. */
        SET_JUMP_OFFSET(pc, low);
        pc += JUMP_OFFSET_LEN;
        SET_JUMP_OFFSET(pc, high);
        pc += JUMP_OFFSET_LEN;

        /*
         * Use malloc to avoid arena bloat for programs with many switches.
         * ScopedJSFreePtr takes care of freeing it on exit.
         */
        if (tableLength != 0) {
            table = cx->pod_calloc<ParseNode*>(tableLength);
            if (!table)
                return false;
            for (pn3 = pn2->pn_head; pn3; pn3 = pn3->pn_next) {
                if (pn3->isKind(PNK_DEFAULT))
                    continue;

                JS_ASSERT(pn3->isKind(PNK_CASE));

                pn4 = pn3->pn_left;
                JS_ASSERT(pn4->getKind() == PNK_NUMBER);

                int32_t i = int32_t(pn4->pn_dval);
                JS_ASSERT(double(i) == pn4->pn_dval);

                i -= low;
                JS_ASSERT(uint32_t(i) < tableLength);
                table[i] = pn3;
            }
        }
    }

    /* Emit code for each case's statements, copying pn_offset up to pn3. */
    for (pn3 = pn2->pn_head; pn3; pn3 = pn3->pn_next) {
        if (switchOp == JSOP_CONDSWITCH && !pn3->isKind(PNK_DEFAULT))
            SetJumpOffsetAt(bce, pn3->pn_offset);
        pn4 = pn3->pn_right;
        if (!EmitTree(cx, bce, pn4))
            return false;
        pn3->pn_offset = pn4->pn_offset;
        if (pn3->isKind(PNK_DEFAULT))
            off = pn3->pn_offset - top;
    }

    if (!hasDefault) {
        /* If no default case, offset for default is to end of switch. */
        off = bce->offset() - top;
    }

    /* We better have set "off" by now. */
    JS_ASSERT(off != -1);

    /* Set the default offset (to end of switch if no default). */
    if (switchOp == JSOP_CONDSWITCH) {
        pc = NULL;
        JS_ASSERT(defaultOffset != -1);
        SET_JUMP_OFFSET(bce->code(defaultOffset), off - (defaultOffset - top));
    } else {
        pc = bce->code(top);
        SET_JUMP_OFFSET(pc, off);
        pc += JUMP_OFFSET_LEN;
    }

    /* Set the SRC_SWITCH note's offset operand to tell end of switch. */
    off = bce->offset() - top;
    if (!SetSrcNoteOffset(cx, bce, (unsigned)noteIndex, 0, off))
        return false;

    if (switchOp == JSOP_TABLESWITCH) {
        /* Skip over the already-initialized switch bounds. */
        pc += 2 * JUMP_OFFSET_LEN;

        /* Fill in the jump table, if there is one. */
        for (uint32_t i = 0; i < tableLength; i++) {
            pn3 = table[i];
            off = pn3 ? pn3->pn_offset - top : 0;
            SET_JUMP_OFFSET(pc, off);
            pc += JUMP_OFFSET_LEN;
        }
    }

    if (!PopStatementBCE(cx, bce))
        return false;

#if JS_HAS_BLOCK_SCOPE
    if (pn->pn_right->isKind(PNK_LEXICALSCOPE))
        EMIT_UINT16_IMM_OP(JSOP_LEAVEBLOCK, blockObjCount);
#endif

    return true;
}

bool
frontend::EmitFunctionScript(JSContext *cx, BytecodeEmitter *bce, ParseNode *body)
{
    /*
     * The decompiler has assumptions about what may occur immediately after
     * script->main (e.g., in the case of destructuring params). Thus, put the
     * following ops into the range [script->code, script->main). Note:
     * execution starts from script->code, so this has no semantic effect.
     */

    FunctionBox *funbox = bce->sc->asFunctionBox();
    if (funbox->argumentsHasLocalBinding()) {
        JS_ASSERT(bce->next() == bce->base());  /* See JSScript::argumentsBytecode. */
        bce->switchToProlog();
        if (Emit1(cx, bce, JSOP_ARGUMENTS) < 0)
            return false;
        InternalBindingsHandle bindings(bce->script, &bce->script->bindings);
        unsigned varIndex = Bindings::argumentsVarIndex(cx, bindings);
        if (bce->script->varIsAliased(varIndex)) {
            ScopeCoordinate sc;
            sc.hops = 0;
            sc.slot = AliasedNameToSlot(bce->script, cx->names().arguments);
            if (!EmitAliasedVarOp(cx, JSOP_SETALIASEDVAR, sc, bce))
                return false;
        } else {
            if (!EmitUnaliasedVarOp(cx, JSOP_SETLOCAL, varIndex, bce))
                return false;
        }
        if (Emit1(cx, bce, JSOP_POP) < 0)
            return false;
        bce->switchToMain();
    }

    if (funbox->isGenerator()) {
        bce->switchToProlog();
        if (Emit1(cx, bce, JSOP_GENERATOR) < 0)
            return false;
        bce->switchToMain();
    }

    if (bce->script->asmJS) {
        /* asm.js means no funny stuff. */
        JS_ASSERT(!funbox->argumentsHasLocalBinding());
        JS_ASSERT(!funbox->isGenerator());
        JS_ASSERT(bce->next() == bce->base());  /* Link anything else happens. */

        bce->switchToProlog();
        if (Emit1(cx, bce, JSOP_LINKASMJS) < 0)
            return false;
        bce->switchToMain();
    }

    if (!EmitTree(cx, bce, body))
        return false;

    /*
     * Always end the script with a JSOP_STOP. Some other parts of the codebase
     * depend on this opcode, e.g. js_InternalInterpret.
     */
    if (Emit1(cx, bce, JSOP_STOP) < 0)
        return false;

    if (!JSScript::fullyInitFromEmitter(cx, bce->script, bce))
        return false;

    /*
     * If this function is only expected to run once, mark the script so that
     * initializers created within it may be given more precise types.
     */
    if (bce->parent && bce->parent->emittingRunOnceLambda)
        bce->script->treatAsRunOnce = true;

    /*
     * Mark as singletons any function which will only be executed once, or
     * which is inner to a lambda we only expect to run once. In the latter
     * case, if the lambda runs multiple times then CloneFunctionObject will
     * make a deep clone of its contents.
     */
    bool singleton =
        cx->typeInferenceEnabled() &&
        bce->script->compileAndGo &&
        bce->parent &&
        (bce->parent->checkSingletonContext() ||
         (!bce->parent->isInLoop() &&
          bce->parent->parent &&
          bce->parent->parent->emittingRunOnceLambda));

    /* Initialize fun->script() so that the debugger has a valid fun->script(). */
    RootedFunction fun(cx, bce->script->function());
    JS_ASSERT(fun->isInterpreted());
    JS_ASSERT(!fun->hasScript());
    fun->setScript(bce->script);
    if (!JSFunction::setTypeForScriptedFunction(cx, fun, singleton))
        return false;

    bce->tellDebuggerAboutCompiledScript(cx);

    return true;
}

static bool
MaybeEmitVarDecl(JSContext *cx, BytecodeEmitter *bce, JSOp prologOp, ParseNode *pn,
                 jsatomid *result)
{
    jsatomid atomIndex;

    if (!pn->pn_cookie.isFree()) {
        atomIndex = pn->pn_cookie.slot();
    } else {
        if (!bce->makeAtomIndex(pn->pn_atom, &atomIndex))
            return false;
    }

    if (JOF_OPTYPE(pn->getOp()) == JOF_ATOM &&
        (!bce->sc->isFunctionBox() || bce->sc->asFunctionBox()->function()->isHeavyweight()))
    {
        bce->switchToProlog();
        if (!UpdateSourceCoordNotes(cx, bce, pn->pn_pos.begin))
            return false;
        if (!EmitIndexOp(cx, prologOp, atomIndex, bce))
            return false;
        bce->switchToMain();
    }

    if (result)
        *result = atomIndex;
    return true;
}

/*
 * This enum tells EmitVariables and the destructuring functions how emit the
 * given Parser::variables parse tree. In the base case, DefineVars, the caller
 * only wants variables to be defined in the prologue (if necessary). For
 * PushInitialValues, variable initializer expressions are evaluated and left
 * on the stack. For InitializeVars, the initializer expressions values are
 * assigned (to local variables) and popped.
 */
enum VarEmitOption
{
    DefineVars        = 0,
    PushInitialValues = 1,
    InitializeVars    = 2
};

#if JS_HAS_DESTRUCTURING

typedef bool
(*DestructuringDeclEmitter)(JSContext *cx, BytecodeEmitter *bce, JSOp prologOp, ParseNode *pn);

static bool
EmitDestructuringDecl(JSContext *cx, BytecodeEmitter *bce, JSOp prologOp, ParseNode *pn)
{
    JS_ASSERT(pn->isKind(PNK_NAME));
    if (!BindNameToSlot(cx, bce, pn))
        return false;

    JS_ASSERT(!pn->isOp(JSOP_CALLEE));
    return MaybeEmitVarDecl(cx, bce, prologOp, pn, NULL);
}

static bool
EmitDestructuringDecls(JSContext *cx, BytecodeEmitter *bce, JSOp prologOp, ParseNode *pn)
{
    ParseNode *pn2, *pn3;
    DestructuringDeclEmitter emitter;

    if (pn->isKind(PNK_ARRAY)) {
        for (pn2 = pn->pn_head; pn2; pn2 = pn2->pn_next) {
            if (pn2->isKind(PNK_COMMA))
                continue;
            emitter = (pn2->isKind(PNK_NAME))
                      ? EmitDestructuringDecl
                      : EmitDestructuringDecls;
            if (!emitter(cx, bce, prologOp, pn2))
                return false;
        }
    } else {
        JS_ASSERT(pn->isKind(PNK_OBJECT));
        for (pn2 = pn->pn_head; pn2; pn2 = pn2->pn_next) {
            pn3 = pn2->pn_right;
            emitter = pn3->isKind(PNK_NAME) ? EmitDestructuringDecl : EmitDestructuringDecls;
            if (!emitter(cx, bce, prologOp, pn3))
                return false;
        }
    }
    return true;
}

static bool
EmitDestructuringOpsHelper(JSContext *cx, BytecodeEmitter *bce, ParseNode *pn,
                           VarEmitOption emitOption);

/*
 * EmitDestructuringLHS assumes the to-be-destructured value has been pushed on
 * the stack and emits code to destructure a single lhs expression (either a
 * name or a compound []/{} expression).
 *
 * If emitOption is InitializeVars, the to-be-destructured value is assigned to
 * locals and ultimately the initial slot is popped (-1 total depth change).
 *
 * If emitOption is PushInitialValues, the to-be-destructured value is replaced
 * with the initial values of the N (where 0 <= N) variables assigned in the
 * lhs expression. (Same post-condition as EmitDestructuringOpsHelper)
 */
static bool
EmitDestructuringLHS(JSContext *cx, BytecodeEmitter *bce, ParseNode *pn, VarEmitOption emitOption)
{
    JS_ASSERT(emitOption != DefineVars);

    /*
     * Now emit the lvalue opcode sequence.  If the lvalue is a nested
     * destructuring initialiser-form, call ourselves to handle it, then
     * pop the matched value.  Otherwise emit an lvalue bytecode sequence
     * ending with a JSOP_ENUMELEM or equivalent op.
     */
    if (pn->isKind(PNK_ARRAY) || pn->isKind(PNK_OBJECT)) {
        if (!EmitDestructuringOpsHelper(cx, bce, pn, emitOption))
            return false;
        if (emitOption == InitializeVars) {
            /*
             * Per its post-condition, EmitDestructuringOpsHelper has left the
             * to-be-destructured value on top of the stack.
             */
            if (Emit1(cx, bce, JSOP_POP) < 0)
                return false;
        }
    } else {
        if (emitOption == PushInitialValues) {
            /*
             * The lhs is a simple name so the to-be-destructured value is
             * its initial value and there is nothing to do.
             */
            JS_ASSERT(pn->getOp() == JSOP_GETLOCAL);
            JS_ASSERT(pn->pn_dflags & PND_BOUND);
            return true;
        }

        /* All paths below must pop after assigning to the lhs. */

        if (pn->isKind(PNK_NAME)) {
            if (!BindNameToSlot(cx, bce, pn))
                return false;

            /* Allow 'const [x,y] = o', make 'const x,y; [x,y] = o' a nop. */
            if (pn->isConst() && !pn->isDefn())
                return Emit1(cx, bce, JSOP_POP) >= 0;
        }

        switch (pn->getOp()) {
          case JSOP_SETNAME:
          case JSOP_SETGNAME:
            /*
             * NB: pn is a PN_NAME node, not a PN_BINARY.  Nevertheless,
             * we want to emit JSOP_ENUMELEM, which has format JOF_ELEM.
             * So here and for JSOP_ENUMCONSTELEM, we use EmitElemOp.
             */
            if (!EmitElemOp(cx, pn, JSOP_ENUMELEM, bce))
                return false;
            break;

          case JSOP_SETCONST:
            if (!EmitElemOp(cx, pn, JSOP_ENUMCONSTELEM, bce))
                return false;
            break;

          case JSOP_SETLOCAL:
          case JSOP_SETARG:
            if (!EmitVarOp(cx, pn, pn->getOp(), bce))
                return false;
            if (Emit1(cx, bce, JSOP_POP) < 0)
                return false;
            break;

          default:
          {
            if (!EmitTree(cx, bce, pn))
                return false;
            if (!EmitElemOpBase(cx, bce, JSOP_ENUMELEM))
                return false;
            break;
          }

          case JSOP_ENUMELEM:
            JS_ASSERT(0);
        }
    }

    return true;
}

/*
 * Recursive helper for EmitDestructuringOps.
 * EmitDestructuringOpsHelper assumes the to-be-destructured value has been
 * pushed on the stack and emits code to destructure each part of a [] or {}
 * lhs expression.
 *
 * If emitOption is InitializeVars, the initial to-be-destructured value is
 * left untouched on the stack and the overall depth is not changed.
 *
 * If emitOption is PushInitialValues, the to-be-destructured value is replaced
 * with the initial values of the N (where 0 <= N) variables assigned in the
 * lhs expression. (Same post-condition as EmitDestructuringLHS)
 */
static bool
EmitDestructuringOpsHelper(JSContext *cx, BytecodeEmitter *bce, ParseNode *pn,
                           VarEmitOption emitOption)
{
    JS_ASSERT(emitOption != DefineVars);

    unsigned index;
    ParseNode *pn2, *pn3;
    bool doElemOp;

#ifdef DEBUG
    int stackDepth = bce->stackDepth;
    JS_ASSERT(stackDepth != 0);
    JS_ASSERT(pn->isArity(PN_LIST));
    JS_ASSERT(pn->isKind(PNK_ARRAY) || pn->isKind(PNK_OBJECT));
#endif

    if (pn->pn_count == 0) {
        /* Emit a DUP;POP sequence for the decompiler. */
        if (Emit1(cx, bce, JSOP_DUP) < 0 || Emit1(cx, bce, JSOP_POP) < 0)
            return false;
    }

    index = 0;
    for (pn2 = pn->pn_head; pn2; pn2 = pn2->pn_next) {
        /*
         * Duplicate the value being destructured to use as a reference base.
         * If dup is not the first one, annotate it for the decompiler.
         */
        if (pn2 != pn->pn_head && NewSrcNote(cx, bce, SRC_CONTINUE) < 0)
            return false;
        if (Emit1(cx, bce, JSOP_DUP) < 0)
            return false;

        /*
         * Now push the property name currently being matched, which is either
         * the array initialiser's current index, or the current property name
         * "label" on the left of a colon in the object initialiser.  Set pn3
         * to the lvalue node, which is in the value-initializing position.
         */
        doElemOp = true;
        if (pn->isKind(PNK_ARRAY)) {
            if (!EmitNumberOp(cx, index, bce))
                return false;
            pn3 = pn2;
        } else {
            JS_ASSERT(pn->isKind(PNK_OBJECT));
            JS_ASSERT(pn2->isKind(PNK_COLON));
            pn3 = pn2->pn_left;
            if (pn3->isKind(PNK_NUMBER)) {
                if (!EmitNumberOp(cx, pn3->pn_dval, bce))
                    return false;
            } else {
                JS_ASSERT(pn3->isKind(PNK_STRING) || pn3->isKind(PNK_NAME));
                if (!EmitAtomOp(cx, pn3, JSOP_GETPROP, bce))
                    return false;
                doElemOp = false;
            }
            pn3 = pn2->pn_right;
        }

        if (doElemOp) {
            /*
             * Ok, get the value of the matching property name.  This leaves
             * that value on top of the value being destructured, so the stack
             * is one deeper than when we started.
             */
            if (!EmitElemOpBase(cx, bce, JSOP_GETELEM))
                return false;
            JS_ASSERT(bce->stackDepth >= stackDepth + 1);
        }

        /* Nullary comma node makes a hole in the array destructurer. */
        if (pn3->isKind(PNK_COMMA) && pn3->isArity(PN_NULLARY)) {
            JS_ASSERT(pn->isKind(PNK_ARRAY));
            JS_ASSERT(pn2 == pn3);
            if (Emit1(cx, bce, JSOP_POP) < 0)
                return false;
        } else {
            int depthBefore = bce->stackDepth;
            if (!EmitDestructuringLHS(cx, bce, pn3, emitOption))
                return false;

            if (emitOption == PushInitialValues) {
                /*
                 * After '[x,y]' in 'let ([[x,y], z] = o)', the stack is
                 *   | to-be-decompiled-value | x | y |
                 * The goal is:
                 *   | x | y | z |
                 * so emit a pick to produce the intermediate state
                 *   | x | y | to-be-decompiled-value |
                 * before destructuring z. This gives the loop invariant that
                 * the to-be-compiled-value is always on top of the stack.
                 */
                JS_ASSERT((bce->stackDepth - bce->stackDepth) >= -1);
                unsigned pickDistance = (unsigned)((bce->stackDepth + 1) - depthBefore);
                if (pickDistance > 0) {
                    if (pickDistance > UINT8_MAX) {
                        bce->reportError(pn3, JSMSG_TOO_MANY_LOCALS);
                        return false;
                    }
                    if (Emit2(cx, bce, JSOP_PICK, (jsbytecode)pickDistance) < 0)
                        return false;
                }
            }
        }

        ++index;
    }

    if (emitOption == PushInitialValues) {
        /*
         * Per the above loop invariant, to-be-decompiled-value is at the top
         * of the stack. To achieve the post-condition, pop it.
         */
        if (Emit1(cx, bce, JSOP_POP) < 0)
            return false;
    }

    return true;
}

static bool
EmitDestructuringOps(JSContext *cx, BytecodeEmitter *bce, ParseNode *pn, bool isLet = false)
{
    /*
     * Call our recursive helper to emit the destructuring assignments and
     * related stack manipulations.
     */
    VarEmitOption emitOption = isLet ? PushInitialValues : InitializeVars;
    return EmitDestructuringOpsHelper(cx, bce, pn, emitOption);
}

static bool
EmitGroupAssignment(JSContext *cx, BytecodeEmitter *bce, JSOp prologOp,
                    ParseNode *lhs, ParseNode *rhs)
{
    unsigned depth, limit, i, nslots;
    ParseNode *pn;

    depth = limit = (unsigned) bce->stackDepth;
    for (pn = rhs->pn_head; pn; pn = pn->pn_next) {
        if (limit == JS_BIT(16)) {
            bce->reportError(rhs, JSMSG_ARRAY_INIT_TOO_BIG);
            return false;
        }

        /* MaybeEmitGroupAssignment won't call us if rhs is holey. */
        JS_ASSERT(!(pn->isKind(PNK_COMMA) && pn->isArity(PN_NULLARY)));
        if (!EmitTree(cx, bce, pn))
            return false;
        ++limit;
    }

    i = depth;
    for (pn = lhs->pn_head; pn; pn = pn->pn_next, ++i) {
        /* MaybeEmitGroupAssignment requires lhs->pn_count <= rhs->pn_count. */
        JS_ASSERT(i < limit);
        int slot = AdjustBlockSlot(cx, bce, i);
        if (slot < 0)
            return false;

        if (!EmitUnaliasedVarOp(cx, JSOP_GETLOCAL, slot, bce))
            return false;

        if (pn->isKind(PNK_COMMA) && pn->isArity(PN_NULLARY)) {
            if (Emit1(cx, bce, JSOP_POP) < 0)
                return false;
        } else {
            if (!EmitDestructuringLHS(cx, bce, pn, InitializeVars))
                return false;
        }
    }

    nslots = limit - depth;
    EMIT_UINT16_IMM_OP(JSOP_POPN, nslots);
    bce->stackDepth = (unsigned) depth;
    return true;
}

enum GroupOption { GroupIsDecl, GroupIsNotDecl };

/*
 * Helper called with pop out param initialized to a JSOP_POP* opcode.  If we
 * can emit a group assignment sequence, which results in 0 stack depth delta,
 * we set *pop to JSOP_NOP so callers can veto emitting pn followed by a pop.
 */
static bool
MaybeEmitGroupAssignment(JSContext *cx, BytecodeEmitter *bce, JSOp prologOp, ParseNode *pn,
                         GroupOption groupOption, JSOp *pop)
{
    JS_ASSERT(pn->isKind(PNK_ASSIGN));
    JS_ASSERT(pn->isOp(JSOP_NOP));
    JS_ASSERT(*pop == JSOP_POP || *pop == JSOP_POPV);

    ParseNode *lhs = pn->pn_left;
    ParseNode *rhs = pn->pn_right;
    if (lhs->isKind(PNK_ARRAY) && rhs->isKind(PNK_ARRAY) &&
        !(rhs->pn_xflags & PNX_SPECIALARRAYINIT) &&
        lhs->pn_count <= rhs->pn_count)
    {
        if (groupOption == GroupIsDecl && !EmitDestructuringDecls(cx, bce, prologOp, lhs))
            return false;
        if (!EmitGroupAssignment(cx, bce, prologOp, lhs, rhs))
            return false;
        *pop = JSOP_NOP;
    }
    return true;
}

/*
 * Like MaybeEmitGroupAssignment, but for 'let ([x,y] = [a,b]) ...'.
 *
 * Instead of issuing a sequence |dup|eval-rhs|set-lhs|pop| (which doesn't work
 * since the bound vars don't yet have slots), just eval/push each rhs element
 * just like what EmitLet would do for 'let (x = a, y = b) ...'. While shorter,
 * simpler and more efficient than MaybeEmitGroupAssignment, it is harder to
 * decompile so we restrict the ourselves to cases where the lhs and rhs are in
 * 1:1 correspondence and lhs elements are simple names.
 */
static bool
MaybeEmitLetGroupDecl(JSContext *cx, BytecodeEmitter *bce, ParseNode *pn, JSOp *pop)
{
    JS_ASSERT(pn->isKind(PNK_ASSIGN));
    JS_ASSERT(pn->isOp(JSOP_NOP));
    JS_ASSERT(*pop == JSOP_POP || *pop == JSOP_POPV);

    ParseNode *lhs = pn->pn_left;
    ParseNode *rhs = pn->pn_right;
    if (lhs->isKind(PNK_ARRAY) && rhs->isKind(PNK_ARRAY) &&
        !(rhs->pn_xflags & PNX_SPECIALARRAYINIT) &&
        !(lhs->pn_xflags & PNX_SPECIALARRAYINIT) &&
        lhs->pn_count == rhs->pn_count)
    {
        for (ParseNode *l = lhs->pn_head; l; l = l->pn_next) {
            if (l->getOp() != JSOP_SETLOCAL)
                return true;
        }

        for (ParseNode *r = rhs->pn_head; r; r = r->pn_next) {
            if (!EmitTree(cx, bce, r))
                return false;
        }

        *pop = JSOP_NOP;
    }
    return true;
}

#endif /* JS_HAS_DESTRUCTURING */

static bool
EmitVariables(JSContext *cx, BytecodeEmitter *bce, ParseNode *pn, VarEmitOption emitOption,
              bool isLet = false)
{
    JS_ASSERT(pn->isArity(PN_LIST));
    JS_ASSERT(isLet == (emitOption == PushInitialValues));

    ptrdiff_t off = -1, noteIndex = -1;
    ParseNode *next;
    for (ParseNode *pn2 = pn->pn_head; ; pn2 = next) {
        next = pn2->pn_next;

        ParseNode *pn3;
        if (!pn2->isKind(PNK_NAME)) {
#if JS_HAS_DESTRUCTURING
            if (pn2->isKind(PNK_ARRAY) || pn2->isKind(PNK_OBJECT)) {
                /*
                 * Emit variable binding ops, but not destructuring ops.  The
                 * parser (see Parser::variables) has ensured that our caller
                 * will be the PNK_FOR/PNK_FORIN case in EmitTree, and that
                 * case will emit the destructuring code only after emitting an
                 * enumerating opcode and a branch that tests whether the
                 * enumeration ended.
                 */
                JS_ASSERT(emitOption == DefineVars);
                JS_ASSERT(pn->pn_count == 1);
                if (!EmitDestructuringDecls(cx, bce, pn->getOp(), pn2))
                    return false;
                break;
            }
#endif

            /*
             * A destructuring initialiser assignment preceded by var will
             * never occur to the left of 'in' in a for-in loop.  As with 'for
             * (var x = i in o)...', this will cause the entire 'var [a, b] =
             * i' to be hoisted out of the loop.
             */
            JS_ASSERT(pn2->isKind(PNK_ASSIGN));
            JS_ASSERT(pn2->isOp(JSOP_NOP));
            JS_ASSERT(emitOption != DefineVars);

            /*
             * To allow the front end to rewrite var f = x; as f = x; when a
             * function f(){} precedes the var, detect simple name assignment
             * here and initialize the name.
             */
#if !JS_HAS_DESTRUCTURING
            JS_ASSERT(pn2->pn_left->isKind(PNK_NAME));
#else
            if (pn2->pn_left->isKind(PNK_NAME))
#endif
            {
                pn3 = pn2->pn_right;
                pn2 = pn2->pn_left;
                goto do_name;
            }

#if JS_HAS_DESTRUCTURING
            ptrdiff_t stackDepthBefore = bce->stackDepth;
            JSOp op = JSOP_POP;
            if (pn->pn_count == 1) {
                /*
                 * If this is the only destructuring assignment in the list,
                 * try to optimize to a group assignment.  If we're in a let
                 * head, pass JSOP_POP rather than the pseudo-prolog JSOP_NOP
                 * in pn->pn_op, to suppress a second (and misplaced) 'let'.
                 */
                JS_ASSERT(noteIndex < 0 && !pn2->pn_next);
                if (isLet) {
                    if (!MaybeEmitLetGroupDecl(cx, bce, pn2, &op))
                        return false;
                } else {
                    if (!MaybeEmitGroupAssignment(cx, bce, pn->getOp(), pn2, GroupIsDecl, &op))
                        return false;
                }
            }
            if (op == JSOP_NOP) {
                pn->pn_xflags = (pn->pn_xflags & ~PNX_POPVAR) | PNX_GROUPINIT;
            } else {
                pn3 = pn2->pn_left;
                if (!EmitDestructuringDecls(cx, bce, pn->getOp(), pn3))
                    return false;

                if (!EmitTree(cx, bce, pn2->pn_right))
                    return false;

                if (!EmitDestructuringOps(cx, bce, pn3, isLet))
                    return false;
            }
            ptrdiff_t stackDepthAfter = bce->stackDepth;

            /* Give let ([] = x) a slot (see CheckDestructuring). */
            JS_ASSERT(stackDepthBefore <= stackDepthAfter);
            if (isLet && stackDepthBefore == stackDepthAfter) {
                if (Emit1(cx, bce, JSOP_UNDEFINED) < 0)
                    return false;
            }

            /* If we are not initializing, nothing to pop. */
            if (emitOption != InitializeVars) {
                if (next)
                    continue;
                break;
            }
            goto emit_note_pop;
#endif
        }

        /*
         * Load initializer early to share code above that jumps to do_name.
         * NB: if this var redeclares an existing binding, then pn2 is linked
         * on its definition's use-chain and pn_expr has been overlayed with
         * pn_lexdef.
         */
        pn3 = pn2->maybeExpr();

     do_name:
        if (!BindNameToSlot(cx, bce, pn2))
            return false;


        JSOp op;
        op = pn2->getOp();
        JS_ASSERT(op != JSOP_CALLEE);
        JS_ASSERT(!pn2->pn_cookie.isFree() || !pn->isOp(JSOP_NOP));

        jsatomid atomIndex;
        if (!MaybeEmitVarDecl(cx, bce, pn->getOp(), pn2, &atomIndex))
            return false;

        if (pn3) {
            JS_ASSERT(emitOption != DefineVars);
            if (op == JSOP_SETNAME || op == JSOP_SETGNAME || op == JSOP_SETINTRINSIC) {
                JS_ASSERT(emitOption != PushInitialValues);
                JSOp bindOp;
                if (op == JSOP_SETNAME)
                    bindOp = JSOP_BINDNAME;
                else if (op == JSOP_SETGNAME)
                    bindOp = JSOP_BINDGNAME;
                else
                    bindOp = JSOP_BINDINTRINSIC;
                if (!EmitIndex32(cx, bindOp, atomIndex, bce))
                    return false;
            }

            bool oldEmittingForInit = bce->emittingForInit;
            bce->emittingForInit = false;
            if (!EmitTree(cx, bce, pn3))
                return false;
            bce->emittingForInit = oldEmittingForInit;
        } else if (isLet) {
            /* JSOP_ENTERLETx expects at least 1 slot to have been pushed. */
            if (Emit1(cx, bce, JSOP_UNDEFINED) < 0)
                return false;
        }

        /* If we are not initializing, nothing to pop. */
        if (emitOption != InitializeVars) {
            if (next)
                continue;
            break;
        }

        JS_ASSERT_IF(pn2->isDefn(), pn3 == pn2->pn_expr);
        if (!pn2->pn_cookie.isFree()) {
            if (!EmitVarOp(cx, pn2, op, bce))
                return false;
        } else {
            if (!EmitIndexOp(cx, op, atomIndex, bce))
                return false;
        }

#if JS_HAS_DESTRUCTURING
    emit_note_pop:
#endif
        ptrdiff_t tmp = bce->offset();
        if (noteIndex >= 0) {
            if (!SetSrcNoteOffset(cx, bce, (unsigned)noteIndex, 0, tmp-off))
                return false;
        }
        if (!next)
            break;
        off = tmp;
        noteIndex = NewSrcNote2(cx, bce, SRC_PCDELTA, 0);
        if (noteIndex < 0 || Emit1(cx, bce, JSOP_POP) < 0)
            return false;
    }

    if (pn->pn_xflags & PNX_POPVAR) {
        if (Emit1(cx, bce, JSOP_POP) < 0)
            return false;
    }

    return true;
}

static bool
EmitAssignment(JSContext *cx, BytecodeEmitter *bce, ParseNode *lhs, JSOp op, ParseNode *rhs)
{
    /*
     * Check left operand type and generate specialized code for it.
     * Specialize to avoid ECMA "reference type" values on the operand
     * stack, which impose pervasive runtime "GetValue" costs.
     */
    jsatomid atomIndex = (jsatomid) -1;
    jsbytecode offset = 1;

    switch (lhs->getKind()) {
      case PNK_NAME:
        if (!BindNameToSlot(cx, bce, lhs))
            return false;
        if (lhs->pn_cookie.isFree()) {
            if (!bce->makeAtomIndex(lhs->pn_atom, &atomIndex))
                return false;
            if (!lhs->isConst()) {
                JSOp bindOp;
                if (lhs->isOp(JSOP_SETNAME))
                    bindOp = JSOP_BINDNAME;
                else if (lhs->isOp(JSOP_SETGNAME))
                    bindOp = JSOP_BINDGNAME;
                else
                    bindOp = JSOP_BINDINTRINSIC;
                if (!EmitIndex32(cx, bindOp, atomIndex, bce))
                    return false;
                offset++;
            }
        }
        break;
      case PNK_DOT:
        if (!EmitTree(cx, bce, lhs->expr()))
            return false;
        offset++;
        if (!bce->makeAtomIndex(lhs->pn_atom, &atomIndex))
            return false;
        break;
      case PNK_ELEM:
        JS_ASSERT(lhs->isArity(PN_BINARY));
        if (!EmitTree(cx, bce, lhs->pn_left))
            return false;
        if (!EmitTree(cx, bce, lhs->pn_right))
            return false;
        offset += 2;
        break;
#if JS_HAS_DESTRUCTURING
      case PNK_ARRAY:
      case PNK_OBJECT:
        break;
#endif
      case PNK_CALL:
        if (!EmitTree(cx, bce, lhs))
            return false;
        JS_ASSERT(lhs->pn_xflags & PNX_SETCALL);
        offset += 2;
        break;
      default:
        JS_ASSERT(0);
    }

    if (op != JSOP_NOP) {
        JS_ASSERT(rhs);
        switch (lhs->getKind()) {
          case PNK_NAME:
            if (lhs->isConst()) {
                if (lhs->isOp(JSOP_CALLEE)) {
                    if (Emit1(cx, bce, JSOP_CALLEE) < 0)
                        return false;
                } else if (lhs->isOp(JSOP_NAME) || lhs->isOp(JSOP_GETGNAME)) {
                    if (!EmitIndex32(cx, lhs->getOp(), atomIndex, bce))
                        return false;
                } else {
                    JS_ASSERT(JOF_OPTYPE(lhs->getOp()) != JOF_ATOM);
                    if (!EmitVarOp(cx, lhs, lhs->getOp(), bce))
                        return false;
                }
            } else if (lhs->isOp(JSOP_SETNAME)) {
                if (Emit1(cx, bce, JSOP_DUP) < 0)
                    return false;
                if (!EmitIndex32(cx, JSOP_GETXPROP, atomIndex, bce))
                    return false;
            } else if (lhs->isOp(JSOP_SETGNAME)) {
                JS_ASSERT(lhs->pn_cookie.isFree());
                if (!EmitAtomOp(cx, lhs, JSOP_GETGNAME, bce))
                    return false;
            } else if (lhs->isOp(JSOP_SETINTRINSIC)) {
                JS_ASSERT(lhs->pn_cookie.isFree());
                if (!EmitAtomOp(cx, lhs, JSOP_GETINTRINSIC, bce))
                    return false;
            } else {
                JSOp op = lhs->isOp(JSOP_SETARG) ? JSOP_GETARG : JSOP_GETLOCAL;
                if (!EmitVarOp(cx, lhs, op, bce))
                    return false;
            }
            break;
          case PNK_DOT: {
            if (Emit1(cx, bce, JSOP_DUP) < 0)
                return false;
            bool isLength = (lhs->pn_atom == cx->names().length);
            if (!EmitIndex32(cx, isLength ? JSOP_LENGTH : JSOP_GETPROP, atomIndex, bce))
                return false;
            break;
          }
          case PNK_ELEM:
          case PNK_CALL:
            if (Emit1(cx, bce, JSOP_DUP2) < 0)
                return false;
            if (!EmitElemOpBase(cx, bce, JSOP_GETELEM))
                return false;
            break;
          default:;
        }
    }

    /* Now emit the right operand (it may affect the namespace). */
    if (rhs) {
        if (!EmitTree(cx, bce, rhs))
            return false;
    } else {
        /*
         * The value to assign is the next enumeration value in a for-in loop.
         * That value is produced by a JSOP_ITERNEXT op, previously emitted.
         * If offset == 1, that slot is already at the top of the
         * stack. Otherwise, rearrange the stack to put that value on top.
         */
        if (offset != 1 && Emit2(cx, bce, JSOP_PICK, offset - 1) < 0)
            return false;
    }

    /* If += etc., emit the binary operator with a decompiler note. */
    if (op != JSOP_NOP) {
        /*
         * Take care to avoid SRC_ASSIGNOP if the left-hand side is a const
         * declared in the current compilation unit, as in this case (just
         * a bit further below) we will avoid emitting the assignment op.
         */
        if (!lhs->isKind(PNK_NAME) || !lhs->isConst()) {
            if (NewSrcNote(cx, bce, SRC_ASSIGNOP) < 0)
                return false;
        }
        if (Emit1(cx, bce, op) < 0)
            return false;
    }

    /* Finally, emit the specialized assignment bytecode. */
    switch (lhs->getKind()) {
      case PNK_NAME:
        if (lhs->isConst()) {
            if (!rhs) {
                bce->reportError(lhs, JSMSG_BAD_FOR_LEFTSIDE);
                return false;
            }
            break;
        }
        if (lhs->isOp(JSOP_SETARG) || lhs->isOp(JSOP_SETLOCAL)) {
            if (!EmitVarOp(cx, lhs, lhs->getOp(), bce))
                return false;
        } else {
            if (!EmitIndexOp(cx, lhs->getOp(), atomIndex, bce))
                return false;
        }
        break;
      case PNK_DOT:
        if (!EmitIndexOp(cx, lhs->getOp(), atomIndex, bce))
            return false;
        break;
      case PNK_ELEM:
      case PNK_CALL:
        if (Emit1(cx, bce, JSOP_SETELEM) < 0)
            return false;
        break;
#if JS_HAS_DESTRUCTURING
      case PNK_ARRAY:
      case PNK_OBJECT:
        if (!EmitDestructuringOps(cx, bce, lhs))
            return false;
        break;
#endif
      default:
        JS_ASSERT(0);
    }
    return true;
}

static bool
EmitNewInit(JSContext *cx, BytecodeEmitter *bce, JSProtoKey key, ParseNode *pn)
{
    const size_t len = 1 + UINT32_INDEX_LEN;
    ptrdiff_t offset = EmitCheck(cx, bce, len);
    if (offset < 0)
        return false;

    jsbytecode *next = bce->next();
    next[0] = JSOP_NEWINIT;
    next[1] = jsbytecode(key);
    next[2] = 0;
    next[3] = 0;
    next[4] = 0;
    bce->current->next = next + len;
    UpdateDepth(cx, bce, offset);
    CheckTypeSet(cx, bce, JSOP_NEWINIT);
    return true;
}

bool
ParseNode::getConstantValue(JSContext *cx, bool strictChecks, MutableHandleValue vp)
{
    switch (getKind()) {
      case PNK_NUMBER:
        vp.setNumber(pn_dval);
        return true;
      case PNK_STRING:
        vp.setString(pn_atom);
        return true;
      case PNK_TRUE:
        vp.setBoolean(true);
        return true;
      case PNK_FALSE:
        vp.setBoolean(false);
        return true;
      case PNK_NULL:
        vp.setNull();
        return true;
      case PNK_SPREAD:
        return false;
      case PNK_ARRAY: {
        JS_ASSERT(isOp(JSOP_NEWINIT) && !(pn_xflags & PNX_NONCONST));

        RootedObject obj(cx, NewDenseAllocatedArray(cx, pn_count));
        if (!obj)
            return false;

        unsigned idx = 0;
        RootedId id(cx);
        RootedValue value(cx);
        for (ParseNode *pn = pn_head; pn; idx++, pn = pn->pn_next) {
            if (!pn->getConstantValue(cx, strictChecks, &value))
                return false;
            id = INT_TO_JSID(idx);
            if (!JSObject::defineGeneric(cx, obj, id, value, NULL, NULL, JSPROP_ENUMERATE))
                return false;
        }
        JS_ASSERT(idx == pn_count);

        types::FixArrayType(cx, obj);
        vp.setObject(*obj);
        return true;
      }
      case PNK_OBJECT: {
        JS_ASSERT(isOp(JSOP_NEWINIT) && !(pn_xflags & PNX_NONCONST));

        gc::AllocKind kind = GuessObjectGCKind(pn_count);
        RootedObject obj(cx, NewBuiltinClassInstance(cx, &ObjectClass, kind));
        if (!obj)
            return false;

        for (ParseNode *pn = pn_head; pn; pn = pn->pn_next) {
            RootedValue value(cx);
            if (!pn->pn_right->getConstantValue(cx, strictChecks, &value))
                return false;

            ParseNode *pnid = pn->pn_left;
            if (pnid->isKind(PNK_NUMBER)) {
                Value idvalue = NumberValue(pnid->pn_dval);
                RootedId id(cx);
                if (idvalue.isInt32() && INT_FITS_IN_JSID(idvalue.toInt32()))
                    id = INT_TO_JSID(idvalue.toInt32());
                else if (!InternNonIntElementId<CanGC>(cx, obj, idvalue, &id))
                    return false;
                if (!JSObject::defineGeneric(cx, obj, id, value, NULL, NULL, JSPROP_ENUMERATE))
                    return false;
            } else {
                JS_ASSERT(pnid->isKind(PNK_NAME) || pnid->isKind(PNK_STRING));
                JS_ASSERT(pnid->pn_atom != cx->names().proto);
                RootedId id(cx, AtomToId(pnid->pn_atom));
                if (!DefineNativeProperty(cx, obj, id, value, NULL, NULL,
                                          JSPROP_ENUMERATE, 0, 0)) {
                    return false;
                }
            }
        }

        types::FixObjectType(cx, obj);
        vp.setObject(*obj);
        return true;
      }
      default:
        JS_NOT_REACHED("Unexpected node");
    }
    return false;
}

static bool
EmitSingletonInitialiser(JSContext *cx, BytecodeEmitter *bce, ParseNode *pn)
{
    RootedValue value(cx);
    if (!pn->getConstantValue(cx, bce->sc->needStrictChecks(), &value))
        return false;

    JS_ASSERT(value.isObject());
    ObjectBox *objbox = bce->parser->newObjectBox(&value.toObject());
    if (!objbox)
        return false;

    return EmitObjectOp(cx, objbox, JSOP_OBJECT, bce);
}

/* See the SRC_FOR source note offsetBias comments later in this file. */
JS_STATIC_ASSERT(JSOP_NOP_LENGTH == 1);
JS_STATIC_ASSERT(JSOP_POP_LENGTH == 1);

class EmitLevelManager
{
    BytecodeEmitter *bce;
  public:
    EmitLevelManager(BytecodeEmitter *bce) : bce(bce) { bce->emitLevel++; }
    ~EmitLevelManager() { bce->emitLevel--; }
};

static bool
EmitCatch(JSContext *cx, BytecodeEmitter *bce, ParseNode *pn)
{
    ptrdiff_t catchStart, guardJump;

    /*
     * Morph STMT_BLOCK to STMT_CATCH, note the block entry code offset,
     * and save the block object atom.
     */
    StmtInfoBCE *stmt = bce->topStmt;
    JS_ASSERT(stmt->type == STMT_BLOCK && stmt->isBlockScope);
    stmt->type = STMT_CATCH;
    catchStart = stmt->update;

    /* Go up one statement info record to the TRY or FINALLY record. */
    stmt = stmt->down;
    JS_ASSERT(stmt->type == STMT_TRY || stmt->type == STMT_FINALLY);

    /* Pick up the pending exception and bind it to the catch variable. */
    if (Emit1(cx, bce, JSOP_EXCEPTION) < 0)
        return false;

    /*
     * Dup the exception object if there is a guard for rethrowing to use
     * it later when rethrowing or in other catches.
     */
    if (pn->pn_kid2 && Emit1(cx, bce, JSOP_DUP) < 0)
        return false;

    ParseNode *pn2 = pn->pn_kid1;
    switch (pn2->getKind()) {
#if JS_HAS_DESTRUCTURING
      case PNK_ARRAY:
      case PNK_OBJECT:
        if (!EmitDestructuringOps(cx, bce, pn2))
            return false;
        if (Emit1(cx, bce, JSOP_POP) < 0)
            return false;
        break;
#endif

      case PNK_NAME:
        /* Inline and specialize BindNameToSlot for pn2. */
        JS_ASSERT(!pn2->pn_cookie.isFree());
        if (!EmitVarOp(cx, pn2, JSOP_SETLOCAL, bce))
            return false;
        if (Emit1(cx, bce, JSOP_POP) < 0)
            return false;
        break;

      default:
        JS_ASSERT(0);
    }

    /* Emit the guard expression, if there is one. */
    if (pn->pn_kid2) {
        if (!EmitTree(cx, bce, pn->pn_kid2))
            return false;
        if (!SetSrcNoteOffset(cx, bce, stmt->catchNote(), 0, bce->offset() - catchStart))
            return false;
        /* ifeq <next block> */
        guardJump = EmitJump(cx, bce, JSOP_IFEQ, 0);
        if (guardJump < 0)
            return false;
        stmt->guardJump() = guardJump;

        /* Pop duplicated exception object as we no longer need it. */
        if (Emit1(cx, bce, JSOP_POP) < 0)
            return false;
    }

    /* Emit the catch body. */
    if (!EmitTree(cx, bce, pn->pn_kid3))
        return false;

    /*
     * Annotate the JSOP_LEAVEBLOCK that will be emitted as we unwind via
     * our PNK_LEXICALSCOPE parent, so the decompiler knows to pop.
     */
    ptrdiff_t off = bce->stackDepth;
    if (NewSrcNote2(cx, bce, SRC_CATCH, off) < 0)
        return false;
    return true;
}

/*
 * Using MOZ_NEVER_INLINE in here is a workaround for llvm.org/pr14047. See
 * the comment on EmitSwitch.
 */
MOZ_NEVER_INLINE static bool
EmitTry(JSContext *cx, BytecodeEmitter *bce, ParseNode *pn)
{
    StmtInfoBCE stmtInfo(cx);
    ptrdiff_t catchJump = -1;

    /*
     * Push stmtInfo to track jumps-over-catches and gosubs-to-finally
     * for later fixup.
     *
     * When a finally block is active (STMT_FINALLY in our parse context),
     * non-local jumps (including jumps-over-catches) result in a GOSUB
     * being written into the bytecode stream and fixed-up later (c.f.
     * EmitBackPatchOp and BackPatch).
     */
    PushStatementBCE(bce, &stmtInfo, pn->pn_kid3 ? STMT_FINALLY : STMT_TRY, bce->offset());

    /*
     * Since an exception can be thrown at any place inside the try block,
     * we need to restore the stack and the scope chain before we transfer
     * the control to the exception handler.
     *
     * For that we store in a try note associated with the catch or
     * finally block the stack depth upon the try entry. The interpreter
     * uses this depth to properly unwind the stack and the scope chain.
     */
    int depth = bce->stackDepth;

    /* Mark try location for decompilation, then emit try block. */
    if (Emit1(cx, bce, JSOP_TRY) < 0)
        return false;
    ptrdiff_t tryStart = bce->offset();
    if (!EmitTree(cx, bce, pn->pn_kid1))
        return false;
    JS_ASSERT(depth == bce->stackDepth);

    /* GOSUB to finally, if present. */
    if (pn->pn_kid3) {
        if (NewSrcNote(cx, bce, SRC_HIDDEN) < 0)
            return false;
        if (EmitBackPatchOp(cx, bce, JSOP_BACKPATCH, &stmtInfo.gosubs()) < 0)
            return false;
    }

    /* Emit (hidden) jump over catch and/or finally. */
    if (NewSrcNote(cx, bce, SRC_HIDDEN) < 0)
        return false;
    if (EmitBackPatchOp(cx, bce, JSOP_BACKPATCH, &catchJump) < 0)
        return false;

    ptrdiff_t tryEnd = bce->offset();

    /* If this try has a catch block, emit it. */
    ParseNode *lastCatch = NULL;
    if (ParseNode *pn2 = pn->pn_kid2) {
        unsigned count = 0;    /* previous catch block's population */

        /*
         * The emitted code for a catch block looks like:
         *
         * [throwing]                          only if 2nd+ catch block
         * [leaveblock]                        only if 2nd+ catch block
         * enterblock                          with SRC_CATCH
         * exception
         * [dup]                               only if catchguard
         * setlocalpop <slot>                  or destructuring code
         * [< catchguard code >]               if there's a catchguard
         * [ifeq <offset to next catch block>]         " "
         * [pop]                               only if catchguard
         * < catch block contents >
         * leaveblock
         * goto <end of catch blocks>          non-local; finally applies
         *
         * If there's no catch block without a catchguard, the last
         * <offset to next catch block> points to rethrow code.  This
         * code will [gosub] to the finally code if appropriate, and is
         * also used for the catch-all trynote for capturing exceptions
         * thrown from catch{} blocks.
         */
        for (ParseNode *pn3 = pn2->pn_head; pn3; pn3 = pn3->pn_next) {
            ptrdiff_t guardJump, catchNote;

            JS_ASSERT(bce->stackDepth == depth);
            guardJump = stmtInfo.guardJump();
            if (guardJump != -1) {
                /* Fix up and clean up previous catch block. */
                SetJumpOffsetAt(bce, guardJump);

                /*
                 * Account for JSOP_ENTERBLOCK (whose block object count
                 * is saved below) and pushed exception object that we
                 * still have after the jumping from the previous guard.
                 */
                bce->stackDepth = depth + count + 1;

                /*
                 * Move exception back to cx->exception to prepare for
                 * the next catch. We hide [throwing] from the decompiler
                 * since it compensates for the hidden JSOP_DUP at the
                 * start of the previous guarded catch.
                 */
                if (NewSrcNote(cx, bce, SRC_HIDDEN) < 0 ||
                    Emit1(cx, bce, JSOP_THROWING) < 0) {
                    return false;
                }
                if (NewSrcNote(cx, bce, SRC_HIDDEN) < 0)
                    return false;
                EMIT_UINT16_IMM_OP(JSOP_LEAVEBLOCK, count);
                JS_ASSERT(bce->stackDepth == depth);
            }

            /*
             * Annotate the JSOP_ENTERBLOCK that's about to be generated
             * by the call to EmitTree immediately below.  Save this
             * source note's index in stmtInfo for use by the PNK_CATCH:
             * case, where the length of the catch guard is set as the
             * note's offset.
             */
            catchNote = NewSrcNote2(cx, bce, SRC_CATCH, 0);
            if (catchNote < 0)
                return false;
            stmtInfo.catchNote() = catchNote;

            /*
             * Emit the lexical scope and catch body.  Save the catch's
             * block object population via count, for use when targeting
             * guardJump at the next catch (the guard mismatch case).
             */
            JS_ASSERT(pn3->isKind(PNK_LEXICALSCOPE));
            count = pn3->pn_objbox->object->asStaticBlock().slotCount();
            if (!EmitTree(cx, bce, pn3))
                return false;

            /* gosub <finally>, if required */
            if (pn->pn_kid3) {
                if (EmitBackPatchOp(cx, bce, JSOP_BACKPATCH, &stmtInfo.gosubs()) < 0)
                    return false;
                JS_ASSERT(bce->stackDepth == depth);
            }

            /*
             * Jump over the remaining catch blocks.  This will get fixed
             * up to jump to after catch/finally.
             */
            if (NewSrcNote(cx, bce, SRC_HIDDEN) < 0)
                return false;
            if (EmitBackPatchOp(cx, bce, JSOP_BACKPATCH, &catchJump) < 0)
                return false;

            /*
             * Save a pointer to the last catch node to handle try-finally
             * and try-catch(guard)-finally special cases.
             */
            lastCatch = pn3->expr();
        }
    }

    /*
     * Last catch guard jumps to the rethrow code sequence if none of the
     * guards match. Target guardJump at the beginning of the rethrow
     * sequence, just in case a guard expression throws and leaves the
     * stack unbalanced.
     */
    if (lastCatch && lastCatch->pn_kid2) {
        SetJumpOffsetAt(bce, stmtInfo.guardJump());

        /* Sync the stack to take into account pushed exception. */
        JS_ASSERT(bce->stackDepth == depth);
        bce->stackDepth = depth + 1;

        /*
         * Rethrow the exception, delegating executing of finally if any
         * to the exception handler.
         */
        if (NewSrcNote(cx, bce, SRC_HIDDEN) < 0 || Emit1(cx, bce, JSOP_THROW) < 0)
            return false;
    }

    JS_ASSERT(bce->stackDepth == depth);

    /* Emit finally handler if any. */
    ptrdiff_t finallyStart = 0;   /* to quell GCC uninitialized warnings */
    if (pn->pn_kid3) {
        /*
         * Fix up the gosubs that might have been emitted before non-local
         * jumps to the finally code.
         */
        if (!BackPatch(cx, bce, stmtInfo.gosubs(), bce->next(), JSOP_GOSUB))
            return false;

        finallyStart = bce->offset();

        /* Indicate that we're emitting a subroutine body. */
        stmtInfo.type = STMT_SUBROUTINE;
        if (!UpdateSourceCoordNotes(cx, bce, pn->pn_kid3->pn_pos.begin))
            return false;
        if (Emit1(cx, bce, JSOP_FINALLY) < 0 ||
            !EmitTree(cx, bce, pn->pn_kid3) ||
            Emit1(cx, bce, JSOP_RETSUB) < 0)
        {
            return false;
        }
        JS_ASSERT(bce->stackDepth == depth);
    }
    if (!PopStatementBCE(cx, bce))
        return false;

    /* ReconstructPCStack needs a NOP here to mark the end of the last catch block. */
    if (Emit1(cx, bce, JSOP_NOP) < 0)
        return false;

    /* Fix up the end-of-try/catch jumps to come here. */
    if (!BackPatch(cx, bce, catchJump, bce->next(), JSOP_GOTO))
        return false;

    /*
     * Add the try note last, to let post-order give us the right ordering
     * (first to last for a given nesting level, inner to outer by level).
     */
    if (pn->pn_kid2 && !bce->tryNoteList.append(JSTRY_CATCH, depth, tryStart, tryEnd))
        return false;

    /*
     * If we've got a finally, mark try+catch region with additional
     * trynote to catch exceptions (re)thrown from a catch block or
     * for the try{}finally{} case.
     */
    if (pn->pn_kid3 && !bce->tryNoteList.append(JSTRY_FINALLY, depth, tryStart, finallyStart))
        return false;

    return true;
}

static bool
EmitIf(JSContext *cx, BytecodeEmitter *bce, ParseNode *pn)
{
    StmtInfoBCE stmtInfo(cx);

    /* Initialize so we can detect else-if chains and avoid recursion. */
    stmtInfo.type = STMT_IF;
    ptrdiff_t beq = -1;
    ptrdiff_t jmp = -1;
    ptrdiff_t noteIndex = -1;

  if_again:
    /* Emit code for the condition before pushing stmtInfo. */
    if (!EmitTree(cx, bce, pn->pn_kid1))
        return false;
    ptrdiff_t top = bce->offset();
    if (stmtInfo.type == STMT_IF) {
        PushStatementBCE(bce, &stmtInfo, STMT_IF, top);
    } else {
        /*
         * We came here from the goto further below that detects else-if
         * chains, so we must mutate stmtInfo back into a STMT_IF record.
         * Also (see below for why) we need a note offset for SRC_IF_ELSE
         * to help the decompiler.  Actually, we need two offsets, one for
         * decompiling any else clause and the second for decompiling an
         * else-if chain without bracing, overindenting, or incorrectly
         * scoping let declarations.
         */
        JS_ASSERT(stmtInfo.type == STMT_ELSE);
        stmtInfo.type = STMT_IF;
        stmtInfo.update = top;
        if (!SetSrcNoteOffset(cx, bce, noteIndex, 0, jmp - beq))
            return false;
        if (!SetSrcNoteOffset(cx, bce, noteIndex, 1, top - beq))
            return false;
    }

    /* Emit an annotated branch-if-false around the then part. */
    ParseNode *pn3 = pn->pn_kid3;
    noteIndex = NewSrcNote(cx, bce, pn3 ? SRC_IF_ELSE : SRC_IF);
    if (noteIndex < 0)
        return false;
    beq = EmitJump(cx, bce, JSOP_IFEQ, 0);
    if (beq < 0)
        return false;

    /* Emit code for the then and optional else parts. */
    if (!EmitTree(cx, bce, pn->pn_kid2))
        return false;
    if (pn3) {
        /* Modify stmtInfo so we know we're in the else part. */
        stmtInfo.type = STMT_ELSE;

        /*
         * Emit a JSOP_BACKPATCH op to jump from the end of our then part
         * around the else part.  The PopStatementBCE call at the bottom of
         * this function will fix up the backpatch chain linked from
         * stmtInfo.breaks.
         */
        jmp = EmitGoto(cx, bce, &stmtInfo, &stmtInfo.breaks);
        if (jmp < 0)
            return false;

        /* Ensure the branch-if-false comes here, then emit the else. */
        SetJumpOffsetAt(bce, beq);
        if (pn3->isKind(PNK_IF)) {
            pn = pn3;
            goto if_again;
        }

        if (!EmitTree(cx, bce, pn3))
            return false;

        /*
         * Annotate SRC_IF_ELSE with the offset from branch to jump, for
         * the decompiler's benefit.  We can't just "back up" from the pc
         * of the else clause, because we don't know whether an extended
         * jump was required to leap from the end of the then clause over
         * the else clause.
         */
        if (!SetSrcNoteOffset(cx, bce, noteIndex, 0, jmp - beq))
            return false;
    } else {
        /* No else part, fixup the branch-if-false to come here. */
        SetJumpOffsetAt(bce, beq);
    }
    return PopStatementBCE(cx, bce);
}

#if JS_HAS_BLOCK_SCOPE
/*
 * pnLet represents one of:
 *
 *   let-expression:   (let (x = y) EXPR)
 *   let-statement:    let (x = y) { ... }
 *
 * For a let-expression 'let (x = a, [y,z] = b) e', EmitLet produces:
 *
 *  bytecode          stackDepth  srcnotes
 *  evaluate a        +1
 *  evaluate b        +1
 *  dup               +1
 *  destructure y
 *  pick 1
 *  dup               +1
 *  destructure z
 *  pick 1
 *  pop               -1
 *  enterlet0
 *  evaluate e        +1
 *  leaveblockexpr    -3
 *
 * Note that, since enterlet0 simply changes fp->blockChain and does not
 * otherwise touch the stack, evaluation of the let-var initializers must leave
 * the initial value in the let-var's future slot.
 */
/*
 * Using MOZ_NEVER_INLINE in here is a workaround for llvm.org/pr14047. See
 * the comment on EmitSwitch.
 */
MOZ_NEVER_INLINE static bool
EmitLet(JSContext *cx, BytecodeEmitter *bce, ParseNode *pnLet)
{
    JS_ASSERT(pnLet->isArity(PN_BINARY));
    ParseNode *varList = pnLet->pn_left;
    JS_ASSERT(varList->isArity(PN_LIST));
    ParseNode *letBody = pnLet->pn_right;
    JS_ASSERT(letBody->isLet() && letBody->isKind(PNK_LEXICALSCOPE));
    Rooted<StaticBlockObject*> blockObj(cx, &letBody->pn_objbox->object->asStaticBlock());

    int letHeadDepth = bce->stackDepth;

    if (!EmitVariables(cx, bce, varList, PushInitialValues, true))
        return false;

    /* Push storage for hoisted let decls (e.g. 'let (x) { let y }'). */
    uint32_t alreadyPushed = unsigned(bce->stackDepth - letHeadDepth);
    uint32_t blockObjCount = blockObj->slotCount();
    for (uint32_t i = alreadyPushed; i < blockObjCount; ++i) {
        /* Tell the decompiler not to print the decl in the let head. */
        if (NewSrcNote(cx, bce, SRC_CONTINUE) < 0)
            return false;
        if (Emit1(cx, bce, JSOP_UNDEFINED) < 0)
            return false;
    }

    StmtInfoBCE stmtInfo(cx);
    PushBlockScopeBCE(bce, &stmtInfo, *blockObj, bce->offset());

    ptrdiff_t bodyBegin = bce->offset();
    if (!EmitEnterBlock(cx, bce, letBody, JSOP_ENTERLET0))
        return false;

    if (!EmitTree(cx, bce, letBody->pn_expr))
        return false;

    JSOp leaveOp = letBody->getOp();
    JS_ASSERT(leaveOp == JSOP_LEAVEBLOCK || leaveOp == JSOP_LEAVEBLOCKEXPR);
    EMIT_UINT16_IMM_OP(leaveOp, blockObj->slotCount());

    ptrdiff_t bodyEnd = bce->offset();
    JS_ASSERT(bodyEnd > bodyBegin);

    return PopStatementBCE(cx, bce);
}
#endif

/*
 * Using MOZ_NEVER_INLINE in here is a workaround for llvm.org/pr14047. See
 * the comment on EmitSwitch.
 */
MOZ_NEVER_INLINE static bool
EmitLexicalScope(JSContext *cx, BytecodeEmitter *bce, ParseNode *pn)
{
    JS_ASSERT(pn->isKind(PNK_LEXICALSCOPE));
    JS_ASSERT(pn->getOp() == JSOP_LEAVEBLOCK);

    StmtInfoBCE stmtInfo(cx);
    ObjectBox *objbox = pn->pn_objbox;
    StaticBlockObject &blockObj = objbox->object->asStaticBlock();
    size_t slots = blockObj.slotCount();
    PushBlockScopeBCE(bce, &stmtInfo, blockObj, bce->offset());

    if (!EmitEnterBlock(cx, bce, pn, JSOP_ENTERBLOCK))
        return false;

    if (!EmitTree(cx, bce, pn->pn_expr))
        return false;

    EMIT_UINT16_IMM_OP(JSOP_LEAVEBLOCK, slots);

    return PopStatementBCE(cx, bce);
}

static bool
EmitWith(JSContext *cx, BytecodeEmitter *bce, ParseNode *pn)
{
    StmtInfoBCE stmtInfo(cx);
    if (!EmitTree(cx, bce, pn->pn_left))
        return false;
    PushStatementBCE(bce, &stmtInfo, STMT_WITH, bce->offset());
    if (Emit1(cx, bce, JSOP_ENTERWITH) < 0)
        return false;

    if (!EmitTree(cx, bce, pn->pn_right))
        return false;
    if (Emit1(cx, bce, JSOP_LEAVEWITH) < 0)
        return false;
    return PopStatementBCE(cx, bce);
}

static bool
EmitForIn(JSContext *cx, BytecodeEmitter *bce, ParseNode *pn, ptrdiff_t top)
{
    StmtInfoBCE stmtInfo(cx);
    PushStatementBCE(bce, &stmtInfo, STMT_FOR_IN_LOOP, top);

    ParseNode *forHead = pn->pn_left;
    ParseNode *forBody = pn->pn_right;

    ParseNode *pn1 = forHead->pn_kid1;
    bool letDecl = pn1 && pn1->isKind(PNK_LEXICALSCOPE);
    JS_ASSERT_IF(letDecl, pn1->isLet());

    Rooted<StaticBlockObject*> blockObj(cx, letDecl ? &pn1->pn_objbox->object->asStaticBlock() : NULL);
    uint32_t blockObjCount = blockObj ? blockObj->slotCount() : 0;

    if (letDecl) {
        /*
         * The let's slot(s) will be under the iterator, but the block must not
         * be entered (i.e. fp->blockChain set) until after evaluating the rhs.
         * Thus, push to reserve space and enterblock after. The same argument
         * applies when leaving the loop. Thus, a for-let-in loop looks like:
         *
         *   push x N
         *   eval rhs
         *   iter
         *   enterlet1
         *   goto
         *     ... loop body
         *   ifne
         *   leaveforinlet
         *   enditer
         *   popn(N)
         */
        for (uint32_t i = 0; i < blockObjCount; ++i) {
            if (Emit1(cx, bce, JSOP_UNDEFINED) < 0)
                return false;
        }
    }

    /*
     * If the left part is 'var x', emit code to define x if necessary
     * using a prolog opcode, but do not emit a pop. If the left part was
     * originally 'var x = i', the parser will have rewritten it; see
     * Parser::forStatement. 'for (let x = i in o)' is mercifully banned.
     */
    if (pn1) {
        ParseNode *decl = letDecl ? pn1->pn_expr : pn1;
        JS_ASSERT(decl->isKind(PNK_VAR) || decl->isKind(PNK_LET));
        bce->emittingForInit = true;
        if (!EmitVariables(cx, bce, decl, DefineVars))
            return false;
        bce->emittingForInit = false;
    }

    /* Compile the object expression to the right of 'in'. */
    if (!EmitTree(cx, bce, forHead->pn_kid3))
        return false;

    /*
     * Emit a bytecode to convert top of stack value to the iterator
     * object depending on the loop variant (for-in, for-each-in, or
     * destructuring for-in).
     */
    JS_ASSERT(pn->isOp(JSOP_ITER));
    if (Emit2(cx, bce, JSOP_ITER, (uint8_t) pn->pn_iflags) < 0)
        return false;

    /* Enter the block before the loop body, after evaluating the obj. */
    StmtInfoBCE letStmt(cx);
    if (letDecl) {
        PushBlockScopeBCE(bce, &letStmt, *blockObj, bce->offset());
        letStmt.isForLetBlock = true;
        if (!EmitEnterBlock(cx, bce, pn1, JSOP_ENTERLET1))
            return false;
    }

    /* Annotate so the decompiler can find the loop-closing jump. */
    int noteIndex = NewSrcNote(cx, bce, SRC_FOR_IN);
    if (noteIndex < 0)
        return false;

    /*
     * Jump down to the loop condition to minimize overhead assuming at
     * least one iteration, as the other loop forms do.
     */
    ptrdiff_t jmp = EmitJump(cx, bce, JSOP_GOTO, 0);
    if (jmp < 0)
        return false;

    top = bce->offset();
    SET_STATEMENT_TOP(&stmtInfo, top);
    if (EmitLoopHead(cx, bce, NULL) < 0)
        return false;

#ifdef DEBUG
    int loopDepth = bce->stackDepth;
#endif

    /*
     * Emit code to get the next enumeration value and assign it to the
     * left hand side. The JSOP_POP after this assignment is annotated
     * so that the decompiler can distinguish 'for (x in y)' from
     * 'for (var x in y)'.
     */
    if (Emit1(cx, bce, JSOP_ITERNEXT) < 0)
        return false;
    if (!EmitAssignment(cx, bce, forHead->pn_kid2, JSOP_NOP, NULL))
        return false;

    ptrdiff_t tmp2 = bce->offset();
    if (Emit1(cx, bce, JSOP_POP) < 0)
        return false;

    /* The stack should be balanced around the assignment opcode sequence. */
    JS_ASSERT(bce->stackDepth == loopDepth);

    /* Emit code for the loop body. */
    if (!EmitTree(cx, bce, forBody))
        return false;

    /* Set loop and enclosing "update" offsets, for continue. */
    StmtInfoBCE *stmt = &stmtInfo;
    do {
        stmt->update = bce->offset();
    } while ((stmt = stmt->down) != NULL && stmt->type == STMT_LABEL);

    /*
     * Fixup the goto that starts the loop to jump down to JSOP_MOREITER.
     */
    SetJumpOffsetAt(bce, jmp);
    if (!EmitLoopEntry(cx, bce, NULL))
        return false;
    if (Emit1(cx, bce, JSOP_MOREITER) < 0)
        return false;
    ptrdiff_t beq = EmitJump(cx, bce, JSOP_IFNE, top - bce->offset());
    if (beq < 0)
        return false;

    /* Set the first srcnote offset so we can find the start of the loop body. */
    if (!SetSrcNoteOffset(cx, bce, (unsigned)noteIndex, 0, tmp2 - jmp))
        return false;
    /* Set the second srcnote offset so we can find the closing jump. */
    if (!SetSrcNoteOffset(cx, bce, (unsigned)noteIndex, 1, beq - jmp))
        return false;

    /* Fixup breaks and continues before JSOP_ITER (and JSOP_LEAVEFORINLET). */
    if (!PopStatementBCE(cx, bce))
        return false;

    if (letDecl) {
        if (!PopStatementBCE(cx, bce))
            return false;
        if (Emit1(cx, bce, JSOP_LEAVEFORLETIN) < 0)
            return false;
    }

    if (!bce->tryNoteList.append(JSTRY_ITER, bce->stackDepth, top, bce->offset()))
        return false;
    if (Emit1(cx, bce, JSOP_ENDITER) < 0)
        return false;

    if (letDecl) {
        /* Tell the decompiler to pop but not to print. */
        if (NewSrcNote(cx, bce, SRC_CONTINUE) < 0)
            return false;
        EMIT_UINT16_IMM_OP(JSOP_POPN, blockObjCount);
    }

    return true;
}

static bool
EmitNormalFor(JSContext *cx, BytecodeEmitter *bce, ParseNode *pn, ptrdiff_t top)
{
    StmtInfoBCE stmtInfo(cx);
    PushStatementBCE(bce, &stmtInfo, STMT_FOR_LOOP, top);

    ParseNode *forHead = pn->pn_left;
    ParseNode *forBody = pn->pn_right;

    /* C-style for (init; cond; update) ... loop. */
    JSOp op = JSOP_POP;
    ParseNode *pn3 = forHead->pn_kid1;
    if (!pn3) {
        /* No initializer: emit an annotated nop for the decompiler. */
        op = JSOP_NOP;
    } else {
        bce->emittingForInit = true;
#if JS_HAS_DESTRUCTURING
        if (pn3->isKind(PNK_ASSIGN)) {
            JS_ASSERT(pn3->isOp(JSOP_NOP));
            if (!MaybeEmitGroupAssignment(cx, bce, op, pn3, GroupIsNotDecl, &op))
                return false;
        }
#endif
        if (op == JSOP_POP) {
            if (!UpdateSourceCoordNotes(cx, bce, pn3->pn_pos.begin))
                return false;
            if (!EmitTree(cx, bce, pn3))
                return false;
            if (pn3->isKind(PNK_VAR) || pn3->isKind(PNK_CONST) || pn3->isKind(PNK_LET)) {
                /*
                 * Check whether a destructuring-initialized var decl
                 * was optimized to a group assignment.  If so, we do
                 * not need to emit a pop below, so switch to a nop,
                 * just for the decompiler.
                 */
                JS_ASSERT(pn3->isArity(PN_LIST) || pn3->isArity(PN_BINARY));
                if (pn3->pn_xflags & PNX_GROUPINIT)
                    op = JSOP_NOP;
            }
        }
        bce->emittingForInit = false;
    }

    /*
     * NB: the SRC_FOR note has offsetBias 1 (JSOP_{NOP,POP}_LENGTH).
     * Use tmp to hold the biased srcnote "top" offset, which differs
     * from the top local variable by the length of the JSOP_GOTO
     * emitted in between tmp and top if this loop has a condition.
     */
    int noteIndex = NewSrcNote(cx, bce, SRC_FOR);
    if (noteIndex < 0 || Emit1(cx, bce, op) < 0)
        return false;
    ptrdiff_t tmp = bce->offset();

    ptrdiff_t jmp = -1;
    if (forHead->pn_kid2) {
        /* Goto the loop condition, which branches back to iterate. */
        jmp = EmitJump(cx, bce, JSOP_GOTO, 0);
        if (jmp < 0)
            return false;
    } else {
        if (op != JSOP_NOP && Emit1(cx, bce, JSOP_NOP) < 0)
            return false;
    }

    top = bce->offset();
    SET_STATEMENT_TOP(&stmtInfo, top);

    /* Emit code for the loop body. */
    if (EmitLoopHead(cx, bce, forBody) < 0)
        return false;
    if (jmp == -1 && !EmitLoopEntry(cx, bce, forBody))
        return false;
    if (!EmitTree(cx, bce, forBody))
        return false;

    /* Set the second note offset so we can find the update part. */
    JS_ASSERT(noteIndex != -1);
    ptrdiff_t tmp2 = bce->offset();

    /* Set loop and enclosing "update" offsets, for continue. */
    StmtInfoBCE *stmt = &stmtInfo;
    do {
        stmt->update = bce->offset();
    } while ((stmt = stmt->down) != NULL && stmt->type == STMT_LABEL);

    /* Check for update code to do before the condition (if any). */
    pn3 = forHead->pn_kid3;
    if (pn3) {
        if (!UpdateSourceCoordNotes(cx, bce, pn3->pn_pos.begin))
            return false;
        op = JSOP_POP;
#if JS_HAS_DESTRUCTURING
        if (pn3->isKind(PNK_ASSIGN)) {
            JS_ASSERT(pn3->isOp(JSOP_NOP));
            if (!MaybeEmitGroupAssignment(cx, bce, op, pn3, GroupIsNotDecl, &op))
                return false;
        }
#endif
        if (op == JSOP_POP && !EmitTree(cx, bce, pn3))
            return false;

        /* Always emit the POP or NOP, to help the decompiler. */
        if (Emit1(cx, bce, op) < 0)
            return false;

        /* Restore the absolute line number for source note readers. */
        ptrdiff_t lineno = pn->pn_pos.end.lineno;
        if (bce->currentLine() != (unsigned) lineno) {
            if (NewSrcNote2(cx, bce, SRC_SETLINE, lineno) < 0)
                return false;
            bce->current->currentLine = (unsigned) lineno;
            bce->current->lastColumn = 0;
        }
    }

    ptrdiff_t tmp3 = bce->offset();

    if (forHead->pn_kid2) {
        /* Fix up the goto from top to target the loop condition. */
        JS_ASSERT(jmp >= 0);
        SetJumpOffsetAt(bce, jmp);
        if (!EmitLoopEntry(cx, bce, forHead->pn_kid2))
            return false;

        if (!EmitTree(cx, bce, forHead->pn_kid2))
            return false;
    }

    /* Set the first note offset so we can find the loop condition. */
    if (!SetSrcNoteOffset(cx, bce, (unsigned)noteIndex, 0, tmp3 - tmp))
        return false;
    if (!SetSrcNoteOffset(cx, bce, (unsigned)noteIndex, 1, tmp2 - tmp))
        return false;
    /* The third note offset helps us find the loop-closing jump. */
    if (!SetSrcNoteOffset(cx, bce, (unsigned)noteIndex, 2, bce->offset() - tmp))
        return false;

    /* If no loop condition, just emit a loop-closing jump. */
    op = forHead->pn_kid2 ? JSOP_IFNE : JSOP_GOTO;
    if (EmitJump(cx, bce, op, top - bce->offset()) < 0)
        return false;

    /* Now fixup all breaks and continues. */
    return PopStatementBCE(cx, bce);
}

static inline bool
EmitFor(JSContext *cx, BytecodeEmitter *bce, ParseNode *pn, ptrdiff_t top)
{
    JS_ASSERT(pn->pn_left->isKind(PNK_FORIN) || pn->pn_left->isKind(PNK_FORHEAD));
    return pn->pn_left->isKind(PNK_FORIN)
           ? EmitForIn(cx, bce, pn, top)
           : EmitNormalFor(cx, bce, pn, top);
}

static JS_NEVER_INLINE bool
EmitFunc(JSContext *cx, BytecodeEmitter *bce, ParseNode *pn)
{
    AssertCanGC();
    RootedFunction fun(cx, pn->pn_funbox->function());
    JS_ASSERT(fun->isInterpreted());
    if (fun->hasScript()) {
        JS_ASSERT(pn->functionIsHoisted());
        JS_ASSERT(bce->sc->isFunctionBox());
        return true;
    }

    {
        SharedContext *outersc = bce->sc;
        FunctionBox *funbox = pn->pn_funbox;

        if (outersc->isFunctionBox() && outersc->asFunctionBox()->mightAliasLocals())
            funbox->setMightAliasLocals();      // inherit mightAliasLocals from parent
        JS_ASSERT_IF(outersc->strict, funbox->strict);

        // Inherit most things (principals, version, etc) from the parent.
        Rooted<JSScript*> parent(cx, bce->script);
        Rooted<JSObject*> enclosingScope(cx, EnclosingStaticScope(bce));
        CompileOptions options(cx);
        options.setPrincipals(parent->principals())
               .setOriginPrincipals(parent->originPrincipals)
               .setCompileAndGo(parent->compileAndGo)
               .setNoScriptRval(false)
               .setVersion(parent->getVersion())
               .setUserBit(parent->userBit);
        Rooted<JSScript*> script(cx, JSScript::Create(cx, enclosingScope, false, options,
                                                      parent->staticLevel + 1,
                                                      bce->script->scriptSource(),
                                                      funbox->bufStart, funbox->bufEnd));
        if (!script)
            return false;

        script->bindings = funbox->bindings;

<<<<<<< HEAD
        // Do asm.js compilation at the beginning of emitting to avoid
        // compiling twice when JS_BufferIsCompilableUnit and to know whether
        // to emit JSOP_LINKASMJS. Don't fold constants as this will
        // misrepresent the source JS as written to the type checker.
        if (funbox->useAsm && !CompileAsmJS(cx, *bce->tokenStream(), pn, script))
            return false;

        BytecodeEmitter bce2(bce, bce->parser, funbox, script, bce->callerFrame,
=======
        BytecodeEmitter bce2(bce, bce->parser, funbox, script, bce->evalCaller,
>>>>>>> c850ee59
                             bce->hasGlobalScope, pn->pn_pos.begin.lineno, bce->selfHostingMode);
        if (!bce2.init())
            return false;

        /* We measured the max scope depth when we parsed the function. */
        if (!EmitFunctionScript(cx, &bce2, pn->pn_body))
            return false;
    }

    /* Make the function object a literal in the outer script's pool. */
    unsigned index = bce->objectList.add(pn->pn_funbox);

    /* Non-hoisted functions simply emit their respective op. */
    if (!pn->functionIsHoisted())
        return EmitIndex32(cx, pn->getOp(), index, bce);

    /*
     * For a script we emit the code as we parse. Thus the bytecode for
     * top-level functions should go in the prolog to predefine their
     * names in the variable object before the already-generated main code
     * is executed. This extra work for top-level scripts is not necessary
     * when we emit the code for a function. It is fully parsed prior to
     * invocation of the emitter and calls to EmitTree for function
     * definitions can be scheduled before generating the rest of code.
     */
    if (!bce->sc->isFunctionBox()) {
        JS_ASSERT(pn->pn_cookie.isFree());
        JS_ASSERT(pn->getOp() == JSOP_NOP);
        JS_ASSERT(!bce->topStmt);
        bce->switchToProlog();
        if (!EmitIndex32(cx, JSOP_DEFFUN, index, bce))
            return false;
        if (!UpdateSourceCoordNotes(cx, bce, pn->pn_pos.begin))
            return false;
        bce->switchToMain();
    } else {
#ifdef DEBUG
        BindingIter bi(bce->script);
        while (bi->name() != fun->atom())
            bi++;
        JS_ASSERT(bi->kind() == VARIABLE || bi->kind() == CONSTANT || bi->kind() == ARGUMENT);
        JS_ASSERT(bi.frameIndex() < JS_BIT(20));
#endif
        pn->pn_index = index;
        if (NewSrcNote(cx, bce, SRC_CONTINUE) < 0)
            return false;
        if (!EmitIndexOp(cx, JSOP_LAMBDA, index, bce))
            return false;
        JS_ASSERT(pn->getOp() == JSOP_GETLOCAL || pn->getOp() == JSOP_GETARG);
        JSOp setOp = pn->getOp() == JSOP_GETLOCAL ? JSOP_SETLOCAL : JSOP_SETARG;
        if (!EmitVarOp(cx, pn, setOp, bce))
            return false;
        if (Emit1(cx, bce, JSOP_POP) < 0)
            return false;
    }

    return true;
}

static bool
EmitDo(JSContext *cx, BytecodeEmitter *bce, ParseNode *pn)
{
    /* Emit an annotated nop so we know to decompile a 'do' keyword. */
    ptrdiff_t noteIndex = NewSrcNote(cx, bce, SRC_WHILE);
    if (noteIndex < 0 || Emit1(cx, bce, JSOP_NOP) < 0)
        return false;

    ptrdiff_t noteIndex2 = NewSrcNote(cx, bce, SRC_WHILE);
    if (noteIndex2 < 0)
        return false;

    /* Compile the loop body. */
    ptrdiff_t top = EmitLoopHead(cx, bce, pn->pn_left);
    if (top < 0)
        return false;
    if (!EmitLoopEntry(cx, bce, NULL))
        return false;

    StmtInfoBCE stmtInfo(cx);
    PushStatementBCE(bce, &stmtInfo, STMT_DO_LOOP, top);
    if (!EmitTree(cx, bce, pn->pn_left))
        return false;

    /* Set loop and enclosing label update offsets, for continue. */
    ptrdiff_t off = bce->offset();
    StmtInfoBCE *stmt = &stmtInfo;
    do {
        stmt->update = off;
    } while ((stmt = stmt->down) != NULL && stmt->type == STMT_LABEL);

    /* Compile the loop condition, now that continues know where to go. */
    if (!EmitTree(cx, bce, pn->pn_right))
        return false;

    /*
     * Since we use JSOP_IFNE for other purposes as well as for do-while
     * loops, we must store 1 + (beq - top) in the SRC_WHILE note offset,
     * and the decompiler must get that delta and decompile recursively.
     */
    ptrdiff_t beq = EmitJump(cx, bce, JSOP_IFNE, top - bce->offset());
    if (beq < 0)
        return false;

    /*
     * Be careful: We must set noteIndex2 before noteIndex in case the noteIndex
     * note gets bigger.
     */
    if (!SetSrcNoteOffset(cx, bce, noteIndex2, 0, beq - top))
        return false;
    if (!SetSrcNoteOffset(cx, bce, noteIndex, 0, 1 + (off - top)))
        return false;

    return PopStatementBCE(cx, bce);
}

static bool
EmitWhile(JSContext *cx, BytecodeEmitter *bce, ParseNode *pn, ptrdiff_t top)
{
    /*
     * Minimize bytecodes issued for one or more iterations by jumping to
     * the condition below the body and closing the loop if the condition
     * is true with a backward branch. For iteration count i:
     *
     *  i    test at the top                 test at the bottom
     *  =    ===============                 ==================
     *  0    ifeq-pass                       goto; ifne-fail
     *  1    ifeq-fail; goto; ifne-pass      goto; ifne-pass; ifne-fail
     *  2    2*(ifeq-fail; goto); ifeq-pass  goto; 2*ifne-pass; ifne-fail
     *  . . .
     *  N    N*(ifeq-fail; goto); ifeq-pass  goto; N*ifne-pass; ifne-fail
     */
    StmtInfoBCE stmtInfo(cx);
    PushStatementBCE(bce, &stmtInfo, STMT_WHILE_LOOP, top);

    ptrdiff_t noteIndex = NewSrcNote(cx, bce, SRC_WHILE);
    if (noteIndex < 0)
        return false;

    ptrdiff_t jmp = EmitJump(cx, bce, JSOP_GOTO, 0);
    if (jmp < 0)
        return false;

    top = EmitLoopHead(cx, bce, pn->pn_right);
    if (top < 0)
        return false;

    if (!EmitTree(cx, bce, pn->pn_right))
        return false;

    SetJumpOffsetAt(bce, jmp);
    if (!EmitLoopEntry(cx, bce, pn->pn_left))
        return false;
    if (!EmitTree(cx, bce, pn->pn_left))
        return false;

    ptrdiff_t beq = EmitJump(cx, bce, JSOP_IFNE, top - bce->offset());
    if (beq < 0)
        return false;

    if (!SetSrcNoteOffset(cx, bce, noteIndex, 0, beq - jmp))
        return false;

    return PopStatementBCE(cx, bce);
}

static bool
EmitBreak(JSContext *cx, BytecodeEmitter *bce, PropertyName *label)
{
    StmtInfoBCE *stmt = bce->topStmt;
    SrcNoteType noteType;
    jsatomid labelIndex;
    if (label) {
        if (!bce->makeAtomIndex(label, &labelIndex))
            return false;

        while (stmt->type != STMT_LABEL || stmt->label != label)
            stmt = stmt->down;
        noteType = SRC_BREAK2LABEL;
    } else {
        labelIndex = INVALID_ATOMID;
        while (!stmt->isLoop() && stmt->type != STMT_SWITCH)
            stmt = stmt->down;
        noteType = (stmt->type == STMT_SWITCH) ? SRC_SWITCHBREAK : SRC_BREAK;
    }

    return EmitGoto(cx, bce, stmt, &stmt->breaks, labelIndex, noteType) >= 0;
}

static bool
EmitContinue(JSContext *cx, BytecodeEmitter *bce, PropertyName *label)
{
    StmtInfoBCE *stmt = bce->topStmt;
    SrcNoteType noteType;
    jsatomid labelIndex;
    if (label) {
        if (!bce->makeAtomIndex(label, &labelIndex))
            return false;

        /* Find the loop statement enclosed by the matching label. */
        StmtInfoBCE *loop = NULL;
        while (stmt->type != STMT_LABEL || stmt->label != label) {
            if (stmt->isLoop())
                loop = stmt;
            stmt = stmt->down;
        }
        stmt = loop;
        noteType = SRC_CONT2LABEL;
    } else {
        labelIndex = INVALID_ATOMID;
        while (!stmt->isLoop())
            stmt = stmt->down;
        noteType = SRC_CONTINUE;
    }

    return EmitGoto(cx, bce, stmt, &stmt->continues, labelIndex, noteType) >= 0;
}

static bool
EmitReturn(JSContext *cx, BytecodeEmitter *bce, ParseNode *pn)
{
    if (!UpdateSourceCoordNotes(cx, bce, pn->pn_pos.begin))
        return false;

    /* Push a return value */
    if (ParseNode *pn2 = pn->pn_kid) {
        if (!EmitTree(cx, bce, pn2))
            return false;
    } else {
        /* No explicit return value provided */
        if (Emit1(cx, bce, JSOP_UNDEFINED) < 0)
            return false;
    }

    /*
     * EmitNonLocalJumpFixup may add fixup bytecode to close open try
     * blocks having finally clauses and to exit intermingled let blocks.
     * We can't simply transfer control flow to our caller in that case,
     * because we must gosub to those finally clauses from inner to outer,
     * with the correct stack pointer (i.e., after popping any with,
     * for/in, etc., slots nested inside the finally's try).
     *
     * In this case we mutate JSOP_RETURN into JSOP_SETRVAL and add an
     * extra JSOP_RETRVAL after the fixups.
     */
    ptrdiff_t top = bce->offset();

    if (Emit1(cx, bce, JSOP_RETURN) < 0)
        return false;
    if (!EmitNonLocalJumpFixup(cx, bce, NULL))
        return false;
    if (top + JSOP_RETURN_LENGTH != bce->offset()) {
        bce->base()[top] = JSOP_SETRVAL;
        if (Emit1(cx, bce, JSOP_RETRVAL) < 0)
            return false;
    }

    return true;
}

static bool
EmitStatementList(JSContext *cx, BytecodeEmitter *bce, ParseNode *pn, ptrdiff_t top)
{
    JS_ASSERT(pn->isArity(PN_LIST));

    StmtInfoBCE stmtInfo(cx);
    PushStatementBCE(bce, &stmtInfo, STMT_BLOCK, top);

    ParseNode *pnchild = pn->pn_head;

    if (pn->pn_xflags & PNX_DESTRUCT)
        pnchild = pnchild->pn_next;

    for (ParseNode *pn2 = pnchild; pn2; pn2 = pn2->pn_next) {
        if (!EmitTree(cx, bce, pn2))
            return false;
    }

    return PopStatementBCE(cx, bce);
}

static bool
EmitStatement(JSContext *cx, BytecodeEmitter *bce, ParseNode *pn)
{
    JS_ASSERT(pn->isKind(PNK_SEMI));

    ParseNode *pn2 = pn->pn_kid;
    if (!pn2)
        return true;

    if (!UpdateSourceCoordNotes(cx, bce, pn->pn_pos.begin))
        return false;

    /*
     * Top-level or called-from-a-native JS_Execute/EvaluateScript,
     * debugger, and eval frames may need the value of the ultimate
     * expression statement as the script's result, despite the fact
     * that it appears useless to the compiler.
     *
     * API users may also set the JSOPTION_NO_SCRIPT_RVAL option when
     * calling JS_Compile* to suppress JSOP_POPV.
     */
    bool wantval = false;
    bool useful = false;
    if (bce->sc->isFunctionBox()) {
        JS_ASSERT(!bce->script->noScriptRval);
    } else {
        useful = wantval = !bce->script->noScriptRval;
    }

    /* Don't eliminate expressions with side effects. */
    if (!useful) {
        if (!CheckSideEffects(cx, bce, pn2, &useful))
            return false;

        /*
         * Don't eliminate apparently useless expressions if they are
         * labeled expression statements.  The pc->topStmt->update test
         * catches the case where we are nesting in EmitTree for a labeled
         * compound statement.
         */
        if (bce->topStmt &&
            bce->topStmt->type == STMT_LABEL &&
            bce->topStmt->update >= bce->offset())
        {
            useful = true;
        }
    }

    if (useful) {
        JSOp op = wantval ? JSOP_POPV : JSOP_POP;
        JS_ASSERT_IF(pn2->isKind(PNK_ASSIGN), pn2->isOp(JSOP_NOP));
#if JS_HAS_DESTRUCTURING
        if (!wantval &&
            pn2->isKind(PNK_ASSIGN) &&
            !MaybeEmitGroupAssignment(cx, bce, op, pn2, GroupIsNotDecl, &op))
        {
            return false;
        }
#endif
        if (op != JSOP_NOP) {
            if (!EmitTree(cx, bce, pn2))
                return false;
            if (Emit1(cx, bce, op) < 0)
                return false;
        }
    } else if (!pn->isDirectivePrologueMember()) {
        /* Don't complain about directive prologue members; just don't emit their code. */
        bce->current->currentLine = pn2->pn_pos.begin.lineno;
        bce->current->lastColumn = 0;
        if (!bce->reportStrictWarning(pn2, JSMSG_USELESS_EXPR))
            return false;
    }

    return true;
}

static bool
EmitDelete(JSContext *cx, BytecodeEmitter *bce, ParseNode *pn)
{
    /*
     * Under ECMA 3, deleting a non-reference returns true -- but alas we
     * must evaluate the operand if it appears it might have side effects.
     */
    ParseNode *pn2 = pn->pn_kid;
    switch (pn2->getKind()) {
      case PNK_NAME:
      {
        if (!BindNameToSlot(cx, bce, pn2))
            return false;
        JSOp op = pn2->getOp();
        if (op == JSOP_FALSE) {
            if (Emit1(cx, bce, op) < 0)
                return false;
        } else {
            if (!EmitAtomOp(cx, pn2, op, bce))
                return false;
        }
        break;
      }
      case PNK_DOT:
        if (!EmitPropOp(cx, pn2, JSOP_DELPROP, bce, false))
            return false;
        break;
      case PNK_ELEM:
        if (!EmitElemOp(cx, pn2, JSOP_DELELEM, bce))
            return false;
        break;
      default:
      {
        /*
         * If useless, just emit JSOP_TRUE; otherwise convert delete foo()
         * to foo(), true (a comma expression, requiring SRC_PCDELTA).
         */
        bool useful = false;
        if (!CheckSideEffects(cx, bce, pn2, &useful))
            return false;

        ptrdiff_t off, noteIndex;
        if (useful) {
            JS_ASSERT_IF(pn2->isKind(PNK_CALL), !(pn2->pn_xflags & PNX_SETCALL));
            if (!EmitTree(cx, bce, pn2))
                return false;
            off = bce->offset();
            noteIndex = NewSrcNote2(cx, bce, SRC_PCDELTA, 0);
            if (noteIndex < 0 || Emit1(cx, bce, JSOP_POP) < 0)
                return false;
        } else {
            off = noteIndex = -1;
        }

        if (Emit1(cx, bce, JSOP_TRUE) < 0)
            return false;
        if (noteIndex >= 0) {
            ptrdiff_t tmp = bce->offset();
            if (!SetSrcNoteOffset(cx, bce, unsigned(noteIndex), 0, tmp - off))
                return false;
        }
      }
    }

    return true;
}

static bool
EmitCallOrNew(JSContext *cx, BytecodeEmitter *bce, ParseNode *pn)
{
    bool callop = pn->isKind(PNK_CALL);

    /*
     * Emit callable invocation or operator new (constructor call) code.
     * First, emit code for the left operand to evaluate the callable or
     * constructable object expression.
     *
     * For operator new, we emit JSOP_GETPROP instead of JSOP_CALLPROP, etc.
     * This is necessary to interpose the lambda-initialized method read
     * barrier -- see the code in jsinterp.cpp for JSOP_LAMBDA followed by
     * JSOP_{SET,INIT}PROP.
     *
     * Then (or in a call case that has no explicit reference-base
     * object) we emit JSOP_UNDEFINED to produce the undefined |this|
     * value required for calls (which non-strict mode functions
     * will box into the global object).
     */
    uint32_t argc = pn->pn_count - 1;
    bool emitArgs = true;
    ParseNode *pn2 = pn->pn_head;
    switch (pn2->getKind()) {
      case PNK_NAME:
        if (bce->selfHostingMode && pn2->name() == cx->names().callFunction)
        {
            /*
             * Special-casing of callFunction to emit bytecode that directly
             * invokes the callee with the correct |this| object and arguments.
             * callFunction(fun, thisArg, ...args) thus becomes:
             * - emit lookup for fun
             * - emit lookup for thisArg
             * - emit lookups for ...args
             *
             * argc is set to the amount of actually emitted args and the
             * emitting of args below is disabled by setting emitArgs to false.
             */
            if (pn->pn_count < 3) {
                bce->reportError(pn, JSMSG_MORE_ARGS_NEEDED, "callFunction", "1", "s");
                return false;
            }
            ParseNode *funNode = pn2->pn_next;
            if (!EmitTree(cx, bce, funNode))
                return false;
            ParseNode *thisArg = funNode->pn_next;
            if (!EmitTree(cx, bce, thisArg))
                return false;
            if (Emit1(cx, bce, JSOP_NOTEARG) < 0)
                return false;
            bool oldEmittingForInit = bce->emittingForInit;
            bce->emittingForInit = false;
            for (ParseNode *argpn = thisArg->pn_next; argpn; argpn = argpn->pn_next) {
                if (!EmitTree(cx, bce, argpn))
                    return false;
                if (Emit1(cx, bce, JSOP_NOTEARG) < 0)
                    return false;
            }
            bce->emittingForInit = oldEmittingForInit;
            argc -= 2;
            emitArgs = false;
            break;
        }
        if (!EmitNameOp(cx, bce, pn2, callop))
            return false;
        break;
      case PNK_DOT:
        if (!EmitPropOp(cx, pn2, pn2->getOp(), bce, callop))
            return false;
        break;
      case PNK_ELEM:
        JS_ASSERT(pn2->isOp(JSOP_GETELEM));
        if (!EmitElemOp(cx, pn2, callop ? JSOP_CALLELEM : JSOP_GETELEM, bce))
            return false;
        break;
      case PNK_FUNCTION:
        /*
         * Top level lambdas which are immediately invoked should be
         * treated as only running once. Every time they execute we will
         * create new types and scripts for their contents, to increase
         * the quality of type information within them and enable more
         * backend optimizations. Note that this does not depend on the
         * lambda being invoked at most once (it may be named or be
         * accessed via foo.caller indirection), as multiple executions
         * will just cause the inner scripts to be repeatedly cloned.
         */
        JS_ASSERT(!bce->emittingRunOnceLambda);
        if (bce->checkSingletonContext()) {
            bce->emittingRunOnceLambda = true;
            if (!EmitTree(cx, bce, pn2))
                return false;
            bce->emittingRunOnceLambda = false;
        } else {
            if (!EmitTree(cx, bce, pn2))
                return false;
        }
        callop = false;
        break;
      default:
        if (!EmitTree(cx, bce, pn2))
            return false;
        callop = false;             /* trigger JSOP_UNDEFINED after */
        break;
    }
    if (!callop) {
        JSOp thisop = pn->isKind(PNK_GENEXP) ? JSOP_THIS : JSOP_UNDEFINED;
        if (Emit1(cx, bce, thisop) < 0)
            return false;
        if (Emit1(cx, bce, JSOP_NOTEARG) < 0)
            return false;
    }

    if (emitArgs) {
        /*
         * Emit code for each argument in order, then emit the JSOP_*CALL or
         * JSOP_NEW bytecode with a two-byte immediate telling how many args
         * were pushed on the operand stack.
         */
        bool oldEmittingForInit = bce->emittingForInit;
        bce->emittingForInit = false;
        for (ParseNode *pn3 = pn2->pn_next; pn3; pn3 = pn3->pn_next) {
            if (!EmitTree(cx, bce, pn3))
                return false;
            if (Emit1(cx, bce, JSOP_NOTEARG) < 0)
                return false;
        }
        bce->emittingForInit = oldEmittingForInit;
    }

    if (Emit3(cx, bce, pn->getOp(), ARGC_HI(argc), ARGC_LO(argc)) < 0)
        return false;
    CheckTypeSet(cx, bce, pn->getOp());
    if (pn->isOp(JSOP_EVAL))
        EMIT_UINT16_IMM_OP(JSOP_LINENO, pn->pn_pos.begin.lineno);
    if (pn->pn_xflags & PNX_SETCALL) {
        if (Emit1(cx, bce, JSOP_SETCALL) < 0)
            return false;
    }
    return true;
}

static bool
EmitLogical(JSContext *cx, BytecodeEmitter *bce, ParseNode *pn)
{
    /*
     * JSOP_OR converts the operand on the stack to boolean, leaves the original
     * value on the stack and jumps if true; otherwise it falls into the next
     * bytecode, which pops the left operand and then evaluates the right operand.
     * The jump goes around the right operand evaluation.
     *
     * JSOP_AND converts the operand on the stack to boolean and jumps if false;
     * otherwise it falls into the right operand's bytecode.
     */

    if (pn->isArity(PN_BINARY)) {
        if (!EmitTree(cx, bce, pn->pn_left))
            return false;
        ptrdiff_t top = EmitJump(cx, bce, JSOP_BACKPATCH, 0);
        if (top < 0)
            return false;
        if (Emit1(cx, bce, JSOP_POP) < 0)
            return false;
        if (!EmitTree(cx, bce, pn->pn_right))
            return false;
        ptrdiff_t off = bce->offset();
        jsbytecode *pc = bce->code(top);
        SET_JUMP_OFFSET(pc, off - top);
        *pc = pn->getOp();
        return true;
    }

    JS_ASSERT(pn->isArity(PN_LIST));
    JS_ASSERT(pn->pn_head->pn_next->pn_next);

    /* Left-associative operator chain: avoid too much recursion. */
    ParseNode *pn2 = pn->pn_head;
    if (!EmitTree(cx, bce, pn2))
        return false;
    ptrdiff_t top = EmitJump(cx, bce, JSOP_BACKPATCH, 0);
    if (top < 0)
        return false;
    if (Emit1(cx, bce, JSOP_POP) < 0)
        return false;

    /* Emit nodes between the head and the tail. */
    ptrdiff_t jmp = top;
    while ((pn2 = pn2->pn_next)->pn_next) {
        if (!EmitTree(cx, bce, pn2))
            return false;
        ptrdiff_t off = EmitJump(cx, bce, JSOP_BACKPATCH, 0);
        if (off < 0)
            return false;
        if (Emit1(cx, bce, JSOP_POP) < 0)
            return false;
        SET_JUMP_OFFSET(bce->code(jmp), off - jmp);
        jmp = off;
    }
    if (!EmitTree(cx, bce, pn2))
        return false;

    pn2 = pn->pn_head;
    ptrdiff_t off = bce->offset();
    do {
        jsbytecode *pc = bce->code(top);
        ptrdiff_t tmp = GET_JUMP_OFFSET(pc);
        SET_JUMP_OFFSET(pc, off - top);
        *pc = pn->getOp();
        top += tmp;
    } while ((pn2 = pn2->pn_next)->pn_next);

    return true;
}

/*
 * Using MOZ_NEVER_INLINE in here is a workaround for llvm.org/pr14047. See
 * the comment on EmitSwitch.
 */
MOZ_NEVER_INLINE static bool
EmitIncOrDec(JSContext *cx, BytecodeEmitter *bce, ParseNode *pn)
{
    /* Emit lvalue-specialized code for ++/-- operators. */
    ParseNode *pn2 = pn->pn_kid;
    JSOp op = pn->getOp();
    switch (pn2->getKind()) {
      case PNK_DOT:
        if (!EmitPropIncDec(cx, pn2, op, bce))
            return false;
        break;
      case PNK_ELEM:
        if (!EmitElemIncDec(cx, pn2, op, bce))
            return false;
        break;
      case PNK_CALL:
        if (!EmitTree(cx, bce, pn2))
            return false;
        if (Emit1(cx, bce, op) < 0)
            return false;
        /*
         * This is dead code for the decompiler, don't generate
         * a decomposed version of the opcode. We do need to balance
         * the stacks in the decomposed version.
         */
        JS_ASSERT(js_CodeSpec[op].format & JOF_DECOMPOSE);
        JS_ASSERT(js_CodeSpec[op].format & JOF_ELEM);
        if (Emit1(cx, bce, (JSOp)1) < 0)
            return false;
        if (Emit1(cx, bce, JSOP_POP) < 0)
            return false;
        break;
      default:
        JS_ASSERT(pn2->isKind(PNK_NAME));
        pn2->setOp(op);
        if (!BindNameToSlot(cx, bce, pn2))
            return false;
        op = pn2->getOp();
        if (op == JSOP_CALLEE) {
            if (Emit1(cx, bce, op) < 0)
                return false;
        } else if (!pn2->pn_cookie.isFree()) {
            if (js_CodeSpec[op].format & (JOF_INC | JOF_DEC)) {
                if (!EmitVarIncDec(cx, pn2, op, bce))
                    return false;
            } else {
                if (!EmitVarOp(cx, pn2, op, bce))
                    return false;
            }
        } else {
            JS_ASSERT(JOF_OPTYPE(op) == JOF_ATOM);
            if (js_CodeSpec[op].format & (JOF_INC | JOF_DEC)) {
                if (!EmitNameIncDec(cx, pn2, op, bce))
                    return false;
            } else {
                if (!EmitAtomOp(cx, pn2, op, bce))
                    return false;
            }
            break;
        }
        if (pn2->isConst()) {
            if (Emit1(cx, bce, JSOP_POS) < 0)
                return false;
            op = pn->getOp();
            if (!(js_CodeSpec[op].format & JOF_POST)) {
                if (Emit1(cx, bce, JSOP_ONE) < 0)
                    return false;
                op = (js_CodeSpec[op].format & JOF_INC) ? JSOP_ADD : JSOP_SUB;
                if (Emit1(cx, bce, op) < 0)
                    return false;
            }
        }
    }
    return true;
}

/*
 * Using MOZ_NEVER_INLINE in here is a workaround for llvm.org/pr14047. See
 * the comment on EmitSwitch.
 */
MOZ_NEVER_INLINE static bool
EmitLabel(JSContext *cx, BytecodeEmitter *bce, ParseNode *pn)
{
    /*
     * Emit a JSOP_LABEL instruction. The argument is the offset to the statement
     * following the labeled statement.
     */
    JSAtom *atom = pn->pn_atom;

    jsatomid index;
    if (!bce->makeAtomIndex(atom, &index))
        return false;

    ptrdiff_t top = EmitJump(cx, bce, JSOP_LABEL, 0);
    if (top < 0)
        return false;

    /* Emit code for the labeled statement. */
    StmtInfoBCE stmtInfo(cx);
    PushStatementBCE(bce, &stmtInfo, STMT_LABEL, bce->offset());
    stmtInfo.label = atom;
    if (!EmitTree(cx, bce, pn->expr()))
        return false;
    if (!PopStatementBCE(cx, bce))
        return false;

    /* Patch the JSOP_LABEL offset. */
    SetJumpOffsetAt(bce, top);
    return true;
}

static bool
EmitSyntheticStatements(JSContext *cx, BytecodeEmitter *bce, ParseNode *pn, ptrdiff_t top)
{
    JS_ASSERT(pn->isArity(PN_LIST));
    StmtInfoBCE stmtInfo(cx);
    PushStatementBCE(bce, &stmtInfo, STMT_SEQ, top);
    ParseNode *pn2 = pn->pn_head;
    if (pn->pn_xflags & PNX_DESTRUCT)
        pn2 = pn2->pn_next;
    for (; pn2; pn2 = pn2->pn_next) {
        if (!EmitTree(cx, bce, pn2))
            return false;
    }
    return PopStatementBCE(cx, bce);
}

static bool
EmitConditionalExpression(JSContext *cx, BytecodeEmitter *bce, ConditionalExpression &conditional)
{
    /* Emit the condition, then branch if false to the else part. */
    if (!EmitTree(cx, bce, &conditional.condition()))
        return false;
    ptrdiff_t noteIndex = NewSrcNote(cx, bce, SRC_COND);
    if (noteIndex < 0)
        return false;
    ptrdiff_t beq = EmitJump(cx, bce, JSOP_IFEQ, 0);
    if (beq < 0 || !EmitTree(cx, bce, &conditional.thenExpression()))
        return false;

    /* Jump around else, fixup the branch, emit else, fixup jump. */
    ptrdiff_t jmp = EmitJump(cx, bce, JSOP_GOTO, 0);
    if (jmp < 0)
        return false;
    SetJumpOffsetAt(bce, beq);

    /*
     * Because each branch pushes a single value, but our stack budgeting
     * analysis ignores branches, we now have to adjust bce->stackDepth to
     * ignore the value pushed by the first branch.  Execution will follow
     * only one path, so we must decrement bce->stackDepth.
     *
     * Failing to do this will foil code, such as let expression and block
     * code generation, which must use the stack depth to compute local
     * stack indexes correctly.
     */
    JS_ASSERT(bce->stackDepth > 0);
    bce->stackDepth--;
    if (!EmitTree(cx, bce, &conditional.elseExpression()))
        return false;
    SetJumpOffsetAt(bce, jmp);
    return SetSrcNoteOffset(cx, bce, noteIndex, 0, jmp - beq);
}

/*
 * Using MOZ_NEVER_INLINE in here is a workaround for llvm.org/pr14047. See
 * the comment on EmitSwitch.
 */
MOZ_NEVER_INLINE static bool
EmitObject(JSContext *cx, BytecodeEmitter *bce, ParseNode *pn)
{
#if JS_HAS_DESTRUCTURING_SHORTHAND
    if (pn->pn_xflags & PNX_DESTRUCT) {
        bce->reportError(pn, JSMSG_BAD_OBJECT_INIT);
        return false;
    }
#endif

    if (!(pn->pn_xflags & PNX_NONCONST) && pn->pn_head && bce->checkSingletonContext())
        return EmitSingletonInitialiser(cx, bce, pn);

    /*
     * Emit code for {p:a, '%q':b, 2:c} that is equivalent to constructing
     * a new object and in source order evaluating each property value and
     * adding the property to the object, without invoking latent setters.
     * We use the JSOP_NEWINIT and JSOP_INITELEM/JSOP_INITPROP bytecodes to
     * ignore setters and to avoid dup'ing and popping the object as each
     * property is added, as JSOP_SETELEM/JSOP_SETPROP would do.
     */
    ptrdiff_t offset = bce->next() - bce->base();
    if (!EmitNewInit(cx, bce, JSProto_Object, pn))
        return false;

    /*
     * Try to construct the shape of the object as we go, so we can emit a
     * JSOP_NEWOBJECT with the final shape instead.
     */
    RootedObject obj(cx);
    if (bce->script->compileAndGo) {
        gc::AllocKind kind = GuessObjectGCKind(pn->pn_count);
        obj = NewBuiltinClassInstance(cx, &ObjectClass, kind);
        if (!obj)
            return false;
    }

    for (ParseNode *pn2 = pn->pn_head; pn2; pn2 = pn2->pn_next) {
        /* Emit an index for t[2] for later consumption by JSOP_INITELEM. */
        ParseNode *pn3 = pn2->pn_left;
        if (pn3->isKind(PNK_NUMBER)) {
            if (!EmitNumberOp(cx, pn3->pn_dval, bce))
                return false;
        }

        /* Emit code for the property initializer. */
        if (!EmitTree(cx, bce, pn2->pn_right))
            return false;

        JSOp op = pn2->getOp();
        if (op == JSOP_GETTER || op == JSOP_SETTER) {
            obj = NULL;
            if (Emit1(cx, bce, op) < 0)
                return false;
        }

        if (pn3->isKind(PNK_NUMBER)) {
            obj = NULL;
            if (Emit1(cx, bce, JSOP_INITELEM) < 0)
                return false;
        } else {
            JS_ASSERT(pn3->isKind(PNK_NAME) || pn3->isKind(PNK_STRING));
            jsatomid index;
            if (!bce->makeAtomIndex(pn3->pn_atom, &index))
                return false;

            /*
             * Disable NEWOBJECT on initializers that set __proto__, which has
             * a non-standard setter on objects.
             */
            if (pn3->pn_atom == cx->names().proto)
                obj = NULL;
            op = JSOP_INITPROP;

            if (obj) {
                JS_ASSERT(!obj->inDictionaryMode());
                Rooted<jsid> id(cx, AtomToId(pn3->pn_atom));
                RootedValue undefinedValue(cx, UndefinedValue());
                if (!DefineNativeProperty(cx, obj, id, undefinedValue, NULL, NULL,
                                          JSPROP_ENUMERATE, 0, 0))
                {
                    return false;
                }
                if (obj->inDictionaryMode())
                    obj = NULL;
            }

            if (!EmitIndex32(cx, op, index, bce))
                return false;
        }
    }

    if (Emit1(cx, bce, JSOP_ENDINIT) < 0)
        return false;

    if (obj) {
        /*
         * The object survived and has a predictable shape: update the original
         * bytecode.
         */
        ObjectBox *objbox = bce->parser->newObjectBox(obj);
        if (!objbox)
            return false;
        unsigned index = bce->objectList.add(objbox);
        MOZ_STATIC_ASSERT(JSOP_NEWINIT_LENGTH == JSOP_NEWOBJECT_LENGTH,
                          "newinit and newobject must have equal length to edit in-place");
        EMIT_UINT32_IN_PLACE(offset, JSOP_NEWOBJECT, uint32_t(index));
    }

    return true;
}

static bool
EmitArray(JSContext *cx, BytecodeEmitter *bce, ParseNode *pn)
{
    /*
     * Emit code for [a, b, c] that is equivalent to constructing a new
     * array and in source order evaluating each element value and adding
     * it to the array, without invoking latent setters.  We use the
     * JSOP_NEWINIT and JSOP_INITELEM_ARRAY bytecodes to ignore setters and
     * to avoid dup'ing and popping the array as each element is added, as
     * JSOP_SETELEM/JSOP_SETPROP would do.
     */

#if JS_HAS_GENERATORS
    if (pn->isKind(PNK_ARRAYCOMP)) {
        if (!EmitNewInit(cx, bce, JSProto_Array, pn))
            return false;

        /*
         * Pass the new array's stack index to the PNK_ARRAYPUSH case via
         * bce->arrayCompDepth, then simply traverse the PNK_FOR node and
         * its kids under pn2 to generate this comprehension.
         */
        JS_ASSERT(bce->stackDepth > 0);
        unsigned saveDepth = bce->arrayCompDepth;
        bce->arrayCompDepth = (uint32_t) (bce->stackDepth - 1);
        if (!EmitTree(cx, bce, pn->pn_head))
            return false;
        bce->arrayCompDepth = saveDepth;

        /* Emit the usual op needed for decompilation. */
        return Emit1(cx, bce, JSOP_ENDINIT) >= 0;
    }
#endif /* JS_HAS_GENERATORS */

    if (!(pn->pn_xflags & PNX_NONCONST) && pn->pn_head && bce->checkSingletonContext())
        return EmitSingletonInitialiser(cx, bce, pn);

    int32_t nspread = 0;
    for (ParseNode *elt = pn->pn_head; elt; elt = elt->pn_next) {
        if (elt->isKind(PNK_SPREAD))
            nspread++;
    }

    ptrdiff_t off = EmitN(cx, bce, JSOP_NEWARRAY, 3);
    if (off < 0)
        return false;
    CheckTypeSet(cx, bce, JSOP_NEWARRAY);
    jsbytecode *pc = bce->code(off);

    // For arrays with spread, this is a very pessimistic allocation, the
    // minimum possible final size.
    SET_UINT24(pc, pn->pn_count - nspread);

    ParseNode *pn2 = pn->pn_head;
    jsatomid atomIndex;
    if (nspread && !EmitNumberOp(cx, 0, bce))
        return false;
    for (atomIndex = 0; pn2; atomIndex++, pn2 = pn2->pn_next) {
        if (pn2->isKind(PNK_COMMA) && pn2->isArity(PN_NULLARY)) {
            if (Emit1(cx, bce, JSOP_HOLE) < 0)
                return false;
        } else {
            ParseNode *expr = pn2->isKind(PNK_SPREAD) ? pn2->pn_kid : pn2;
            if (!EmitTree(cx, bce, expr))
                return false;
        }
        if (pn2->isKind(PNK_SPREAD)) {
            if (Emit1(cx, bce, JSOP_SPREAD) < 0)
                return false;
        } else if (nspread) {
            if (Emit1(cx, bce, JSOP_INITELEM_INC) < 0)
                return false;
        } else {
            off = EmitN(cx, bce, JSOP_INITELEM_ARRAY, 3);
            if (off < 0)
                return false;
            SET_UINT24(bce->code(off), atomIndex);
        }
    }
    JS_ASSERT(atomIndex == pn->pn_count);
    if (nspread) {
        if (NewSrcNote(cx, bce, SRC_CONTINUE) < 0)
            return false;
        if (Emit1(cx, bce, JSOP_POP) < 0)
            return false;
    }

    if (pn->pn_xflags & PNX_ENDCOMMA) {
        /* Emit a source note so we know to decompile an extra comma. */
        if (NewSrcNote(cx, bce, SRC_CONTINUE) < 0)
            return false;
    }

    /* Emit an op to finish the array and aid in decompilation. */
    return Emit1(cx, bce, JSOP_ENDINIT) >= 0;
}

static bool
EmitUnary(JSContext *cx, BytecodeEmitter *bce, ParseNode *pn)
{
    if (!UpdateSourceCoordNotes(cx, bce, pn->pn_pos.begin))
        return false;
    /* Unary op, including unary +/-. */
    JSOp op = pn->getOp();
    ParseNode *pn2 = pn->pn_kid;

    if (op == JSOP_TYPEOF && !pn2->isKind(PNK_NAME))
        op = JSOP_TYPEOFEXPR;

    bool oldEmittingForInit = bce->emittingForInit;
    bce->emittingForInit = false;
    if (!EmitTree(cx, bce, pn2))
        return false;

    bce->emittingForInit = oldEmittingForInit;
    return Emit1(cx, bce, op) >= 0;
}

static bool
EmitDefaults(JSContext *cx, BytecodeEmitter *bce, ParseNode *pn)
{
    JS_ASSERT(pn->isKind(PNK_ARGSBODY));

    ParseNode *arg, *pnlast = pn->last();
    for (arg = pn->pn_head; arg != pnlast; arg = arg->pn_next) {
        if (!(arg->pn_dflags & PND_DEFAULT) || !arg->isKind(PNK_NAME))
            continue;
        if (!BindNameToSlot(cx, bce, arg))
            return false;
        if (!EmitVarOp(cx, arg, JSOP_GETARG, bce))
            return false;
        if (Emit1(cx, bce, JSOP_UNDEFINED) < 0)
            return false;
        if (Emit1(cx, bce, JSOP_STRICTEQ) < 0)
            return false;
        ptrdiff_t jump = EmitJump(cx, bce, JSOP_IFEQ, 0);
        if (jump < 0)
            return false;
        if (!EmitTree(cx, bce, arg->expr()))
            return false;
        if (!EmitVarOp(cx, arg, JSOP_SETARG, bce))
            return false;
        if (Emit1(cx, bce, JSOP_POP) < 0)
            return false;
        SET_JUMP_OFFSET(bce->code(jump), bce->offset() - jump);
    }

    return true;
}

bool
frontend::EmitTree(JSContext *cx, BytecodeEmitter *bce, ParseNode *pn)
{
    JS_CHECK_RECURSION(cx, return false);

    EmitLevelManager elm(bce);

    bool ok = true;
    ptrdiff_t top = bce->offset();
    pn->pn_offset = top;

    /* Emit notes to tell the current bytecode's source line number. */
    if (!UpdateLineNumberNotes(cx, bce, pn->pn_pos.begin.lineno))
        return false;

    switch (pn->getKind()) {
      case PNK_FUNCTION:
        ok = EmitFunc(cx, bce, pn);
        break;

      case PNK_ARGSBODY:
      {
        RootedFunction fun(cx, bce->sc->asFunctionBox()->function());
        ParseNode *pnlast = pn->last();

        // Carefully emit everything in the right order:
        // 1. Destructuring
        // 2. Functions
        // 3. Defaults
        ParseNode *pnchild = pnlast->pn_head;
        if (pnlast->pn_xflags & PNX_DESTRUCT) {
            // Assign the destructuring arguments before defining any functions,
            // see bug 419662.
            JS_ASSERT(pnchild->isKind(PNK_SEMI));
            JS_ASSERT(pnchild->pn_kid->isKind(PNK_VAR) || pnchild->pn_kid->isKind(PNK_CONST));
            if (!EmitTree(cx, bce, pnchild))
                return false;
            pnchild = pnchild->pn_next;
        }
        if (pnlast->pn_xflags & PNX_FUNCDEFS) {
            // This block contains top-level function definitions. To ensure
            // that we emit the bytecode defining them before the rest of code
            // in the block we use a separate pass over functions. During the
            // main pass later the emitter will add JSOP_NOP with source notes
            // for the function to preserve the original functions position
            // when decompiling.
             
            // Currently this is used only for functions, as compile-as-we go
            // mode for scripts does not allow separate emitter passes.
            for (ParseNode *pn2 = pnchild; pn2; pn2 = pn2->pn_next) {
                if (pn2->isKind(PNK_FUNCTION) && pn2->functionIsHoisted()) {
                    if (!EmitTree(cx, bce, pn2))
                        return false;
                }
            }
        }
        if (fun->hasDefaults()) {
            ParseNode *rest = NULL;
            bool restIsDefn = false;
            if (fun->hasRest()) {
                JS_ASSERT(!bce->sc->asFunctionBox()->argumentsHasLocalBinding());
                // Defaults with a rest parameter need special handling. The
                // rest parameter needs to be undefined while defaults are being
                // processed. To do this, we create the rest argument and let it
                // sit on the stack while processing defaults. The rest
                // parameter's slot is set to undefined for the course of
                // default processing.
                rest = pn->pn_head;
                while (rest->pn_next != pnlast)
                    rest = rest->pn_next;
                restIsDefn = rest->isDefn();
                if (Emit1(cx, bce, JSOP_REST) < 0)
                    return false;
                CheckTypeSet(cx, bce, JSOP_REST);
                // Only set the rest parameter if it's not aliased by a nested
                // function in the body.
                if (restIsDefn) {
                    if (Emit1(cx, bce, JSOP_UNDEFINED) < 0)
                        return false;
                    if (!BindNameToSlot(cx, bce, rest))
                        return false;
                    if (!EmitVarOp(cx, rest, JSOP_SETARG, bce))
                        return false;
                    if (Emit1(cx, bce, JSOP_POP) < 0)
                        return false;
                }
            }
            if (!EmitDefaults(cx, bce, pn))
                return false;
            if (fun->hasRest()) {
                if (restIsDefn && !EmitVarOp(cx, rest, JSOP_SETARG, bce))
                    return false;
                if (Emit1(cx, bce, JSOP_POP) < 0)
                    return false;
            }
        }
        for (ParseNode *pn2 = pn->pn_head; pn2 != pnlast; pn2 = pn2->pn_next) {
            // Only bind the parameter if it's not aliased by a nested function
            // in the body.
            if (!pn2->isDefn())
                continue;
            if (!BindNameToSlot(cx, bce, pn2))
                return false;
            if (pn2->pn_next == pnlast && fun->hasRest() && !fun->hasDefaults()) {
                // Fill rest parameter. We handled the case with defaults above.
                JS_ASSERT(!bce->sc->asFunctionBox()->argumentsHasLocalBinding());
                bce->switchToProlog();
                if (Emit1(cx, bce, JSOP_REST) < 0)
                    return false;
                CheckTypeSet(cx, bce, JSOP_REST);
                if (!EmitVarOp(cx, pn2, JSOP_SETARG, bce))
                    return false;
                if (Emit1(cx, bce, JSOP_POP) < 0)
                    return false;
                bce->switchToMain();
            }
        }
        ok = EmitTree(cx, bce, pnlast);
        break;
      }

      case PNK_IF:
        ok = EmitIf(cx, bce, pn);
        break;

      case PNK_SWITCH:
        ok = EmitSwitch(cx, bce, pn);
        break;

      case PNK_WHILE:
        ok = EmitWhile(cx, bce, pn, top);
        break;

      case PNK_DOWHILE:
        ok = EmitDo(cx, bce, pn);
        break;

      case PNK_FOR:
        ok = EmitFor(cx, bce, pn, top);
        break;

      case PNK_BREAK:
        ok = EmitBreak(cx, bce, pn->as<BreakStatement>().label());
        break;

      case PNK_CONTINUE:
        ok = EmitContinue(cx, bce, pn->as<ContinueStatement>().label());
        break;

      case PNK_WITH:
        ok = EmitWith(cx, bce, pn);
        break;

      case PNK_TRY:
        if (!EmitTry(cx, bce, pn))
            return false;
        break;

      case PNK_CATCH:
        if (!EmitCatch(cx, bce, pn))
            return false;
        break;

      case PNK_VAR:
      case PNK_CONST:
        if (!EmitVariables(cx, bce, pn, InitializeVars))
            return false;
        break;

      case PNK_RETURN:
        ok = EmitReturn(cx, bce, pn);
        break;

#if JS_HAS_GENERATORS
      case PNK_YIELD:
        JS_ASSERT(bce->sc->isFunctionBox());
        if (pn->pn_kid) {
            if (!EmitTree(cx, bce, pn->pn_kid))
                return false;
        } else {
            if (Emit1(cx, bce, JSOP_UNDEFINED) < 0)
                return false;
        }
        if (pn->pn_hidden && NewSrcNote(cx, bce, SRC_HIDDEN) < 0)
            return false;
        if (Emit1(cx, bce, JSOP_YIELD) < 0)
            return false;
        break;
#endif

      case PNK_STATEMENTLIST:
        ok = EmitStatementList(cx, bce, pn, top);
        break;

      case PNK_SEQ:
        ok = EmitSyntheticStatements(cx, bce, pn, top);
        break;

      case PNK_SEMI:
        ok = EmitStatement(cx, bce, pn);
        break;

      case PNK_COLON:
        ok = EmitLabel(cx, bce, pn);
        break;

      case PNK_COMMA:
      {
        /*
         * Emit SRC_PCDELTA notes on each JSOP_POP between comma operands.
         * These notes help the decompiler bracket the bytecodes generated
         * from each sub-expression that follows a comma.
         */
        ptrdiff_t off = -1, noteIndex = -1;
        for (ParseNode *pn2 = pn->pn_head; ; pn2 = pn2->pn_next) {
            if (!EmitTree(cx, bce, pn2))
                return false;
            ptrdiff_t tmp = bce->offset();
            if (noteIndex >= 0) {
                if (!SetSrcNoteOffset(cx, bce, (unsigned)noteIndex, 0, tmp-off))
                    return false;
            }
            if (!pn2->pn_next)
                break;
            off = tmp;
            noteIndex = NewSrcNote2(cx, bce, SRC_PCDELTA, 0);
            if (noteIndex < 0 ||
                Emit1(cx, bce, JSOP_POP) < 0) {
                return false;
            }
        }
        break;
      }

      case PNK_ASSIGN:
      case PNK_ADDASSIGN:
      case PNK_SUBASSIGN:
      case PNK_BITORASSIGN:
      case PNK_BITXORASSIGN:
      case PNK_BITANDASSIGN:
      case PNK_LSHASSIGN:
      case PNK_RSHASSIGN:
      case PNK_URSHASSIGN:
      case PNK_MULASSIGN:
      case PNK_DIVASSIGN:
      case PNK_MODASSIGN:
        if (!EmitAssignment(cx, bce, pn->pn_left, pn->getOp(), pn->pn_right))
            return false;
        break;

      case PNK_CONDITIONAL:
        ok = EmitConditionalExpression(cx, bce, pn->as<ConditionalExpression>());
        break;

      case PNK_OR:
      case PNK_AND:
        ok = EmitLogical(cx, bce, pn);
        break;

      case PNK_ADD:
      case PNK_SUB:
      case PNK_BITOR:
      case PNK_BITXOR:
      case PNK_BITAND:
      case PNK_STRICTEQ:
      case PNK_EQ:
      case PNK_STRICTNE:
      case PNK_NE:
      case PNK_LT:
      case PNK_LE:
      case PNK_GT:
      case PNK_GE:
      case PNK_IN:
      case PNK_INSTANCEOF:
      case PNK_LSH:
      case PNK_RSH:
      case PNK_URSH:
      case PNK_STAR:
      case PNK_DIV:
      case PNK_MOD:
        if (pn->isArity(PN_LIST)) {
            /* Left-associative operator chain: avoid too much recursion. */
            ParseNode *pn2 = pn->pn_head;
            if (!EmitTree(cx, bce, pn2))
                return false;
            JSOp op = pn->getOp();
            while ((pn2 = pn2->pn_next) != NULL) {
                if (!EmitTree(cx, bce, pn2))
                    return false;
                if (Emit1(cx, bce, op) < 0)
                    return false;
            }
        } else {
            /* Binary operators that evaluate both operands unconditionally. */
            if (!EmitTree(cx, bce, pn->pn_left))
                return false;
            if (!EmitTree(cx, bce, pn->pn_right))
                return false;
            if (Emit1(cx, bce, pn->getOp()) < 0)
                return false;
        }
        break;

      case PNK_THROW:
      case PNK_TYPEOF:
      case PNK_VOID:
      case PNK_NOT:
      case PNK_BITNOT:
      case PNK_POS:
      case PNK_NEG:
        ok = EmitUnary(cx, bce, pn);
        break;

      case PNK_PREINCREMENT:
      case PNK_PREDECREMENT:
      case PNK_POSTINCREMENT:
      case PNK_POSTDECREMENT:
        ok = EmitIncOrDec(cx, bce, pn);
        break;

      case PNK_DELETE:
        ok = EmitDelete(cx, bce, pn);
        break;

      case PNK_DOT:
        /*
         * Pop a stack operand, convert it to object, get a property named by
         * this bytecode's immediate-indexed atom operand, and push its value
         * (not a reference to it).
         */
        ok = EmitPropOp(cx, pn, pn->getOp(), bce, false);
        break;

      case PNK_ELEM:
        /*
         * Pop two operands, convert the left one to object and the right one
         * to property name (atom or tagged int), get the named property, and
         * push its value.  Set the "obj" register to the result of ToObject
         * on the left operand.
         */
        ok = EmitElemOp(cx, pn, pn->getOp(), bce);
        break;

      case PNK_NEW:
      case PNK_CALL:
      case PNK_GENEXP:
        ok = EmitCallOrNew(cx, bce, pn);
        break;

      case PNK_LEXICALSCOPE:
        ok = EmitLexicalScope(cx, bce, pn);
        break;

#if JS_HAS_BLOCK_SCOPE
      case PNK_LET:
        ok = pn->isArity(PN_BINARY)
             ? EmitLet(cx, bce, pn)
             : EmitVariables(cx, bce, pn, InitializeVars);
        break;
#endif /* JS_HAS_BLOCK_SCOPE */
#if JS_HAS_GENERATORS
      case PNK_ARRAYPUSH: {
        int slot;

        /*
         * The array object's stack index is in bce->arrayCompDepth. See below
         * under the array initialiser code generator for array comprehension
         * special casing. Note that the array object is a pure stack value,
         * unaliased by blocks, so we can EmitUnaliasedVarOp.
         */
        if (!EmitTree(cx, bce, pn->pn_kid))
            return false;
        slot = AdjustBlockSlot(cx, bce, bce->arrayCompDepth);
        if (slot < 0)
            return false;
        if (!EmitUnaliasedVarOp(cx, pn->getOp(), slot, bce))
            return false;
        break;
      }
#endif

      case PNK_ARRAY:
#if JS_HAS_GENERATORS
      case PNK_ARRAYCOMP:
#endif
        ok = EmitArray(cx, bce, pn);
        break;

      case PNK_OBJECT:
        ok = EmitObject(cx, bce, pn);
        break;

      case PNK_NAME:
        if (!EmitNameOp(cx, bce, pn, false))
            return false;
        break;

      case PNK_STRING:
        ok = EmitAtomOp(cx, pn, pn->getOp(), bce);
        break;

      case PNK_NUMBER:
        ok = EmitNumberOp(cx, pn->pn_dval, bce);
        break;

      case PNK_REGEXP:
        JS_ASSERT(pn->isOp(JSOP_REGEXP));
        ok = EmitRegExp(cx, bce->regexpList.add(pn->pn_objbox), bce);
        break;

      case PNK_TRUE:
      case PNK_FALSE:
      case PNK_THIS:
      case PNK_NULL:
        if (Emit1(cx, bce, pn->getOp()) < 0)
            return false;
        break;

      case PNK_DEBUGGER:
        if (Emit1(cx, bce, JSOP_DEBUGGER) < 0)
            return false;
        break;

      case PNK_NOP:
        JS_ASSERT(pn->getArity() == PN_NULLARY);
        break;

      default:
        JS_ASSERT(0);
    }

    /* bce->emitLevel == 1 means we're last on the stack, so finish up. */
    if (ok && bce->emitLevel == 1) {
        if (!UpdateSourceCoordNotes(cx, bce, pn->pn_pos.end))
            return false;
    }

    return ok;
}

static int
AllocSrcNote(JSContext *cx, BytecodeEmitter *bce)
{
    jssrcnote *notes = bce->notes();
    jssrcnote *newnotes;
    unsigned index = bce->noteCount();
    unsigned max = bce->noteLimit();

    if (index == max) {
        size_t newlength;
        if (!notes) {
            JS_ASSERT(!index && !max);
            newlength = SRCNOTE_CHUNK_LENGTH;
            newnotes = (jssrcnote *) cx->malloc_(SRCNOTE_SIZE(newlength));
        } else {
            JS_ASSERT(index <= max);
            newlength = max * 2;
            newnotes = (jssrcnote *) cx->realloc_(notes, SRCNOTE_SIZE(newlength));
        }
        if (!newnotes) {
            js_ReportOutOfMemory(cx);
            return -1;
        }
        bce->current->notes = newnotes;
        bce->current->noteLimit = newlength;
    }

    bce->current->noteCount = index + 1;
    return (int)index;
}

int
frontend::NewSrcNote(JSContext *cx, BytecodeEmitter *bce, SrcNoteType type)
{
    int index, n;
    jssrcnote *sn;
    ptrdiff_t offset, delta, xdelta;

    /*
     * Claim a note slot in bce->notes() by growing it if necessary and then
     * incrementing bce->noteCount().
     */
    index = AllocSrcNote(cx, bce);
    if (index < 0)
        return -1;
    sn = &bce->notes()[index];

    /*
     * Compute delta from the last annotated bytecode's offset.  If it's too
     * big to fit in sn, allocate one or more xdelta notes and reset sn.
     */
    offset = bce->offset();
    delta = offset - bce->lastNoteOffset();
    bce->current->lastNoteOffset = offset;
    if (delta >= SN_DELTA_LIMIT) {
        do {
            xdelta = Min(delta, SN_XDELTA_MASK);
            SN_MAKE_XDELTA(sn, xdelta);
            delta -= xdelta;
            index = AllocSrcNote(cx, bce);
            if (index < 0)
                return -1;
            sn = &bce->notes()[index];
        } while (delta >= SN_DELTA_LIMIT);
    }

    /*
     * Initialize type and delta, then allocate the minimum number of notes
     * needed for type's arity.  Usually, we won't need more, but if an offset
     * does take two bytes, SetSrcNoteOffset will grow bce->notes().
     */
    SN_MAKE_NOTE(sn, type, delta);
    for (n = (int)js_SrcNoteSpec[type].arity; n > 0; n--) {
        if (NewSrcNote(cx, bce, SRC_NULL) < 0)
            return -1;
    }
    return index;
}

int
frontend::NewSrcNote2(JSContext *cx, BytecodeEmitter *bce, SrcNoteType type, ptrdiff_t offset)
{
    int index;

    index = NewSrcNote(cx, bce, type);
    if (index >= 0) {
        if (!SetSrcNoteOffset(cx, bce, index, 0, offset))
            return -1;
    }
    return index;
}

int
frontend::NewSrcNote3(JSContext *cx, BytecodeEmitter *bce, SrcNoteType type, ptrdiff_t offset1,
            ptrdiff_t offset2)
{
    int index;

    index = NewSrcNote(cx, bce, type);
    if (index >= 0) {
        if (!SetSrcNoteOffset(cx, bce, index, 0, offset1))
            return -1;
        if (!SetSrcNoteOffset(cx, bce, index, 1, offset2))
            return -1;
    }
    return index;
}

static bool
GrowSrcNotes(JSContext *cx, BytecodeEmitter *bce)
{
    size_t newlength = bce->noteLimit() * 2;
    jssrcnote *newnotes = (jssrcnote *) cx->realloc_(bce->notes(), newlength);
    if (!newnotes) {
        js_ReportOutOfMemory(cx);
        return false;
    }
    bce->current->notes = newnotes;
    bce->current->noteLimit = newlength;
    return true;
}

jssrcnote *
frontend::AddToSrcNoteDelta(JSContext *cx, BytecodeEmitter *bce, jssrcnote *sn, ptrdiff_t delta)
{
    ptrdiff_t base, limit, newdelta, diff;
    int index;

    /*
     * Called only from FinishTakingSrcNotes to add to main script note
     * deltas, and only by a small positive amount.
     */
    JS_ASSERT(bce->current == &bce->main);
    JS_ASSERT((unsigned) delta < (unsigned) SN_XDELTA_LIMIT);

    base = SN_DELTA(sn);
    limit = SN_IS_XDELTA(sn) ? SN_XDELTA_LIMIT : SN_DELTA_LIMIT;
    newdelta = base + delta;
    if (newdelta < limit) {
        SN_SET_DELTA(sn, newdelta);
    } else {
        index = sn - bce->main.notes;
        if (bce->main.noteCount == bce->main.noteLimit) {
            if (!GrowSrcNotes(cx, bce))
                return NULL;
            sn = bce->main.notes + index;
        }
        diff = bce->main.noteCount - index;
        bce->main.noteCount++;
        memmove(sn + 1, sn, SRCNOTE_SIZE(diff));
        SN_MAKE_XDELTA(sn, delta);
        sn++;
    }
    return sn;
}

static bool
SetSrcNoteOffset(JSContext *cx, BytecodeEmitter *bce, unsigned index, unsigned which, ptrdiff_t offset)
{
    jssrcnote *sn;
    ptrdiff_t diff;

    if (size_t(offset) > SN_MAX_OFFSET) {
        ReportStatementTooLarge(cx, bce->topStmt);
        return false;
    }

    /* Find the offset numbered which (i.e., skip exactly which offsets). */
    sn = &bce->notes()[index];
    JS_ASSERT(SN_TYPE(sn) != SRC_XDELTA);
    JS_ASSERT((int) which < js_SrcNoteSpec[SN_TYPE(sn)].arity);
    for (sn++; which; sn++, which--) {
        if (*sn & SN_3BYTE_OFFSET_FLAG)
            sn += 2;
    }

    /*
     * See if the new offset requires three bytes either by being too big or if
     * the offset has already been inflated (in which case, we need to stay big
     * to not break the srcnote encoding if this isn't the last srcnote).
     */
    if (offset > (ptrdiff_t)SN_3BYTE_OFFSET_MASK || (*sn & SN_3BYTE_OFFSET_FLAG)) {
        /* Maybe this offset was already set to a three-byte value. */
        if (!(*sn & SN_3BYTE_OFFSET_FLAG)) {
            /* Losing, need to insert another two bytes for this offset. */
            index = sn - bce->notes();

            /*
             * Test to see if the source note array must grow to accommodate
             * either the first or second byte of additional storage required
             * by this 3-byte offset.
             */
            if (bce->noteCount() + 1 >= bce->noteLimit()) {
                if (!GrowSrcNotes(cx, bce))
                    return false;
                sn = bce->notes() + index;
            }
            bce->current->noteCount += 2;

            diff = bce->noteCount() - (index + 3);
            JS_ASSERT(diff >= 0);
            if (diff > 0)
                memmove(sn + 3, sn + 1, SRCNOTE_SIZE(diff));
        }
        *sn++ = (jssrcnote)(SN_3BYTE_OFFSET_FLAG | (offset >> 16));
        *sn++ = (jssrcnote)(offset >> 8);
    }
    *sn = (jssrcnote)offset;
    return true;
}

#ifdef DEBUG_notme
#define DEBUG_srcnotesize
#endif

#ifdef DEBUG_srcnotesize
#define NBINS 10
static uint32_t hist[NBINS];

static void
DumpSrcNoteSizeHist()
{
    static FILE *fp;
    int i, n;

    if (!fp) {
        fp = fopen("/tmp/srcnotes.hist", "w");
        if (!fp)
            return;
        setvbuf(fp, NULL, _IONBF, 0);
    }
    fprintf(fp, "SrcNote size histogram:\n");
    for (i = 0; i < NBINS; i++) {
        fprintf(fp, "%4u %4u ", JS_BIT(i), hist[i]);
        for (n = (int) JS_HOWMANY(hist[i], 10); n > 0; --n)
            fputc('*', fp);
        fputc('\n', fp);
    }
    fputc('\n', fp);
}
#endif

/*
 * Fill in the storage at notes with prolog and main srcnotes; the space at
 * notes was allocated using the BytecodeEmitter::countFinalSourceNotes()
 * method from BytecodeEmitter.h. SO DON'T CHANGE THIS FUNCTION WITHOUT AT
 * LEAST CHECKING WHETHER BytecodeEmitter::countFinalSourceNotes() NEEDS
 * CORRESPONDING CHANGES!
 */
bool
frontend::FinishTakingSrcNotes(JSContext *cx, BytecodeEmitter *bce, jssrcnote *notes)
{
    unsigned prologCount, mainCount, totalCount;
    ptrdiff_t offset, delta;
    jssrcnote *sn;

    JS_ASSERT(bce->current == &bce->main);

    prologCount = bce->prolog.noteCount;
    if (prologCount && bce->prolog.currentLine != bce->firstLine) {
        bce->switchToProlog();
        if (NewSrcNote2(cx, bce, SRC_SETLINE, (ptrdiff_t)bce->firstLine) < 0)
            return false;
        prologCount = bce->prolog.noteCount;
        bce->switchToMain();
    } else {
        /*
         * Either no prolog srcnotes, or no line number change over prolog.
         * We don't need a SRC_SETLINE, but we may need to adjust the offset
         * of the first main note, by adding to its delta and possibly even
         * prepending SRC_XDELTA notes to it to account for prolog bytecodes
         * that came at and after the last annotated bytecode.
         */
        offset = bce->prologOffset() - bce->prolog.lastNoteOffset;
        JS_ASSERT(offset >= 0);
        if (offset > 0 && bce->main.noteCount != 0) {
            /* NB: Use as much of the first main note's delta as we can. */
            sn = bce->main.notes;
            delta = SN_IS_XDELTA(sn)
                    ? SN_XDELTA_MASK - (*sn & SN_XDELTA_MASK)
                    : SN_DELTA_MASK - (*sn & SN_DELTA_MASK);
            if (offset < delta)
                delta = offset;
            for (;;) {
                if (!AddToSrcNoteDelta(cx, bce, sn, delta))
                    return false;
                offset -= delta;
                if (offset == 0)
                    break;
                delta = Min(offset, SN_XDELTA_MASK);
                sn = bce->main.notes;
            }
        }
    }

    mainCount = bce->main.noteCount;
    totalCount = prologCount + mainCount;
    if (prologCount)
        PodCopy(notes, bce->prolog.notes, prologCount);
    PodCopy(notes + prologCount, bce->main.notes, mainCount);
    SN_MAKE_TERMINATOR(&notes[totalCount]);

    return true;
}

bool
CGTryNoteList::append(JSTryNoteKind kind, unsigned stackDepth, size_t start, size_t end)
{
    JS_ASSERT(unsigned(uint16_t(stackDepth)) == stackDepth);
    JS_ASSERT(start <= end);
    JS_ASSERT(size_t(uint32_t(start)) == start);
    JS_ASSERT(size_t(uint32_t(end)) == end);

    JSTryNote note;
    note.kind = kind;
    note.stackDepth = uint16_t(stackDepth);
    note.start = uint32_t(start);
    note.length = uint32_t(end - start);

    return list.append(note);
}

void
CGTryNoteList::finish(TryNoteArray *array)
{
    JS_ASSERT(length() == array->length);

    for (unsigned i = 0; i < length(); i++)
        array->vector[i] = list[i];
}

/*
 * Find the index of the given object for code generator.
 *
 * Since the emitter refers to each parsed object only once, for the index we
 * use the number of already indexes objects. We also add the object to a list
 * to convert the list to a fixed-size array when we complete code generation,
 * see js::CGObjectList::finish below.
 *
 * Most of the objects go to BytecodeEmitter::objectList but for regexp we use
 * a separated BytecodeEmitter::regexpList. In this way the emitted index can
 * be directly used to store and fetch a reference to a cloned RegExp object
 * that shares the same JSRegExp private data created for the object literal in
 * objbox. We need a cloned object to hold lastIndex and other direct
 * properties that should not be shared among threads sharing a precompiled
 * function or script.
 *
 * If the code being compiled is function code, allocate a reserved slot in
 * the cloned function object that shares its precompiled script with other
 * cloned function objects and with the compiler-created clone-parent. There
 * are nregexps = script->regexps()->length such reserved slots in each
 * function object cloned from fun->object. NB: during compilation, a funobj
 * slots element must never be allocated, because JSObject::allocSlot could
 * hand out one of the slots that should be given to a regexp clone.
 *
 * If the code being compiled is global code, the cloned regexp are stored in
 * fp->vars slot and to protect regexp slots from GC we set fp->nvars to
 * nregexps.
 *
 * The slots initially contain undefined or null. We populate them lazily when
 * JSOP_REGEXP is executed for the first time.
 *
 * Why clone regexp objects?  ECMA specifies that when a regular expression
 * literal is scanned, a RegExp object is created.  In the spec, compilation
 * and execution happen indivisibly, but in this implementation and many of
 * its embeddings, code is precompiled early and re-executed in multiple
 * threads, or using multiple global objects, or both, for efficiency.
 *
 * In such cases, naively following ECMA leads to wrongful sharing of RegExp
 * objects, which makes for collisions on the lastIndex property (especially
 * for global regexps) and on any ad-hoc properties.  Also, __proto__ refers to
 * the pre-compilation prototype, a pigeon-hole problem for instanceof tests.
 */
unsigned
CGObjectList::add(ObjectBox *objbox)
{
    JS_ASSERT(!objbox->emitLink);
    objbox->emitLink = lastbox;
    lastbox = objbox;
    return length++;
}

unsigned
CGObjectList::indexOf(JSObject *obj)
{
    JS_ASSERT(length > 0);
    unsigned index = length - 1;
    for (ObjectBox *box = lastbox; box->object != obj; box = box->emitLink)
        index--;
    return index;
}

void
CGObjectList::finish(ObjectArray *array)
{
    JS_ASSERT(length <= INDEX_LIMIT);
    JS_ASSERT(length == array->length);

    js::HeapPtrObject *cursor = array->vector + array->length;
    ObjectBox *objbox = lastbox;
    do {
        --cursor;
        JS_ASSERT(!*cursor);
        *cursor = objbox->object;
    } while ((objbox = objbox->emitLink) != NULL);
    JS_ASSERT(cursor == array->vector);
}

void
CGConstList::finish(ConstArray *array)
{
    JS_ASSERT(length() == array->length);

    for (unsigned i = 0; i < length(); i++)
        array->vector[i] = list[i];
}

/*
 * We should try to get rid of offsetBias (always 0 or 1, where 1 is
 * JSOP_{NOP,POP}_LENGTH), which is used only by SRC_FOR.
 */
JS_FRIEND_DATA(JSSrcNoteSpec) js_SrcNoteSpec[] = {
    {"null",            0},
    {"if",              0},
    {"if-else",         2},
    {"for",             3},
    {"while",           1},
    {"continue",        0},
    {"decl",            1},
    {"pcdelta",         1},
    {"assignop",        0},
    {"cond",            1},
    {"brace",           1},
    {"hidden",          0},
    {"pcbase",          1},
    {"label",           1},
    {"labelbrace",      1},
    {"endbrace",        0},
    {"break2label",     1},
    {"cont2label",      1},
    {"switch",          2},
    {"funcdef",         1},
    {"catch",           1},
    {"colspan",         1},
    {"newline",         0},
    {"setline",         1},
    {"xdelta",          0},
};

JS_FRIEND_API(unsigned)
js_SrcNoteLength(jssrcnote *sn)
{
    unsigned arity;
    jssrcnote *base;

    arity = (int)js_SrcNoteSpec[SN_TYPE(sn)].arity;
    for (base = sn++; arity; sn++, arity--) {
        if (*sn & SN_3BYTE_OFFSET_FLAG)
            sn += 2;
    }
    return sn - base;
}

JS_FRIEND_API(ptrdiff_t)
js_GetSrcNoteOffset(jssrcnote *sn, unsigned which)
{
    /* Find the offset numbered which (i.e., skip exactly which offsets). */
    JS_ASSERT(SN_TYPE(sn) != SRC_XDELTA);
    JS_ASSERT((int) which < js_SrcNoteSpec[SN_TYPE(sn)].arity);
    for (sn++; which; sn++, which--) {
        if (*sn & SN_3BYTE_OFFSET_FLAG)
            sn += 2;
    }
    if (*sn & SN_3BYTE_OFFSET_FLAG) {
        return (ptrdiff_t)(((uint32_t)(sn[0] & SN_3BYTE_OFFSET_MASK) << 16)
                           | (sn[1] << 8)
                           | sn[2]);
    }
    return (ptrdiff_t)*sn;
}<|MERGE_RESOLUTION|>--- conflicted
+++ resolved
@@ -4481,7 +4481,6 @@
 
         script->bindings = funbox->bindings;
 
-<<<<<<< HEAD
         // Do asm.js compilation at the beginning of emitting to avoid
         // compiling twice when JS_BufferIsCompilableUnit and to know whether
         // to emit JSOP_LINKASMJS. Don't fold constants as this will
@@ -4489,10 +4488,7 @@
         if (funbox->useAsm && !CompileAsmJS(cx, *bce->tokenStream(), pn, script))
             return false;
 
-        BytecodeEmitter bce2(bce, bce->parser, funbox, script, bce->callerFrame,
-=======
         BytecodeEmitter bce2(bce, bce->parser, funbox, script, bce->evalCaller,
->>>>>>> c850ee59
                              bce->hasGlobalScope, pn->pn_pos.begin.lineno, bce->selfHostingMode);
         if (!bce2.init())
             return false;
