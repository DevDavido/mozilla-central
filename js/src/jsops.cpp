/* -*- Mode: C++; tab-width: 4; indent-tabs-mode: nil; c-basic-offset: 4 -*-
 * vim: set ts=8 sw=4 et tw=79:
 *
 * ***** BEGIN LICENSE BLOCK *****
 * Version: MPL 1.1/GPL 2.0/LGPL 2.1
 *
 * The contents of this file are subject to the Mozilla Public License Version
 * 1.1 (the "License"); you may not use this file except in compliance with
 * the License. You may obtain a copy of the License at
 * http://www.mozilla.org/MPL/
 *
 * Software distributed under the License is distributed on an "AS IS" basis,
 * WITHOUT WARRANTY OF ANY KIND, either express or implied. See the License
 * for the specific language governing rights and limitations under the
 * License.
 *
 * The Original Code is Mozilla Communicator client code, released
 * March 31, 1998.
 *
 * The Initial Developer of the Original Code is
 * Netscape Communications Corporation.
 * Portions created by the Initial Developer are Copyright (C) 1998
 * the Initial Developer. All Rights Reserved.
 *
 * Contributor(s):
 *
 * Alternatively, the contents of this file may be used under the terms of
 * either of the GNU General Public License Version 2 or later (the "GPL"),
 * or the GNU Lesser General Public License Version 2.1 or later (the "LGPL"),
 * in which case the provisions of the GPL or the LGPL are applicable instead
 * of those above. If you wish to allow use of your version of this file only
 * under the terms of either the GPL or the LGPL, and not to allow others to
 * use your version of this file under the terms of the MPL, indicate your
 * decision by deleting the provisions above and replace them with the notice
 * and other provisions required by the GPL or the LGPL. If you do not delete
 * the provisions above, a recipient may use your version of this file under
 * the terms of any one of the MPL, the GPL or the LGPL.
 *
 * ***** END LICENSE BLOCK ***** */

/* This file needs to be included in possibly multiple places. */

#if JS_THREADED_INTERP
  interrupt:
#else /* !JS_THREADED_INTERP */
  case -1:
    JS_ASSERT(switchMask == -1);
#endif /* !JS_THREADED_INTERP */
    {
        bool moreInterrupts = false;
        JSInterruptHook hook = cx->debugHooks->interruptHook;
        if (hook) {
#ifdef JS_TRACER
            if (TRACE_RECORDER(cx))
                AbortRecording(cx, "interrupt hook");
#endif
            Value rval;
            switch (hook(cx, script, regs.pc, Jsvalify(&rval),
                         cx->debugHooks->interruptHookData)) {
              case JSTRAP_ERROR:
                goto error;
              case JSTRAP_CONTINUE:
                break;
              case JSTRAP_RETURN:
                fp->rval = rval;
                interpReturnOK = JS_TRUE;
                goto forced_return;
              case JSTRAP_THROW:
                cx->throwing = JS_TRUE;
                cx->exception = rval;
                goto error;
              default:;
            }
            moreInterrupts = true;
        }

#ifdef JS_TRACER
        if (TraceRecorder* tr = TRACE_RECORDER(cx)) {
            AbortableRecordingStatus status = tr->monitorRecording(op);
            JS_ASSERT_IF(cx->throwing, status == ARECORD_ERROR);
            switch (status) {
              case ARECORD_CONTINUE:
                moreInterrupts = true;
                break;
              case ARECORD_IMACRO:
                atoms = COMMON_ATOMS_START(&rt->atomState);
                op = JSOp(*regs.pc);
                DO_OP();    /* keep interrupting for op. */
                break;
              case ARECORD_ERROR:
                // The code at 'error:' aborts the recording.
                goto error;
              case ARECORD_ABORTED:
              case ARECORD_COMPLETED:
                break;
              case ARECORD_STOP:
                /* A 'stop' error should have already aborted recording. */
              default:
                JS_NOT_REACHED("Bad recording status");
            }
        }
#endif /* !JS_TRACER */

#if JS_THREADED_INTERP
#ifdef MOZ_TRACEVIS
        if (!moreInterrupts)
            ExitTraceVisState(cx, R_ABORT);
#endif
        jumpTable = moreInterrupts ? interruptJumpTable : normalJumpTable;
        JS_EXTENSION_(goto *normalJumpTable[op]);
#else
        switchMask = moreInterrupts ? -1 : 0;
        switchOp = intN(op);
        goto do_switch;
#endif
    }

/* No-ops for ease of decompilation. */
ADD_EMPTY_CASE(JSOP_NOP)
ADD_EMPTY_CASE(JSOP_CONDSWITCH)
ADD_EMPTY_CASE(JSOP_TRY)
ADD_EMPTY_CASE(JSOP_TRACE)
#if JS_HAS_XML_SUPPORT
ADD_EMPTY_CASE(JSOP_STARTXML)
ADD_EMPTY_CASE(JSOP_STARTXMLEXPR)
#endif
END_EMPTY_CASES

/* ADD_EMPTY_CASE is not used here as JSOP_LINENO_LENGTH == 3. */
BEGIN_CASE(JSOP_LINENO)
END_CASE(JSOP_LINENO)

BEGIN_CASE(JSOP_PUSH)
    PUSH_UNDEFINED();
END_CASE(JSOP_PUSH)

BEGIN_CASE(JSOP_POP)
    regs.sp--;
END_CASE(JSOP_POP)

BEGIN_CASE(JSOP_POPN)
{
    regs.sp -= GET_UINT16(regs.pc);
#ifdef DEBUG
    JS_ASSERT(fp->base() <= regs.sp);
    JSObject *obj = fp->blockChain;
    JS_ASSERT_IF(obj,
                 OBJ_BLOCK_DEPTH(cx, obj) + OBJ_BLOCK_COUNT(cx, obj)
                 <= (size_t) (regs.sp - fp->base()));
    for (obj = fp->scopeChain; obj; obj = obj->getParent()) {
        Class *clasp = obj->getClass();
        if (clasp != &js_BlockClass && clasp != &js_WithClass)
            continue;
        if (obj->getPrivate() != js_FloatingFrameIfGenerator(cx, fp))
            break;
        JS_ASSERT(fp->base() + OBJ_BLOCK_DEPTH(cx, obj)
                             + ((clasp == &js_BlockClass)
                                ? OBJ_BLOCK_COUNT(cx, obj)
                                : 1)
                  <= regs.sp);
    }
#endif
}
END_CASE(JSOP_POPN)

BEGIN_CASE(JSOP_SETRVAL)
BEGIN_CASE(JSOP_POPV)
    ASSERT_NOT_THROWING(cx);
    POP_COPY_TO(fp->rval);
END_CASE(JSOP_POPV)

BEGIN_CASE(JSOP_ENTERWITH)
    if (!js_EnterWith(cx, -1))
        goto error;

    /*
     * We must ensure that different "with" blocks have different stack depth
     * associated with them. This allows the try handler search to properly
     * recover the scope chain. Thus we must keep the stack at least at the
     * current level.
     *
     * We set sp[-1] to the current "with" object to help asserting the
     * enter/leave balance in [leavewith].
     */
    regs.sp[-1].setNonFunObj(*fp->scopeChain);
END_CASE(JSOP_ENTERWITH)

BEGIN_CASE(JSOP_LEAVEWITH)
    JS_ASSERT(&regs.sp[-1].asNonFunObj() == fp->scopeChain);
    regs.sp--;
    js_LeaveWith(cx);
END_CASE(JSOP_LEAVEWITH)

BEGIN_CASE(JSOP_RETURN)
    POP_COPY_TO(fp->rval);
    /* FALL THROUGH */

BEGIN_CASE(JSOP_RETRVAL)    /* fp->rval already set */
BEGIN_CASE(JSOP_STOP)
{
    /*
     * When the inlined frame exits with an exception or an error, ok will be
     * false after the inline_return label.
     */
    ASSERT_NOT_THROWING(cx);
    CHECK_BRANCH();

    if (fp->imacpc) {
        /*
         * If we are at the end of an imacro, return to its caller in the
         * current frame.
         */
        JS_ASSERT(op == JSOP_STOP);
        JS_ASSERT((uintN)(regs.sp - fp->slots()) <= script->nslots);
        regs.pc = fp->imacpc + js_CodeSpec[*fp->imacpc].length;
        fp->imacpc = NULL;
        atoms = script->atomMap.vector;
        op = JSOp(*regs.pc);
        DO_OP();
    }

    JS_ASSERT(regs.sp == fp->base());
    if ((fp->flags & JSFRAME_CONSTRUCTING) && fp->rval.isPrimitive())
        fp->rval = fp->thisv;

    interpReturnOK = true;
    if (inlineCallCount)
  inline_return:
    {
        JS_ASSERT(!fp->blockChain);
        JS_ASSERT(!js_IsActiveWithOrBlock(cx, fp->scopeChain, 0));

        if (JS_LIKELY(script->staticLevel < JS_DISPLAY_SIZE))
            cx->display[script->staticLevel] = fp->displaySave;

        void *hookData = fp->hookData;
        if (JS_UNLIKELY(hookData != NULL)) {
            if (JSInterpreterHook hook = cx->debugHooks->callHook) {
                hook(cx, fp, JS_FALSE, &interpReturnOK, hookData);
                CHECK_INTERRUPT_HANDLER();
            }
        }

        /*
         * If fp has a call object, sync values and clear the back-
         * pointer. This can happen for a lightweight function if it calls eval
         * unexpectedly (in a way that is hidden from the compiler). See bug
         * 325540.
         */
        fp->putActivationObjects(cx);

        DTrace::exitJSFun(cx, fp, fp->fun, fp->rval);

        /* Restore context version only if callee hasn't set version. */
        if (JS_LIKELY(cx->version == currentVersion)) {
            currentVersion = fp->callerVersion;
            if (currentVersion != cx->version)
                js_SetVersion(cx, currentVersion);
        }

        /*
         * If inline-constructing, replace primitive rval with the new object
         * passed in via |this|, and instrument this constructor invocation.
         */
        if (fp->flags & JSFRAME_CONSTRUCTING) {
            if (fp->rval.isPrimitive())
                fp->rval = fp->thisv;
            JS_RUNTIME_METER(cx->runtime, constructs);
        }

        JSStackFrame *down = fp->down;
        bool recursive = fp->script == down->script;

        /* Pop the frame. */
        cx->stack().popInlineFrame(cx, fp, down);

        /* Propagate return value before fp is lost. */
        regs.sp[-1] = fp->rval;

        /* Sync interpreter registers. */
        fp = cx->fp;
        script = fp->script;
        atoms = FrameAtomBase(cx, fp);

        /* Resume execution in the calling frame. */
        inlineCallCount--;
        if (JS_LIKELY(interpReturnOK)) {
            JS_ASSERT(js_CodeSpec[js_GetOpcode(cx, script, regs.pc)].length
                      == JSOP_CALL_LENGTH);
            TRACE_0(LeaveFrame);
            if (!TRACE_RECORDER(cx) && recursive) {
                if (*(regs.pc + JSOP_CALL_LENGTH) == JSOP_TRACE) {
                    regs.pc += JSOP_CALL_LENGTH;
                    MONITOR_BRANCH(Record_LeaveFrame);
                    op = (JSOp)*regs.pc;
                    DO_OP();
                }
            }
            if (*(regs.pc + JSOP_CALL_LENGTH) == JSOP_TRACE ||
                *(regs.pc + JSOP_CALL_LENGTH) == JSOP_NOP) {
                JS_STATIC_ASSERT(JSOP_TRACE_LENGTH == JSOP_NOP_LENGTH);
                regs.pc += JSOP_CALL_LENGTH;
                len = JSOP_TRACE_LENGTH;
            } else {
                len = JSOP_CALL_LENGTH;
            }
            DO_NEXT_OP(len);
        }
        goto error;
    }
    interpReturnOK = true;
    goto exit;
}

BEGIN_CASE(JSOP_DEFAULT)
    regs.sp--;
    /* FALL THROUGH */
BEGIN_CASE(JSOP_GOTO)
{
    len = GET_JUMP_OFFSET(regs.pc);
    BRANCH(len);
}
END_CASE(JSOP_GOTO)

BEGIN_CASE(JSOP_IFEQ)
{
    bool cond;
    Value *_;
    POP_BOOLEAN(cx, _, cond);
    if (cond == false) {
        len = GET_JUMP_OFFSET(regs.pc);
        BRANCH(len);
    }
}
END_CASE(JSOP_IFEQ)

BEGIN_CASE(JSOP_IFNE)
{
    bool cond;
    Value *_;
    POP_BOOLEAN(cx, _, cond);
    if (cond != false) {
        len = GET_JUMP_OFFSET(regs.pc);
        BRANCH(len);
    }
}
END_CASE(JSOP_IFNE)

BEGIN_CASE(JSOP_OR)
{
    bool cond;
    Value *vp;
    POP_BOOLEAN(cx, vp, cond);
    if (cond == true) {
        len = GET_JUMP_OFFSET(regs.pc);
        PUSH_COPY(*vp);
        DO_NEXT_OP(len);
    }
}
END_CASE(JSOP_OR)

BEGIN_CASE(JSOP_AND)
{
    bool cond;
    Value *vp;
    POP_BOOLEAN(cx, vp, cond);
    if (cond == false) {
        len = GET_JUMP_OFFSET(regs.pc);
        PUSH_COPY(*vp);
        DO_NEXT_OP(len);
    }
}
END_CASE(JSOP_AND)

BEGIN_CASE(JSOP_DEFAULTX)
    regs.sp--;
    /* FALL THROUGH */
BEGIN_CASE(JSOP_GOTOX)
{
    len = GET_JUMPX_OFFSET(regs.pc);
    BRANCH(len);
}
END_CASE(JSOP_GOTOX);

BEGIN_CASE(JSOP_IFEQX)
{
    bool cond;
    Value *_;
    POP_BOOLEAN(cx, _, cond);
    if (cond == false) {
        len = GET_JUMPX_OFFSET(regs.pc);
        BRANCH(len);
    }
}
END_CASE(JSOP_IFEQX)

BEGIN_CASE(JSOP_IFNEX)
{
    bool cond;
    Value *_;
    POP_BOOLEAN(cx, _, cond);
    if (cond != false) {
        len = GET_JUMPX_OFFSET(regs.pc);
        BRANCH(len);
    }
}
END_CASE(JSOP_IFNEX)

BEGIN_CASE(JSOP_ORX)
{
    bool cond;
    Value *vp;
    POP_BOOLEAN(cx, vp, cond);
    if (cond == true) {
        len = GET_JUMPX_OFFSET(regs.pc);
        PUSH_COPY(*vp);
        DO_NEXT_OP(len);
    }
}
END_CASE(JSOP_ORX)

BEGIN_CASE(JSOP_ANDX)
{
    bool cond;
    Value *vp;
    POP_BOOLEAN(cx, vp, cond);
    if (cond == JS_FALSE) {
        len = GET_JUMPX_OFFSET(regs.pc);
        PUSH_COPY(*vp);
        DO_NEXT_OP(len);
    }
}
END_CASE(JSOP_ANDX)

/*
 * If the index value at sp[n] is not an int that fits in a jsval, it could
 * be an object (an XML QName, AttributeName, or AnyName), but only if we are
 * compiling with JS_HAS_XML_SUPPORT.  Otherwise convert the index value to a
 * string atom id.
 */
#define FETCH_ELEMENT_ID(obj, n, id)                                          \
    JS_BEGIN_MACRO                                                            \
        const Value &idval_ = regs.sp[n];                                     \
        int32_t i;                                                            \
        if (ValueFitsInInt32(idval_, &i) && INT32_FITS_IN_JSID(i)) {          \
            id = INT_TO_JSID(i);                                              \
        } else {                                                              \
            if (!js_InternNonIntElementId(cx, obj, idval_, &id, &regs.sp[n])) \
                goto error;                                                   \
        }                                                                     \
    JS_END_MACRO

#define TRY_BRANCH_AFTER_COND(cond,spdec)                                     \
    JS_BEGIN_MACRO                                                            \
        JS_ASSERT(js_CodeSpec[op].length == 1);                               \
        uintN diff_ = (uintN) regs.pc[1] - (uintN) JSOP_IFEQ;                 \
        if (diff_ <= 1) {                                                     \
            regs.sp -= spdec;                                                 \
            if (cond == (diff_ != 0)) {                                       \
                ++regs.pc;                                                    \
                len = GET_JUMP_OFFSET(regs.pc);                         \
                BRANCH(len);                                                  \
            }                                                                 \
            len = 1 + JSOP_IFEQ_LENGTH;                                 \
            DO_NEXT_OP(len);                                                  \
        }                                                                     \
    JS_END_MACRO

BEGIN_CASE(JSOP_IN)
{
    const Value &rref = regs.sp[-1];
    if (!rref.isObject()) {
        js_ReportValueError(cx, JSMSG_IN_NOT_OBJECT, -1, rref, NULL);
        goto error;
    }
    JSObject *obj = &rref.asObject();
    jsid id;
    FETCH_ELEMENT_ID(obj, -2, id);
    JSObject *obj2;
    JSProperty *prop;
    if (!obj->lookupProperty(cx, id, &obj2, &prop))
        goto error;
    bool cond = prop != NULL;
    if (prop)
        obj2->dropProperty(cx, prop);
    TRY_BRANCH_AFTER_COND(cond, 2);
    regs.sp--;
    regs.sp[-1].setBoolean(cond);
}
END_CASE(JSOP_IN)

BEGIN_CASE(JSOP_ITER)
{
    JS_ASSERT(regs.sp > fp->base());
    uintN flags = regs.pc[1];
    if (!js_ValueToIterator(cx, flags, &regs.sp[-1]))
        goto error;
    CHECK_INTERRUPT_HANDLER();
    JS_ASSERT(!regs.sp[-1].isPrimitive());
}
END_CASE(JSOP_ITER)

BEGIN_CASE(JSOP_MOREITER)
{
    JS_ASSERT(regs.sp - 1 >= fp->base());
    JS_ASSERT(regs.sp[-1].isObject());
    PUSH_NULL();
    bool cond;
    if (!IteratorMore(cx, &regs.sp[-2].asObject(), &cond, &regs.sp[-1]))
        goto error;
    CHECK_INTERRUPT_HANDLER();
    TRY_BRANCH_AFTER_COND(cond, 1);
    JS_ASSERT(regs.pc[1] == JSOP_IFNEX);
    regs.sp[-1].setBoolean(cond);
}
END_CASE(JSOP_MOREITER)

BEGIN_CASE(JSOP_ENDITER)
{
    JS_ASSERT(regs.sp - 1 >= fp->base());
    bool ok = !!js_CloseIterator(cx, regs.sp[-1]);
    regs.sp--;
    if (!ok)
        goto error;
}
END_CASE(JSOP_ENDITER)

BEGIN_CASE(JSOP_FORARG)
{
    JS_ASSERT(regs.sp - 1 >= fp->base());
    uintN slot = GET_ARGNO(regs.pc);
    JS_ASSERT(slot < fp->fun->nargs);
    JS_ASSERT(regs.sp[-1].isObject());
    if (!IteratorNext(cx, &regs.sp[-1].asObject(), &fp->argv[slot]))
        goto error;
}
END_CASE(JSOP_FORARG)

BEGIN_CASE(JSOP_FORLOCAL)
{
    JS_ASSERT(regs.sp - 1 >= fp->base());
    uintN slot = GET_SLOTNO(regs.pc);
    JS_ASSERT(slot < fp->script->nslots);
    JS_ASSERT(regs.sp[-1].isObject());
    if (!IteratorNext(cx, &regs.sp[-1].asObject(), &fp->slots()[slot]))
        goto error;
}
END_CASE(JSOP_FORLOCAL)

BEGIN_CASE(JSOP_FORNAME)
{
    JS_ASSERT(regs.sp - 1 >= fp->base());
    JSAtom *atom;
    LOAD_ATOM(0, atom);
    jsid id = ATOM_TO_JSID(atom);
    JSObject *obj, *obj2;
    JSProperty *prop;
    if (!js_FindProperty(cx, id, &obj, &obj2, &prop))
        goto error;
    if (prop)
        obj2->dropProperty(cx, prop);
    {
        AutoValueRooter tvr(cx);
        JS_ASSERT(regs.sp[-1].isObject());
        if (!IteratorNext(cx, &regs.sp[-1].asObject(), tvr.addr()))
            goto error;
        if (!obj->setProperty(cx, id, tvr.addr()))
            goto error;
    }
}
END_CASE(JSOP_FORNAME)

BEGIN_CASE(JSOP_FORPROP)
{
    JS_ASSERT(regs.sp - 2 >= fp->base());
    JSAtom *atom;
    LOAD_ATOM(0, atom);
    jsid id = ATOM_TO_JSID(atom);
    JSObject *obj;
    FETCH_OBJECT(cx, -1, obj);
    {
        AutoValueRooter tvr(cx);
        JS_ASSERT(regs.sp[-2].isObject());
        if (!IteratorNext(cx, &regs.sp[-2].asObject(), tvr.addr()))
            goto error;
        if (!obj->setProperty(cx, id, tvr.addr()))
            goto error;
    }
    regs.sp--;
}
END_CASE(JSOP_FORPROP)

BEGIN_CASE(JSOP_FORELEM)
    /*
     * JSOP_FORELEM simply dups the property identifier at top of stack and
     * lets the subsequent JSOP_ENUMELEM opcode sequence handle the left-hand
     * side expression evaluation and assignment. This opcode exists solely to
     * help the decompiler.
     */
    JS_ASSERT(regs.sp - 1 >= fp->base());
    JS_ASSERT(regs.sp[-1].isObject());
    PUSH_NULL();
    if (!IteratorNext(cx, &regs.sp[-2].asObject(), &regs.sp[-1]))
        goto error;
END_CASE(JSOP_FORELEM)

BEGIN_CASE(JSOP_DUP)
{
    JS_ASSERT(regs.sp > fp->base());
    const Value &rref = regs.sp[-1];
    PUSH_COPY(rref);
}
END_CASE(JSOP_DUP)

BEGIN_CASE(JSOP_DUP2)
{
    JS_ASSERT(regs.sp - 2 >= fp->base());
    const Value &lref = regs.sp[-2];
    const Value &rref = regs.sp[-1];
    PUSH_COPY(lref);
    PUSH_COPY(rref);
}
END_CASE(JSOP_DUP2)

BEGIN_CASE(JSOP_SWAP)
{
    JS_ASSERT(regs.sp - 2 >= fp->base());
    Value &lref = regs.sp[-2];
    Value &rref = regs.sp[-1];
    lref.swap(rref);
}
END_CASE(JSOP_SWAP)

BEGIN_CASE(JSOP_PICK)
{
    jsint i = regs.pc[1];
    JS_ASSERT(regs.sp - (i+1) >= fp->base());
    Value lval;
    lval = regs.sp[-(i+1)];
    memmove(regs.sp - (i+1), regs.sp - i, sizeof(Value)*i);
    regs.sp[-1] = lval;
}
END_CASE(JSOP_PICK)

#define NATIVE_GET(cx,obj,pobj,sprop,getHow,vp)                               \
    JS_BEGIN_MACRO                                                            \
        if (sprop->hasDefaultGetter()) {                                      \
            /* Fast path for Object instance properties. */                   \
            JS_ASSERT((sprop)->slot != SPROP_INVALID_SLOT ||                  \
                      !sprop->hasDefaultSetter());                            \
            if (((sprop)->slot != SPROP_INVALID_SLOT))                        \
                *(vp) = (pobj)->lockedGetSlot((sprop)->slot);                 \
            else                                                              \
                (vp)->setUndefined();                                         \
        } else {                                                              \
            if (!js_NativeGet(cx, obj, pobj, sprop, getHow, vp))              \
                goto error;                                                   \
        }                                                                     \
    JS_END_MACRO

#define NATIVE_SET(cx,obj,sprop,entry,vp)                                     \
    JS_BEGIN_MACRO                                                            \
        TRACE_2(SetPropHit, entry, sprop);                                    \
        if (sprop->hasDefaultSetter() &&                                      \
            (sprop)->slot != SPROP_INVALID_SLOT &&                            \
            !(obj)->scope()->brandedOrHasMethodBarrier()) {                   \
            /* Fast path for, e.g., plain Object instance properties. */      \
            (obj)->lockedSetSlot((sprop)->slot, *vp);                         \
        } else {                                                              \
            if (!js_NativeSet(cx, obj, sprop, false, vp))                     \
                goto error;                                                   \
        }                                                                     \
    JS_END_MACRO

/*
 * Skip the JSOP_POP typically found after a JSOP_SET* opcode, where oplen is
 * the constant length of the SET opcode sequence, and spdec is the constant
 * by which to decrease the stack pointer to pop all of the SET op's operands.
 *
 * NB: unlike macros that could conceivably be replaced by functions (ignoring
 * goto error), where a call should not have to be braced in order to expand
 * correctly (e.g., in if (cond) FOO(); else BAR()), these three macros lack
 * JS_{BEGIN,END}_MACRO brackets. They are also indented so as to align with
 * nearby opcode code.
 */
#define SKIP_POP_AFTER_SET(oplen,spdec)                                       \
            if (regs.pc[oplen] == JSOP_POP) {                                 \
                regs.sp -= spdec;                                             \
                regs.pc += oplen + JSOP_POP_LENGTH;                           \
                op = (JSOp) *regs.pc;                                         \
                DO_OP();                                                      \
            }

#define END_SET_CASE(OP)                                                      \
            SKIP_POP_AFTER_SET(OP##_LENGTH, 1);                               \
          END_CASE(OP)

#define END_SET_CASE_STORE_RVAL(OP,spdec)                                     \
            SKIP_POP_AFTER_SET(OP##_LENGTH, spdec);                           \
            {                                                                 \
                Value *newsp = regs.sp - ((spdec) - 1);                       \
                newsp[-1] = regs.sp[-1];                                      \
                regs.sp = newsp;                                              \
            }                                                                 \
          END_CASE(OP)

BEGIN_CASE(JSOP_SETCONST)
{
    JSAtom *atom;
    LOAD_ATOM(0, atom);
    JSObject *obj = fp->varobj(cx);
    const Value &ref = regs.sp[-1];
    if (!obj->defineProperty(cx, ATOM_TO_JSID(atom), ref,
                             PropertyStub, PropertyStub,
                             JSPROP_ENUMERATE | JSPROP_PERMANENT | JSPROP_READONLY)) {
        goto error;
    }
}
END_SET_CASE(JSOP_SETCONST);

#if JS_HAS_DESTRUCTURING
BEGIN_CASE(JSOP_ENUMCONSTELEM)
{
    const Value &ref = regs.sp[-3];
    JSObject *obj;
    FETCH_OBJECT(cx, -2, obj);
    jsid id;
    FETCH_ELEMENT_ID(obj, -1, id);
    if (!obj->defineProperty(cx, id, ref,
                             PropertyStub, PropertyStub,
                             JSPROP_ENUMERATE | JSPROP_PERMANENT | JSPROP_READONLY)) {
        goto error;
    }
    regs.sp -= 3;
}
END_CASE(JSOP_ENUMCONSTELEM)
#endif

BEGIN_CASE(JSOP_BINDNAME)
{
    JSObject *obj;
    do {
        /*
         * We can skip the property lookup for the global object. If the
         * property does not exist anywhere on the scope chain, JSOP_SETNAME
         * adds the property to the global.
         *
         * As a consequence of this optimization for the global object we run
         * its JSRESOLVE_ASSIGNING-tolerant resolve hooks only in JSOP_SETNAME,
         * after the interpreter evaluates the right- hand-side of the
         * assignment, and not here.
         *
         * This should be transparent to the hooks because the script, instead
         * of name = rhs, could have used global.name = rhs given a global
         * object reference, which also calls the hooks only after evaluating
         * the rhs. We desire such resolve hook equivalence between the two
         * forms.
         */
        obj = fp->scopeChain;
        if (!obj->getParent())
            break;

        PropertyCacheEntry *entry;
        JSObject *obj2;
        JSAtom *atom;
        JS_PROPERTY_CACHE(cx).test(cx, regs.pc, obj, obj2, entry, atom);
        if (!atom) {
            ASSERT_VALID_PROPERTY_CACHE_HIT(0, obj, obj2, entry);
            break;
        }

        jsid id = ATOM_TO_JSID(atom);
        obj = js_FindIdentifierBase(cx, fp->scopeChain, id);
        if (!obj)
            goto error;
    } while (0);
    PUSH_NONFUNOBJ(*obj);
}
END_CASE(JSOP_BINDNAME)

BEGIN_CASE(JSOP_IMACOP)
    JS_ASSERT(JS_UPTRDIFF(fp->imacpc, script->code) < script->length);
    op = JSOp(*fp->imacpc);
    DO_OP();

#define BITWISE_OP(OP)                                                        \
    JS_BEGIN_MACRO                                                            \
        int32_t i, j;                                                         \
        if (!ValueToECMAInt32(cx, regs.sp[-2], &i))                           \
            goto error;                                                       \
        if (!ValueToECMAInt32(cx, regs.sp[-1], &j))                           \
            goto error;                                                       \
        i = i OP j;                                                           \
        regs.sp--;                                                            \
        regs.sp[-1].setInt32(i);                                              \
    JS_END_MACRO

BEGIN_CASE(JSOP_BITOR)
    BITWISE_OP(|);
END_CASE(JSOP_BITOR)

BEGIN_CASE(JSOP_BITXOR)
    BITWISE_OP(^);
END_CASE(JSOP_BITXOR)

BEGIN_CASE(JSOP_BITAND)
    BITWISE_OP(&);
END_CASE(JSOP_BITAND)

#undef BITWISE_OP

/*
 * NB: These macros can't use JS_BEGIN_MACRO/JS_END_MACRO around their bodies
 * because they begin if/else chains, so callers must not put semicolons after
 * the call expressions!
 */
#if JS_HAS_XML_SUPPORT
#define XML_EQUALITY_OP(OP)                                                   \
    if ((lmask == JSVAL_MASK32_NONFUNOBJ && lref.asObject().isXML()) ||       \
        (rmask == JSVAL_MASK32_NONFUNOBJ && rref.asObject().isXML())) {       \
        if (!js_TestXMLEquality(cx, lref, rref, &cond))                       \
            goto error;                                                       \
        cond = cond OP JS_TRUE;                                               \
    } else

#define EXTENDED_EQUALITY_OP(OP)                                              \
    if (((clasp = l->getClass())->flags & JSCLASS_IS_EXTENDED) &&             \
        ((ExtendedClass *)clasp)->equality) {                                 \
        if (!((ExtendedClass *)clasp)->equality(cx, l, &rref, &cond))         \
            goto error;                                                       \
        cond = cond OP JS_TRUE;                                               \
    } else
#else
#define XML_EQUALITY_OP(OP)             /* nothing */
#define EXTENDED_EQUALITY_OP(OP)        /* nothing */
#endif

#define EQUALITY_OP(OP, IFNAN)                                                \
    JS_BEGIN_MACRO                                                            \
        /* Depends on the value representation. */                            \
        Class *clasp;                                                         \
        JSBool cond;                                                          \
        Value &rref = regs.sp[-1];                                            \
        Value &lref = regs.sp[-2];                                            \
        uint32 rmask = rref.data.s.mask32;                                    \
        uint32 lmask = lref.data.s.mask32;                                    \
        XML_EQUALITY_OP(OP)                                                   \
        if (lmask == rmask ||                                                 \
            (Value::isObjectMask(lmask) && Value::isObjectMask(rmask))) {     \
            if (lmask == JSVAL_MASK32_STRING) {                               \
                JSString *l = lref.asString(), *r = rref.asString();          \
                cond = js_EqualStrings(l, r) OP true;                         \
            } else if (Value::isObjectMask(lmask)) {                          \
                JSObject *l = &lref.asObject(), *r = &rref.asObject();        \
                EXTENDED_EQUALITY_OP(OP)                                      \
                cond = l OP r;                                                \
<<<<<<< HEAD
            } else if (JS_UNLIKELY(Value::isDoubleMask(lmask))) {             \
                double l = lref.asDouble(), r = rref.asDouble();              \
                cond = JSDOUBLE_COMPARE(l, OP, r, IFNAN);                     \
=======
            } else if (lmask == JSVAL_STRING_MASK) {                          \
                JSString *l = lref.asString(), *r = rref.asString();          \
                cond = js_EqualStrings(l, r) OP JS_TRUE;                      \
>>>>>>> 8cca7367
            } else {                                                          \
                cond = lref.data.s.payload.u32 OP rref.data.s.payload.u32;    \
            }                                                                 \
        } else if (Value::isDoubleMask(lmask) && Value::isDoubleMask(rmask)) { \
            double l = lref.asDouble(), r = rref.asDouble();                  \
            cond = JSDOUBLE_COMPARE(l, OP, r, IFNAN);                         \
        } else {                                                              \
            if (Value::isNullOrUndefinedMask(lmask)) {                        \
                cond = Value::isNullOrUndefinedMask(rmask) OP true;           \
            } else if (Value::isNullOrUndefinedMask(rmask)) {                 \
                cond = true OP false;                                         \
            } else {                                                          \
                if (Value::isObjectMask(lmask)) {                             \
                    JSObject &obj = lref.asObject();                          \
                    if (!obj.defaultValue(cx, JSTYPE_VOID, &lref))            \
                        goto error;                                           \
                    lmask = lref.data.s.mask32;                               \
                }                                                             \
                if (Value::isObjectMask(rmask)) {                             \
                    JSObject &obj = rref.asObject();                          \
                    if (!obj.defaultValue(cx, JSTYPE_VOID, &rref))            \
                        goto error;                                           \
                    rmask = rref.data.s.mask32;                               \
                }                                                             \
                if (lmask == JSVAL_MASK32_STRING && rmask == JSVAL_MASK32_STRING) { \
                    JSString *l = lref.asString(), *r = rref.asString();      \
                    cond = js_EqualStrings(l, r) OP JS_TRUE;                  \
                } else {                                                      \
                    double l, r;                                              \
                    if (!ValueToNumber(cx, lref, &l) ||                       \
                        !ValueToNumber(cx, rref, &r)) {                       \
                        goto error;                                           \
                    }                                                         \
                    cond = JSDOUBLE_COMPARE(l, OP, r, IFNAN);                 \
                }                                                             \
            }                                                                 \
        }                                                                     \
        TRY_BRANCH_AFTER_COND(cond, 2);                                       \
        regs.sp--;                                                            \
        regs.sp[-1].setBoolean(cond);                                         \
    JS_END_MACRO

BEGIN_CASE(JSOP_EQ)
    EQUALITY_OP(==, false);
END_CASE(JSOP_EQ)

BEGIN_CASE(JSOP_NE)
    EQUALITY_OP(!=, true);
END_CASE(JSOP_NE)

#undef EQUALITY_OP
#undef XML_EQUALITY_OP
#undef EXTENDED_EQUALITY_OP

#define STRICT_EQUALITY_OP(OP, COND)                                          \
    JS_BEGIN_MACRO                                                            \
        const Value &rref = regs.sp[-1];                                      \
        const Value &lref = regs.sp[-2];                                      \
        COND = StrictlyEqual(cx, lref, rref) OP true;                         \
        regs.sp--;                                                            \
    JS_END_MACRO

BEGIN_CASE(JSOP_STRICTEQ)
{
    bool cond;
    STRICT_EQUALITY_OP(==, cond);
    regs.sp[-1].setBoolean(cond);
}
END_CASE(JSOP_STRICTEQ)

BEGIN_CASE(JSOP_STRICTNE)
{
    bool cond;
    STRICT_EQUALITY_OP(!=, cond);
    regs.sp[-1].setBoolean(cond);
}
END_CASE(JSOP_STRICTNE)

BEGIN_CASE(JSOP_CASE)
{
    bool cond;
    STRICT_EQUALITY_OP(==, cond);
    if (cond) {
        regs.sp--;
        len = GET_JUMP_OFFSET(regs.pc);
        BRANCH(len);
    }
}
END_CASE(JSOP_CASE)

BEGIN_CASE(JSOP_CASEX)
{
    bool cond;
    STRICT_EQUALITY_OP(==, cond);
    if (cond) {
        regs.sp--;
        len = GET_JUMPX_OFFSET(regs.pc);
        BRANCH(len);
    }
}
END_CASE(JSOP_CASEX)

#undef STRICT_EQUALITY_OP

#define RELATIONAL_OP(OP)                                                     \
    JS_BEGIN_MACRO                                                            \
        /* Depends on the value representation */                             \
        Value &rref = regs.sp[-1];                                            \
        Value &lref = regs.sp[-2];                                            \
        uint32 rmask = rref.data.s.mask32;                                    \
        uint32 lmask = lref.data.s.mask32;                                    \
        uint32 maskand = lmask & rmask;                                       \
        bool cond;                                                            \
        /* Optimize for two int-tagged operands (typical loop control). */    \
        if (maskand == JSVAL_MASK32_INT32) {                                  \
            cond = lref.asInt32() OP rref.asInt32();                          \
        } else {                                                              \
            if (Value::isObjectMask(lmask | rmask)) {                         \
                if (Value::isObjectMask(lmask)) {                             \
                    JSObject &obj = lref.asObject();                          \
                    if (!obj.defaultValue(cx, JSTYPE_NUMBER, &lref))          \
                        goto error;                                           \
                    lmask = lref.data.s.mask32;                               \
                }                                                             \
                if (Value::isObjectMask(rmask)) {                             \
                    JSObject &obj = rref.asObject();                          \
                    if (!obj.defaultValue(cx, JSTYPE_NUMBER, &rref))          \
                        goto error;                                           \
                    rmask = rref.data.s.mask32;                               \
                }                                                             \
                maskand = lmask & rmask;                                      \
            }                                                                 \
            if (maskand == JSVAL_MASK32_STRING) {                             \
                JSString *l = lref.asString(), *r = rref.asString();          \
                cond = js_CompareStrings(l, r) OP 0;                          \
            } else {                                                          \
                double l, r;                                                  \
                if (!ValueToNumber(cx, lref, &l) ||                           \
                    !ValueToNumber(cx, rref, &r)) {                           \
                    goto error;                                               \
                }                                                             \
                cond = JSDOUBLE_COMPARE(l, OP, r, false);                     \
            }                                                                 \
        }                                                                     \
        TRY_BRANCH_AFTER_COND(cond, 2);                                       \
        regs.sp--;                                                            \
        regs.sp[-1].setBoolean(cond);                                         \
    JS_END_MACRO

BEGIN_CASE(JSOP_LT)
    RELATIONAL_OP(<);
END_CASE(JSOP_LT)

BEGIN_CASE(JSOP_LE)
    RELATIONAL_OP(<=);
END_CASE(JSOP_LE)

BEGIN_CASE(JSOP_GT)
    RELATIONAL_OP(>);
END_CASE(JSOP_GT)

BEGIN_CASE(JSOP_GE)
    RELATIONAL_OP(>=);
END_CASE(JSOP_GE)

#undef RELATIONAL_OP

#define SIGNED_SHIFT_OP(OP)                                                   \
    JS_BEGIN_MACRO                                                            \
        int32_t i, j;                                                         \
        if (!ValueToECMAInt32(cx, regs.sp[-2], &i))                           \
            goto error;                                                       \
        if (!ValueToECMAInt32(cx, regs.sp[-1], &j))                           \
            goto error;                                                       \
        i = i OP (j & 31);                                                    \
        regs.sp--;                                                            \
        regs.sp[-1].setInt32(i);                                              \
    JS_END_MACRO

BEGIN_CASE(JSOP_LSH)
    SIGNED_SHIFT_OP(<<);
END_CASE(JSOP_LSH)

BEGIN_CASE(JSOP_RSH)
    SIGNED_SHIFT_OP(>>);
END_CASE(JSOP_RSH)

#undef SIGNED_SHIFT_OP

BEGIN_CASE(JSOP_URSH)
{
    uint32_t u;
    if (!ValueToECMAUint32(cx, regs.sp[-2], &u))
        goto error;
    int32_t j;
    if (!ValueToECMAInt32(cx, regs.sp[-1], &j))
        goto error;

    u >>= (j & 31);

    regs.sp--;
    Uint32ToValue(u, &regs.sp[-1]);
}
END_CASE(JSOP_URSH)

BEGIN_CASE(JSOP_ADD)
{
    /* Depends on the value representation */
    Value &rref = regs.sp[-1];
    Value &lref = regs.sp[-2];
    uint32 rmask = rref.data.s.mask32;
    uint32 lmask = lref.data.s.mask32;

    if ((lmask & rmask) == JSVAL_MASK32_INT32) {
        int32_t l = lref.asInt32(), r = rref.asInt32();
        int32_t sum = l + r;
        regs.sp--;
        if (JS_UNLIKELY(bool((l ^ sum) & (r ^ sum) & 0x80000000)))
            regs.sp[-1].setDouble(double(l) + double(r));
        else
            regs.sp[-1].setInt32(sum);
    } else
#if JS_HAS_XML_SUPPORT
    if (lmask == JSVAL_MASK32_NONFUNOBJ && lref.asObject().isXML() &&
        rmask == JSVAL_MASK32_NONFUNOBJ && rref.asObject().isXML()) {
        Value rval;
        if (!js_ConcatenateXML(cx, &lref.asObject(), &rref.asObject(), &rval))
            goto error;
        regs.sp--;
        regs.sp[-1] = rval;
    } else
#endif
    {
        if (Value::isObjectMask(lmask)) {
            if (!lref.asObject().defaultValue(cx, JSTYPE_VOID, &lref))
                goto error;
            lmask = lref.data.s.mask32;
        }
        if (Value::isObjectMask(rmask)) {
            if (!rref.asObject().defaultValue(cx, JSTYPE_VOID, &rref))
                goto error;
            rmask = rref.data.s.mask32;
        }
        if (lmask == JSVAL_MASK32_STRING || rmask == JSVAL_MASK32_STRING) {
            JSString *str1, *str2;
            if (lmask == rmask) {
                str1 = lref.asString();
                str2 = rref.asString();
            } else if (lmask == JSVAL_MASK32_STRING) {
                str1 = lref.asString();
                str2 = js_ValueToString(cx, rref);
                if (!str2)
                    goto error;
            } else {
                str2 = rref.asString();
                str1 = js_ValueToString(cx, lref);
                if (!str1)
                    goto error;
            }
            JSString *str = js_ConcatStrings(cx, str1, str2);
            if (!str)
                goto error;
            regs.sp--;
            regs.sp[-1].setString(str);
        } else {
            double l, r;
            if (!ValueToNumber(cx, lref, &l) || !ValueToNumber(cx, rref, &r))
                goto error;
            l += r;
            regs.sp--;
            regs.sp[-1].setNumber(l);
        }
    }
}
END_CASE(JSOP_ADD)

BEGIN_CASE(JSOP_OBJTOSTR)
{
    const Value &ref = regs.sp[-1];
    if (ref.isObject()) {
        JSString *str = js_ValueToString(cx, ref);
        if (!str)
            goto error;
        regs.sp[-1].setString(str);
    }
}
END_CASE(JSOP_OBJTOSTR)

BEGIN_CASE(JSOP_CONCATN)
{
    JSCharBuffer buf(cx);
    uintN argc = GET_ARGC(regs.pc);
    for (Value *vp = regs.sp - argc; vp < regs.sp; vp++) {
        JS_ASSERT(vp->isPrimitive());
        if (!js_ValueToCharBuffer(cx, *vp, buf))
            goto error;
    }
    JSString *str = js_NewStringFromCharBuffer(cx, buf);
    if (!str)
        goto error;
    regs.sp -= argc - 1;
    regs.sp[-1].setString(str);
}
END_CASE(JSOP_CONCATN)

#define BINARY_OP(OP)                                                         \
    JS_BEGIN_MACRO                                                            \
        double d1, d2;                                                        \
        if (!ValueToNumber(cx, regs.sp[-2], &d1) ||                           \
            !ValueToNumber(cx, regs.sp[-1], &d2)) {                           \
            goto error;                                                       \
        }                                                                     \
        double d = d1 OP d2;                                                  \
        regs.sp--;                                                            \
        regs.sp[-1].setNumber(d);                                             \
    JS_END_MACRO

BEGIN_CASE(JSOP_SUB)
    BINARY_OP(-);
END_CASE(JSOP_SUB)

BEGIN_CASE(JSOP_MUL)
    BINARY_OP(*);
END_CASE(JSOP_MUL)

#undef BINARY_OP

BEGIN_CASE(JSOP_DIV)
{
    double d1, d2;
    if (!ValueToNumber(cx, regs.sp[-2], &d1) ||
        !ValueToNumber(cx, regs.sp[-1], &d2)) {
        goto error;
    }
    regs.sp--;
    if (d2 == 0) {
        const Value *vp;
#ifdef XP_WIN
        /* XXX MSVC miscompiles such that (NaN == 0) */
        if (JSDOUBLE_IS_NaN(d2))
            vp = &rt->NaNValue;
        else
#endif
        if (d1 == 0 || JSDOUBLE_IS_NaN(d1))
            vp = &rt->NaNValue;
        else if (JSDOUBLE_IS_NEG(d1) != JSDOUBLE_IS_NEG(d2))
            vp = &rt->negativeInfinityValue;
        else
            vp = &rt->positiveInfinityValue;
        regs.sp[-1] = *vp;
    } else {
        d1 /= d2;
        regs.sp[-1].setNumber(d1);
    }
}
END_CASE(JSOP_DIV)

BEGIN_CASE(JSOP_MOD)
{
    Value &lref = regs.sp[-2];
    Value &rref = regs.sp[-1];
    int32_t l, r;
    if (lref.isInt32() && rref.isInt32() &&
        (l = lref.asInt32()) >= 0 && (r = rref.asInt32()) > 0) {
        int32_t mod = l % r;
        regs.sp--;
        regs.sp[-1].setInt32(mod);
    } else {
        double d1, d2;
        if (!ValueToNumber(cx, regs.sp[-2], &d1) ||
            !ValueToNumber(cx, regs.sp[-1], &d2)) {
            goto error;
        }
        regs.sp--;
        if (d2 == 0) {
            regs.sp[-1].setDouble(js_NaN);
        } else {
            d1 = js_fmod(d1, d2);
            regs.sp[-1].setDouble(d1);
        }
    }
}
END_CASE(JSOP_MOD)

BEGIN_CASE(JSOP_NOT)
{
    Value *_;
    bool cond;
    POP_BOOLEAN(cx, _, cond);
    PUSH_BOOLEAN(!cond);
}
END_CASE(JSOP_NOT)

BEGIN_CASE(JSOP_BITNOT)
{
    int32_t i;
    if (!ValueToECMAInt32(cx, regs.sp[-1], &i))
        goto error;
    i = ~i;
    regs.sp[-1].setInt32(i);
}
END_CASE(JSOP_BITNOT)

BEGIN_CASE(JSOP_NEG)
{
    /*
     * When the operand is int jsval, INT32_FITS_IN_JSVAL(i) implies
     * INT32_FITS_IN_JSVAL(-i) unless i is 0 or INT32_MIN when the
     * results, -0.0 or INT32_MAX + 1, are jsdouble values.
     */
    const Value &ref = regs.sp[-1];
    int32_t i;
    if (ref.isInt32() && (i = ref.asInt32()) != 0 && i != INT32_MIN) {
        i = -i;
        regs.sp[-1].setInt32(i);
    } else {
        double d;
        if (!ValueToNumber(cx, regs.sp[-1], &d))
            goto error;
        d = -d;
        regs.sp[-1].setDouble(d);
    }
}
END_CASE(JSOP_NEG)

BEGIN_CASE(JSOP_POS)
    if (!ValueToNumber(cx, &regs.sp[-1]))
        goto error;
END_CASE(JSOP_POS)

BEGIN_CASE(JSOP_DELNAME)
{
    JSAtom *atom;
    LOAD_ATOM(0, atom);
    jsid id = ATOM_TO_JSID(atom);
    JSObject *obj, *obj2;
    JSProperty *prop;
    if (!js_FindProperty(cx, id, &obj, &obj2, &prop))
        goto error;

    /* ECMA says to return true if name is undefined or inherited. */
    PUSH_BOOLEAN(true);
    if (prop) {
        obj2->dropProperty(cx, prop);
        if (!obj->deleteProperty(cx, id, &regs.sp[-1]))
            goto error;
    }
}
END_CASE(JSOP_DELNAME)

BEGIN_CASE(JSOP_DELPROP)
{
    JSAtom *atom;
    LOAD_ATOM(0, atom);
    jsid id = ATOM_TO_JSID(atom);

    JSObject *obj;
    FETCH_OBJECT(cx, -1, obj);

    Value rval;
    if (!obj->deleteProperty(cx, id, &rval))
        goto error;

    regs.sp[-1] = rval;
}
END_CASE(JSOP_DELPROP)

BEGIN_CASE(JSOP_DELELEM)
{
    /* Fetch the left part and resolve it to a non-null object. */
    JSObject *obj;
    FETCH_OBJECT(cx, -2, obj);

    /* Fetch index and convert it to id suitable for use with obj. */
    jsid id;
    FETCH_ELEMENT_ID(obj, -1, id);

    /* Get or set the element. */
    if (!obj->deleteProperty(cx, id, &regs.sp[-2]))
        goto error;

    regs.sp--;
}
END_CASE(JSOP_DELELEM)

BEGIN_CASE(JSOP_TYPEOFEXPR)
BEGIN_CASE(JSOP_TYPEOF)
{
    const Value &ref = regs.sp[-1];
    JSType type = JS_TypeOfValue(cx, Jsvalify(ref));
    JSAtom *atom = rt->atomState.typeAtoms[type];
    regs.sp[-1].setString(ATOM_TO_STRING(atom));
}
END_CASE(JSOP_TYPEOF)

BEGIN_CASE(JSOP_VOID)
    regs.sp[-1].setUndefined();
END_CASE(JSOP_VOID)

{
    JSObject *obj;
    JSAtom *atom;
    jsid id;
    jsint i;

BEGIN_CASE(JSOP_INCELEM)
BEGIN_CASE(JSOP_DECELEM)
BEGIN_CASE(JSOP_ELEMINC)
BEGIN_CASE(JSOP_ELEMDEC)

    /*
     * Delay fetching of id until we have the object to ensure the proper
     * evaluation order. See bug 372331.
     */
    id = 0;
    i = -2;
    goto fetch_incop_obj;

BEGIN_CASE(JSOP_INCPROP)
BEGIN_CASE(JSOP_DECPROP)
BEGIN_CASE(JSOP_PROPINC)
BEGIN_CASE(JSOP_PROPDEC)
    LOAD_ATOM(0, atom);
    id = ATOM_TO_JSID(atom);
    i = -1;

  fetch_incop_obj:
    FETCH_OBJECT(cx, i, obj);
    if (id == 0)
        FETCH_ELEMENT_ID(obj, -1, id);
    goto do_incop;

BEGIN_CASE(JSOP_INCNAME)
BEGIN_CASE(JSOP_DECNAME)
BEGIN_CASE(JSOP_NAMEINC)
BEGIN_CASE(JSOP_NAMEDEC)
{
    obj = fp->scopeChain;

    JSObject *obj2;
    PropertyCacheEntry *entry;
    JS_PROPERTY_CACHE(cx).test(cx, regs.pc, obj, obj2, entry, atom);
    if (!atom) {
        ASSERT_VALID_PROPERTY_CACHE_HIT(0, obj, obj2, entry);
        if (obj == obj2 && entry->vword.isSlot()) {
            uint32 slot = entry->vword.toSlot();
            JS_ASSERT(slot < obj->scope()->freeslot);
            Value &rref = obj->getSlotRef(slot);
            int32_t tmp;
            if (JS_LIKELY(rref.isInt32() && CanIncDecWithoutOverflow(tmp = rref.asInt32()))) {
                int32_t inc = tmp + ((js_CodeSpec[op].format & JOF_INC) ? 1 : -1);
                if (!(js_CodeSpec[op].format & JOF_POST))
                    tmp = inc;
                rref.asInt32Ref() = inc;
                PUSH_INT32(tmp);
                len = JSOP_INCNAME_LENGTH;
                DO_NEXT_OP(len);
            }
        }
        LOAD_ATOM(0, atom);
    }

    id = ATOM_TO_JSID(atom);
    JSProperty *prop;
    if (!js_FindPropertyHelper(cx, id, true, &obj, &obj2, &prop))
        goto error;
    if (!prop) {
        atomNotDefined = atom;
        goto atom_not_defined;
    }
    obj2->dropProperty(cx, prop);
}

do_incop:
{
    /*
     * We need a root to store the value to leave on the stack until
     * we have done with obj->setProperty.
     */
    PUSH_NULL();
    if (!obj->getProperty(cx, id, &regs.sp[-1]))
        goto error;

    const JSCodeSpec *cs = &js_CodeSpec[op];
    JS_ASSERT(cs->ndefs == 1);
    JS_ASSERT((cs->format & JOF_TMPSLOT_MASK) == JOF_TMPSLOT2);
    Value &ref = regs.sp[-1];
    int32_t tmp;
    if (JS_LIKELY(ref.isInt32() && CanIncDecWithoutOverflow(tmp = ref.asInt32()))) {
        int incr = (cs->format & JOF_INC) ? 1 : -1;
        if (cs->format & JOF_POST)
            ref.asInt32Ref() = tmp + incr;
        else
            ref.asInt32Ref() = tmp += incr;
        fp->flags |= JSFRAME_ASSIGNING;
        JSBool ok = obj->setProperty(cx, id, &ref);
        fp->flags &= ~JSFRAME_ASSIGNING;
        if (!ok)
            goto error;

        /*
         * We must set regs.sp[-1] to tmp for both post and pre increments
         * as the setter overwrites regs.sp[-1].
         */
        ref.setInt32(tmp);
    } else {
        /* We need an extra root for the result. */
        PUSH_NULL();
        if (!js_DoIncDec(cx, cs, &regs.sp[-2], &regs.sp[-1]))
            goto error;
        fp->flags |= JSFRAME_ASSIGNING;
        JSBool ok = obj->setProperty(cx, id, &regs.sp[-1]);
        fp->flags &= ~JSFRAME_ASSIGNING;
        if (!ok)
            goto error;
        regs.sp--;
    }

    if (cs->nuses == 0) {
        /* regs.sp[-1] already contains the result of name increment. */
    } else {
        regs.sp[-1 - cs->nuses] = regs.sp[-1];
        regs.sp -= cs->nuses;
    }
    len = cs->length;
    DO_NEXT_OP(len);
}
}

{
    int incr, incr2;
    Value *vp;

    /* Position cases so the most frequent i++ does not need a jump. */
BEGIN_CASE(JSOP_DECARG)
    incr = -1; incr2 = -1; goto do_arg_incop;
BEGIN_CASE(JSOP_ARGDEC)
    incr = -1; incr2 =  0; goto do_arg_incop;
BEGIN_CASE(JSOP_INCARG)
    incr =  1; incr2 =  1; goto do_arg_incop;
BEGIN_CASE(JSOP_ARGINC)
    incr =  1; incr2 =  0;

  do_arg_incop:
    // If we initialize in the declaration, MSVC complains that the labels skip init.
    uint32 slot;
    slot = GET_ARGNO(regs.pc);
    JS_ASSERT(slot < fp->fun->nargs);
    METER_SLOT_OP(op, slot);
    vp = fp->argv + slot;
    goto do_int_fast_incop;

BEGIN_CASE(JSOP_DECLOCAL)
    incr = -1; incr2 = -1; goto do_local_incop;
BEGIN_CASE(JSOP_LOCALDEC)
    incr = -1; incr2 =  0; goto do_local_incop;
BEGIN_CASE(JSOP_INCLOCAL)
    incr =  1; incr2 =  1; goto do_local_incop;
BEGIN_CASE(JSOP_LOCALINC)
    incr =  1; incr2 =  0;

  /*
   * do_local_incop comes right before do_int_fast_incop as we want to
   * avoid an extra jump for variable cases as local++ is more frequent
   * than arg++.
   */
  do_local_incop:
    slot = GET_SLOTNO(regs.pc);
    JS_ASSERT(slot < fp->script->nslots);
    vp = fp->slots() + slot;
    METER_SLOT_OP(op, slot);
    vp = fp->slots() + slot;

  do_int_fast_incop:
    int32_t tmp;
    if (JS_LIKELY(vp->isInt32() && CanIncDecWithoutOverflow(tmp = vp->asInt32()))) {
        vp->asInt32Ref() = tmp + incr;
        JS_ASSERT(JSOP_INCARG_LENGTH == js_CodeSpec[op].length);
        SKIP_POP_AFTER_SET(JSOP_INCARG_LENGTH, 0);
        PUSH_INT32(tmp + incr2);
    } else {
        PUSH_COPY(*vp);
        if (!js_DoIncDec(cx, &js_CodeSpec[op], &regs.sp[-1], vp))
            goto error;
    }
    len = JSOP_INCARG_LENGTH;
    JS_ASSERT(len == js_CodeSpec[op].length);
    DO_NEXT_OP(len);
}

/* NB: This macro doesn't use JS_BEGIN_MACRO/JS_END_MACRO around its body. */
#define FAST_GLOBAL_INCREMENT_OP(SLOWOP,INCR,INCR2)                           \
    op2 = SLOWOP;                                                             \
    incr = INCR;                                                              \
    incr2 = INCR2;                                                            \
    goto do_global_incop

{
    JSOp op2;
    int incr, incr2;

BEGIN_CASE(JSOP_DECGVAR)
    FAST_GLOBAL_INCREMENT_OP(JSOP_DECNAME, -1, -1);
BEGIN_CASE(JSOP_GVARDEC)
    FAST_GLOBAL_INCREMENT_OP(JSOP_NAMEDEC, -1,  0);
BEGIN_CASE(JSOP_INCGVAR)
    FAST_GLOBAL_INCREMENT_OP(JSOP_INCNAME,  1,  1);
BEGIN_CASE(JSOP_GVARINC)
    FAST_GLOBAL_INCREMENT_OP(JSOP_NAMEINC,  1,  0);

#undef FAST_GLOBAL_INCREMENT_OP

  do_global_incop:
    JS_ASSERT((js_CodeSpec[op].format & JOF_TMPSLOT_MASK) ==
              JOF_TMPSLOT2);
    uint32 slot = GET_SLOTNO(regs.pc);
    JS_ASSERT(slot < GlobalVarCount(fp));
    METER_SLOT_OP(op, slot);
    const Value &lref = fp->slots()[slot];
    if (lref.isNull()) {
        op = op2;
        DO_OP();
    }
    slot = (uint32)lref.asInt32();
    JS_ASSERT(fp->varobj(cx) == cx->activeCallStack()->getInitialVarObj());
    JSObject *varobj = cx->activeCallStack()->getInitialVarObj();

    /* XXX all this code assumes that varobj is either a callobj or global and
     * that it cannot be accessed in a MT way. This is either true now or
     * coming soon. */

    Value &rref = varobj->getSlotRef(slot);
    int32_t tmp;
    if (JS_LIKELY(rref.isInt32() && CanIncDecWithoutOverflow(tmp = rref.asInt32()))) {
        PUSH_INT32(tmp + incr2);
        rref.asInt32Ref() = tmp + incr;
    } else {
        PUSH_COPY(rref);
        if (!js_DoIncDec(cx, &js_CodeSpec[op], &regs.sp[-1], &rref))
            goto error;
    }
    len = JSOP_INCGVAR_LENGTH;  /* all gvar incops are same length */
    JS_ASSERT(len == js_CodeSpec[op].length);
    DO_NEXT_OP(len);
}

BEGIN_CASE(JSOP_THIS)
    if (!fp->getThisObject(cx))
        goto error;
    PUSH_COPY(fp->thisv);
END_CASE(JSOP_THIS)

BEGIN_CASE(JSOP_UNBRANDTHIS)
{
    JSObject *obj = fp->getThisObject(cx);
    if (!obj)
        goto error;
    if (!obj->unbrand(cx))
        goto error;
}
END_CASE(JSOP_UNBRANDTHIS)

{
    JSObject *obj;
    Value *vp;
    jsint i;

BEGIN_CASE(JSOP_GETTHISPROP)
    obj = fp->getThisObject(cx);
    if (!obj)
        goto error;
    i = 0;
    PUSH_NULL();
    goto do_getprop_with_obj;

BEGIN_CASE(JSOP_GETARGPROP)
{
    i = ARGNO_LEN;
    uint32 slot = GET_ARGNO(regs.pc);
    JS_ASSERT(slot < fp->fun->nargs);
    PUSH_COPY(fp->argv[slot]);
    goto do_getprop_body;
}

BEGIN_CASE(JSOP_GETLOCALPROP)
{
    i = SLOTNO_LEN;
    uint32 slot = GET_SLOTNO(regs.pc);
    JS_ASSERT(slot < script->nslots);
    PUSH_COPY(fp->slots()[slot]);
    goto do_getprop_body;
}

BEGIN_CASE(JSOP_GETPROP)
BEGIN_CASE(JSOP_GETXPROP)
    i = 0;

  do_getprop_body:
    vp = &regs.sp[-1];

  do_getprop_with_lval:
    VALUE_TO_OBJECT(cx, vp, obj);

  do_getprop_with_obj:
    {
        Value rval;
        do {
            /*
             * We do not impose the method read barrier if in an imacro,
             * assuming any property gets it does (e.g., for 'toString'
             * from JSOP_NEW) will not be leaked to the calling script.
             */
            JSObject *aobj = js_GetProtoIfDenseArray(obj);

            PropertyCacheEntry *entry;
            JSObject *obj2;
            JSAtom *atom;
            JS_PROPERTY_CACHE(cx).test(cx, regs.pc, aobj, obj2, entry, atom);
            if (!atom) {
                ASSERT_VALID_PROPERTY_CACHE_HIT(i, aobj, obj2, entry);
                if (entry->vword.isFunObj()) {
                    rval.setFunObj(entry->vword.toFunObj());
                } else if (entry->vword.isSlot()) {
                    uint32 slot = entry->vword.toSlot();
                    JS_ASSERT(slot < obj2->scope()->freeslot);
                    rval = obj2->lockedGetSlot(slot);
                } else {
                    JS_ASSERT(entry->vword.isSprop());
                    JSScopeProperty *sprop = entry->vword.toSprop();
                    NATIVE_GET(cx, obj, obj2, sprop,
                               fp->imacpc ? JSGET_NO_METHOD_BARRIER : JSGET_METHOD_BARRIER,
                               &rval);
                }
                break;
            }

            jsid id = ATOM_TO_JSID(atom);
            if (JS_LIKELY(aobj->map->ops->getProperty == js_GetProperty)
                ? !js_GetPropertyHelper(cx, obj, id,
                                        fp->imacpc
                                        ? JSGET_CACHE_RESULT | JSGET_NO_METHOD_BARRIER
                                        : JSGET_CACHE_RESULT | JSGET_METHOD_BARRIER,
                                        &rval)
                : !obj->getProperty(cx, id, &rval)) {
                goto error;
            }
        } while (0);

        regs.sp[-1] = rval;
        JS_ASSERT(JSOP_GETPROP_LENGTH + i == js_CodeSpec[op].length);
        len = JSOP_GETPROP_LENGTH + i;
    }
END_VARLEN_CASE

BEGIN_CASE(JSOP_LENGTH)
    vp = &regs.sp[-1];
    if (vp->isString()) {
        vp->setInt32(vp->asString()->length());
    } else if (vp->isObject()) {
        JSObject *obj = &vp->asObject();
        if (obj->isArray()) {
            jsuint length = obj->getArrayLength();
            regs.sp[-1].setDouble(length);
        } else if (obj->isArguments() && !obj->isArgsLengthOverridden()) {
            uint32 length = obj->getArgsLength();
            JS_ASSERT(length < INT32_MAX);
            regs.sp[-1].setInt32(int32_t(length));
        } else {
            i = -2;
            goto do_getprop_with_lval;
        }
    } else {
        i = -2;
        goto do_getprop_with_lval;
    }
END_CASE(JSOP_LENGTH)

}

BEGIN_CASE(JSOP_CALLPROP)
{
    Value lval;
    lval = regs.sp[-1];

    Value objv;
    if (lval.isObject()) {
        objv = lval;
    } else {
        JSProtoKey protoKey;
        if (lval.isString()) {
            protoKey = JSProto_String;
        } else if (lval.isNumber()) {
            protoKey = JSProto_Number;
        } else if (lval.isBoolean()) {
            protoKey = JSProto_Boolean;
        } else {
            JS_ASSERT(lval.isNull() || lval.isUndefined());
            js_ReportIsNullOrUndefined(cx, -1, lval, NULL);
            goto error;
        }
        JSObject *pobj;
        if (!js_GetClassPrototype(cx, NULL, protoKey, &pobj))
            goto error;
        objv.setNonFunObj(*pobj);
    }

    JSObject *aobj = js_GetProtoIfDenseArray(&objv.asObject());
    Value rval;

    PropertyCacheEntry *entry;
    JSObject *obj2;
    JSAtom *atom;
    JS_PROPERTY_CACHE(cx).test(cx, regs.pc, aobj, obj2, entry, atom);
    if (!atom) {
        ASSERT_VALID_PROPERTY_CACHE_HIT(0, aobj, obj2, entry);
        if (entry->vword.isFunObj()) {
            regs.sp[-1].setFunObj(entry->vword.toFunObj());
            PUSH_COPY(lval);
            goto end_callprop_with_funobj;
        } else if (entry->vword.isSlot()) {
            uint32 slot = entry->vword.toSlot();
            JS_ASSERT(slot < obj2->scope()->freeslot);
            rval = obj2->lockedGetSlot(slot);
        } else {
            JS_ASSERT(entry->vword.isSprop());
            JSScopeProperty *sprop = entry->vword.toSprop();
            NATIVE_GET(cx, &objv.asObject(), obj2, sprop, JSGET_NO_METHOD_BARRIER, &rval);
        }
        regs.sp[-1] = rval;
        PUSH_COPY(lval);
        goto end_callprop;
    }

    /*
     * Cache miss: use the immediate atom that was loaded for us under
     * PropertyCache::test.
     */
    jsid id;
    id = ATOM_TO_JSID(atom);

    PUSH_NULL();
    if (lval.isObject()) {
        if (!js_GetMethod(cx, &objv.asObject(), id,
                          JS_LIKELY(aobj->map->ops->getProperty == js_GetProperty)
                          ? JSGET_CACHE_RESULT | JSGET_NO_METHOD_BARRIER
                          : JSGET_NO_METHOD_BARRIER,
                          &rval)) {
            goto error;
        }
        regs.sp[-1] = objv;
        regs.sp[-2] = rval;
    } else {
        JS_ASSERT(objv.asObject().map->ops->getProperty == js_GetProperty);
        if (!js_GetPropertyHelper(cx, &objv.asObject(), id,
                                  JSGET_CACHE_RESULT | JSGET_NO_METHOD_BARRIER,
                                  &rval)) {
            goto error;
        }
        regs.sp[-1] = lval;
        regs.sp[-2] = rval;
    }

  end_callprop:
    /* Wrap primitive lval in object clothing if necessary. */
    if (lval.isPrimitive()) {
        /* FIXME: https://bugzilla.mozilla.org/show_bug.cgi?id=412571 */
        if (!rval.isFunObj() ||
            !PrimitiveValue::test(GET_FUNCTION_PRIVATE(cx, &rval.asFunObj()),
                                  lval)) {
            if (!js_PrimitiveToObject(cx, &regs.sp[-1]))
                goto error;
        }
    }
#if JS_HAS_NO_SUCH_METHOD
    if (JS_UNLIKELY(rval.isUndefined())) {
        LOAD_ATOM(0, atom);
        regs.sp[-2].setString(ATOM_TO_STRING(atom));
        if (!js_OnUnknownMethod(cx, regs.sp - 2))
            goto error;
    }
#endif
  end_callprop_with_funobj:;
}
END_CASE(JSOP_CALLPROP)

BEGIN_CASE(JSOP_UNBRAND)
    JS_ASSERT(regs.sp - fp->slots() >= 1);
    if (!regs.sp[-1].asObject().unbrand(cx))
        goto error;
END_CASE(JSOP_UNBRAND)

BEGIN_CASE(JSOP_SETNAME)
BEGIN_CASE(JSOP_SETPROP)
BEGIN_CASE(JSOP_SETMETHOD)
{
    Value &rref = regs.sp[-1];
    JS_ASSERT_IF(op == JSOP_SETMETHOD, rref.isFunObj());
    Value &lref = regs.sp[-2];
    JS_ASSERT_IF(op == JSOP_SETNAME, lref.isObject());
    JSObject *obj;
    VALUE_TO_OBJECT(cx, &lref, obj);

    do {
        PropertyCache *cache = &JS_PROPERTY_CACHE(cx);

        /*
         * Probe the property cache, specializing for two important
         * set-property cases. First:
         *
         *   function f(a, b, c) {
         *     var o = {p:a, q:b, r:c};
         *     return o;
         *   }
         *
         * or similar real-world cases, which evolve a newborn native
         * object predicatably through some bounded number of property
         * additions. And second:
         *
         *   o.p = x;
         *
         * in a frequently executed method or loop body, where p will
         * (possibly after the first iteration) always exist in native
         * object o.
         */
        PropertyCacheEntry *entry;
        JSObject *obj2;
        JSAtom *atom;
        if (cache->testForSet(cx, regs.pc, obj, &entry, &obj2, &atom)) {
            /*
             * Fast property cache hit, only partially confirmed by
             * testForSet. We know that the entry applies to regs.pc and
             * that obj's shape matches.
             *
             * The entry predicts either a new property to be added
             * directly to obj by this set, or on an existing "own"
             * property, or on a prototype property that has a setter.
             */
            JS_ASSERT(entry->vword.isSprop());
            JSScopeProperty *sprop = entry->vword.toSprop();
            JS_ASSERT_IF(sprop->isDataDescriptor(), sprop->writable());
            JS_ASSERT_IF(sprop->hasSlot(), entry->vcapTag() == 0);

            JSScope *scope = obj->scope();
            JS_ASSERT(!scope->sealed());

            /*
             * Fastest path: check whether the cached sprop is already
             * in scope and call NATIVE_SET and break to get out of the
             * do-while(0). But we can call NATIVE_SET only if obj owns
             * scope or sprop is shared.
             */
            bool checkForAdd;
            if (!sprop->hasSlot()) {
                if (entry->vcapTag() == 0 ||
                    ((obj2 = obj->getProto()) &&
                     obj2->isNative() &&
                     obj2->shape() == entry->vshape())) {
                    goto fast_set_propcache_hit;
                }

                /* The cache entry doesn't apply. vshape mismatch. */
                checkForAdd = false;
            } else if (!scope->isSharedEmpty()) {
                if (sprop == scope->lastProperty() || scope->hasProperty(sprop)) {
                  fast_set_propcache_hit:
                    PCMETER(cache->pchits++);
                    PCMETER(cache->setpchits++);
                    NATIVE_SET(cx, obj, sprop, entry, &rref);
                    break;
                }
                checkForAdd = sprop->hasSlot() && sprop->parent == scope->lastProperty();
            } else {
                /*
                 * We check that cx own obj here and will continue to
                 * own it after js_GetMutableScope returns so we can
                 * continue to skip JS_UNLOCK_OBJ calls.
                 */
                JS_ASSERT(CX_OWNS_OBJECT_TITLE(cx, obj));
                scope = js_GetMutableScope(cx, obj);
                JS_ASSERT(CX_OWNS_OBJECT_TITLE(cx, obj));
                if (!scope)
                    goto error;
                checkForAdd = !sprop->parent;
            }

            uint32 slot;
            if (checkForAdd &&
                entry->vshape() == rt->protoHazardShape &&
                sprop->hasDefaultSetter() &&
                (slot = sprop->slot) == scope->freeslot) {
                /*
                 * Fast path: adding a plain old property that was once
                 * at the frontier of the property tree, whose slot is
                 * next to claim among the allocated slots in obj,
                 * where scope->table has not been created yet.
                 *
                 * We may want to remove hazard conditions above and
                 * inline compensation code here, depending on
                 * real-world workloads.
                 */
                PCMETER(cache->pchits++);
                PCMETER(cache->addpchits++);

                /*
                 * Beware classes such as Function that use the
                 * reserveSlots hook to allocate a number of reserved
                 * slots that may vary with obj.
                 */
                if (slot < obj->numSlots() &&
                    !obj->getClass()->reserveSlots) {
                    ++scope->freeslot;
                } else {
                    if (!js_AllocSlot(cx, obj, &slot))
                        goto error;
                }

                /*
                 * If this obj's number of reserved slots differed, or
                 * if something created a hash table for scope, we must
                 * pay the price of JSScope::putProperty.
                 *
                 * (A reserveSlots hook can cause scopes of the same
                 * shape to have different freeslot values. This is
                 * what causes the slot != sprop->slot case. See
                 * js_GetMutableScope.)
                 */
                if (slot != sprop->slot || scope->table) {
                    JSScopeProperty *sprop2 =
                        scope->putProperty(cx, sprop->id,
                                           sprop->getter(), sprop->setter(),
                                           slot, sprop->attributes(),
                                           sprop->getFlags(), sprop->shortid);
                    if (!sprop2) {
                        js_FreeSlot(cx, obj, slot);
                        goto error;
                    }
                    sprop = sprop2;
                } else {
                    scope->extend(cx, sprop);
                }

                /*
                 * No method change check here because here we are
                 * adding a new property, not updating an existing
                 * slot's value that might contain a method of a
                 * branded scope.
                 */
                TRACE_2(SetPropHit, entry, sprop);
                obj->lockedSetSlot(slot, rref);

                /*
                 * Purge the property cache of the id we may have just
                 * shadowed in obj's scope and proto chains. We do this
                 * after unlocking obj's scope to avoid lock nesting.
                 */
                js_PurgeScopeChain(cx, obj, sprop->id);
                break;
            }
            PCMETER(cache->setpcmisses++);
            atom = NULL;
        } else if (!atom) {
            /*
             * Slower property cache hit, fully confirmed by testForSet (in
             * the slow path, via fullTest).
             */
            ASSERT_VALID_PROPERTY_CACHE_HIT(0, obj, obj2, entry);
            JSScopeProperty *sprop = NULL;
            if (obj == obj2) {
                sprop = entry->vword.toSprop();
                JS_ASSERT(sprop->writable());
                JS_ASSERT(!obj2->scope()->sealed());
                NATIVE_SET(cx, obj, sprop, entry, &rref);
            }
            if (sprop)
                break;
        }

        if (!atom)
            LOAD_ATOM(0, atom);
        jsid id = ATOM_TO_JSID(atom);
        if (entry && JS_LIKELY(obj->map->ops->setProperty == js_SetProperty)) {
            uintN defineHow;
            if (op == JSOP_SETMETHOD)
                defineHow = JSDNP_CACHE_RESULT | JSDNP_SET_METHOD;
            else if (op == JSOP_SETNAME)
                defineHow = JSDNP_CACHE_RESULT | JSDNP_UNQUALIFIED;
            else
                defineHow = JSDNP_CACHE_RESULT;
            if (!js_SetPropertyHelper(cx, obj, id, defineHow, &rref))
                goto error;
        } else {
            if (!obj->setProperty(cx, id, &rref))
                goto error;
            ABORT_RECORDING(cx, "Non-native set");
        }
    } while (0);
}
END_SET_CASE_STORE_RVAL(JSOP_SETPROP, 2);

BEGIN_CASE(JSOP_GETELEM)
{
    Value &lref = regs.sp[-2];
    Value &rref = regs.sp[-1];
    if (lref.isString() && rref.isInt32()) {
        JSString *str = lref.asString();
        int32_t i = rref.asInt32();
        if (size_t(i) < str->length()) {
            str = JSString::getUnitString(cx, str, size_t(i));
            if (!str)
                goto error;
            regs.sp--;
            regs.sp[-1].setString(str);
            len = JSOP_GETELEM_LENGTH;
            DO_NEXT_OP(len);
        }
    }

    JSObject *obj;
    VALUE_TO_OBJECT(cx, &lref, obj);

    const Value *copyFrom;
    Value rval;
    jsid id;
    if (rref.isInt32()) {
        if (obj->isDenseArray()) {
            jsuint idx = jsuint(rref.asInt32());

            if (idx < obj->getArrayLength() &&
                idx < obj->getDenseArrayCapacity()) {
                copyFrom = obj->addressOfDenseArrayElement(idx);
                if (!copyFrom->isMagic())
                    goto end_getelem;

                /* Reload retval from the stack in the rare hole case. */
                copyFrom = &regs.sp[-1];
            }
        } else if (obj->isArguments()
#ifdef JS_TRACER
                   && !GetArgsPrivateNative(obj)
#endif
                  ) {
            uint32 arg = uint32(rref.asInt32());

            if (arg < obj->getArgsLength()) {
                JSStackFrame *afp = (JSStackFrame *) obj->getPrivate();
                if (afp) {
                    copyFrom = &afp->argv[arg];
                    goto end_getelem;
                }

                copyFrom = obj->addressOfArgsElement(arg);
                if (!copyFrom->isMagic())
                    goto end_getelem;
                copyFrom = &regs.sp[-1];
            }
        }
        int32_t i32 = rref.asInt32();
        if (INT32_FITS_IN_JSID(i32))
            id = INT_TO_JSID(i32);
        else
            goto intern_big_int;
    } else {
      intern_big_int:
        if (!js_InternNonIntElementId(cx, obj, rref, &id))
            goto error;
    }

    if (!obj->getProperty(cx, id, &rval))
        goto error;
    copyFrom = &rval;

  end_getelem:
    regs.sp--;
    regs.sp[-1] = *copyFrom;
}
END_CASE(JSOP_GETELEM)

BEGIN_CASE(JSOP_CALLELEM)
{
    /* Depends on the value representation. */

    /* Fetch the left part and resolve it to a non-null object. */
    JSObject *obj;
    FETCH_OBJECT(cx, -2, obj);

    /* Save the mask so that we don't need to query it later. */
    uint32 objmask = regs.sp[-2].data.s.mask32;

    /* Fetch index and convert it to id suitable for use with obj. */
    jsid id;
    FETCH_ELEMENT_ID(obj, -1, id);

    /* Get or set the element. */
    if (!js_GetMethod(cx, obj, id, JSGET_NO_METHOD_BARRIER, &regs.sp[-2]))
        goto error;

#if JS_HAS_NO_SUCH_METHOD
    if (JS_UNLIKELY(regs.sp[-2].isUndefined())) {
        regs.sp[-2] = regs.sp[-1];
        regs.sp[-1].setObject(*obj);
        if (!js_OnUnknownMethod(cx, regs.sp - 2))
            goto error;
    } else
#endif
    {
        regs.sp[-1].data.s.mask32 = objmask;
        regs.sp[-1].data.s.payload.obj = obj;
    }
}
END_CASE(JSOP_CALLELEM)

BEGIN_CASE(JSOP_SETELEM)
{
    JSObject *obj;
    FETCH_OBJECT(cx, -3, obj);
    jsid id;
    FETCH_ELEMENT_ID(obj, -2, id);
    do {
        if (obj->isDenseArray() && JSID_IS_INT(id)) {
            jsuint length = obj->getDenseArrayCapacity();
            jsint i = JSID_TO_INT(id);
            if ((jsuint)i < length) {
                if (obj->getDenseArrayElement(i).isMagic(JS_ARRAY_HOLE)) {
                    if (js_PrototypeHasIndexedProperties(cx, obj))
                        break;
                    if ((jsuint)i >= obj->getArrayLength())
                        obj->setDenseArrayLength(i + 1);
                    obj->incDenseArrayCountBy(1);
                }
                obj->setDenseArrayElement(i, regs.sp[-1]);
                goto end_setelem;
            }
        }
    } while (0);
    if (!obj->setProperty(cx, id, &regs.sp[-1]))
        goto error;
  end_setelem:;
}
END_SET_CASE_STORE_RVAL(JSOP_SETELEM, 3)

BEGIN_CASE(JSOP_ENUMELEM)
{
    /* Funky: the value to set is under the [obj, id] pair. */
    JSObject *obj;
    FETCH_OBJECT(cx, -2, obj);
    jsid id;
    FETCH_ELEMENT_ID(obj, -1, id);
    if (!obj->setProperty(cx, id, &regs.sp[-3]))
        goto error;
    regs.sp -= 3;
}
END_CASE(JSOP_ENUMELEM)

{
    JSFunction *fun;
    JSObject *obj;
    uintN flags;
    uintN argc;
    Value lval;
    Value *vp;

BEGIN_CASE(JSOP_NEW)
{
    Value lval;
    /* Get immediate argc and find the constructor function. */
    argc = GET_ARGC(regs.pc);
    vp = regs.sp - (2 + argc);
    JS_ASSERT(vp >= fp->base());

    /*
     * Assign lval, obj, and fun exactly as the code at inline_call: expects to
     * find them, to avoid nesting a js_Interpret call via js_InvokeConstructor.
     */
    if (vp[0].isFunObj()) {
        obj = &vp[0].asFunObj();
        fun = GET_FUNCTION_PRIVATE(cx, obj);
        if (fun->isInterpreted()) {
            /* Root as we go using vp[1]. */
            if (!obj->getProperty(cx,
                                  ATOM_TO_JSID(cx->runtime->atomState.classPrototypeAtom),
                                  &vp[1])) {
                goto error;
            }
            JSObject *proto = vp[1].isObject() ? &vp[1].asObject() : NULL;
            JSObject *obj2 = NewObject(cx, &js_ObjectClass, proto, obj->getParent());
            if (!obj2)
                goto error;

            if (fun->u.i.script->isEmpty()) {
                vp[0].setNonFunObj(*obj2);
                regs.sp = vp + 1;
                goto end_new;
            }

            vp[1].setNonFunObj(*obj2);
            flags = JSFRAME_CONSTRUCTING;
            goto inline_call;
        }
    }

    if (!InvokeConstructor(cx, InvokeArgsGuard(vp, argc), JS_FALSE))
        goto error;
    regs.sp = vp + 1;
    CHECK_INTERRUPT_HANDLER();
    TRACE_0(NativeCallComplete);

  end_new:;
}
END_CASE(JSOP_NEW)

BEGIN_CASE(JSOP_CALL)
BEGIN_CASE(JSOP_EVAL)
BEGIN_CASE(JSOP_APPLY)
{
    argc = GET_ARGC(regs.pc);
    vp = regs.sp - (argc + 2);

    lval = *vp;
    if (lval.isFunObj()) {
        obj = &lval.asFunObj();
        fun = GET_FUNCTION_PRIVATE(cx, obj);

        /* Clear frame flags since this is not a constructor call. */
        flags = 0;
        if (FUN_INTERPRETED(fun))
      inline_call:
        {
            JSScript *newscript = fun->u.i.script;
            if (JS_UNLIKELY(newscript->isEmpty())) {
                vp->setUndefined();
                regs.sp = vp + 1;
                goto end_call;
            }

            /* Restrict recursion of lightweight functions. */
            if (JS_UNLIKELY(inlineCallCount >= JS_MAX_INLINE_CALL_COUNT)) {
                js_ReportOverRecursed(cx);
                goto error;
            }

            /*
             * Get pointer to new frame/slots, without changing global state.
             * Initialize missing args if there are any.
             */
            StackSpace &stack = cx->stack();
            uintN nfixed = newscript->nslots;
            uintN funargs = fun->nargs;
            JSStackFrame *newfp;
            if (argc < funargs) {
                uintN missing = funargs - argc;
                newfp = stack.getInlineFrame(cx, regs.sp, missing, nfixed);
                if (!newfp)
                    goto error;
                SetValueRangeToUndefined(regs.sp, missing);
            } else {
                newfp = stack.getInlineFrame(cx, regs.sp, 0, nfixed);
                if (!newfp)
                    goto error;
            }

            /* Initialize stack frame. */
            newfp->callobj = NULL;
            newfp->argsobj = NULL;
            newfp->script = newscript;
            newfp->fun = fun;
            newfp->argc = argc;
            newfp->argv = vp + 2;
            newfp->rval.setUndefined();
            newfp->annotation = NULL;
            newfp->scopeChain = obj->getParent();
            newfp->flags = flags;
            newfp->blockChain = NULL;
            if (JS_LIKELY(newscript->staticLevel < JS_DISPLAY_SIZE)) {
                JSStackFrame **disp = &cx->display[newscript->staticLevel];
                newfp->displaySave = *disp;
                *disp = newfp;
            }
            JS_ASSERT(!JSFUN_BOUND_METHOD_TEST(fun->flags));
            newfp->thisv = vp[1];
            newfp->imacpc = NULL;

            /* Push void to initialize local variables. */
            Value *newsp = newfp->base();
            SetValueRangeToUndefined(newfp->slots(), newsp);

            /* Scope with a call object parented by callee's parent. */
            if (fun->isHeavyweight() && !js_GetCallObject(cx, newfp))
                goto error;

            /* Switch version if currentVersion wasn't overridden. */
            newfp->callerVersion = (JSVersion) cx->version;
            if (JS_LIKELY(cx->version == currentVersion)) {
                currentVersion = (JSVersion) newscript->version;
                if (JS_UNLIKELY(currentVersion != cx->version))
                    js_SetVersion(cx, currentVersion);
            }

            /* Push the frame. */
            stack.pushInlineFrame(cx, fp, regs.pc, newfp);

            /* Initializer regs after pushInlineFrame snapshots pc. */
            regs.pc = newscript->code;
            regs.sp = newsp;

            /* Import into locals. */
            JS_ASSERT(newfp == cx->fp);
            fp = newfp;
            script = newscript;
            atoms = script->atomMap.vector;

            /* Call the debugger hook if present. */
            if (JSInterpreterHook hook = cx->debugHooks->callHook) {
                fp->hookData = hook(cx, fp, JS_TRUE, 0,
                                    cx->debugHooks->callHookData);
                CHECK_INTERRUPT_HANDLER();
            } else {
                fp->hookData = NULL;
            }

            inlineCallCount++;
            JS_RUNTIME_METER(rt, inlineCalls);

            DTrace::enterJSFun(cx, fp, fun, fp->down, fp->argc, fp->argv);

#ifdef JS_TRACER
            if (TraceRecorder *tr = TRACE_RECORDER(cx)) {
                AbortableRecordingStatus status = tr->record_EnterFrame(inlineCallCount);
                RESTORE_INTERP_VARS();
                if (StatusAbortsRecorderIfActive(status)) {
                    if (TRACE_RECORDER(cx)) {
                        JS_ASSERT(TRACE_RECORDER(cx) == tr);
                        AbortRecording(cx, "record_EnterFrame failed");
                    }
                    if (status == ARECORD_ERROR)
                        goto error;
                }
            } else if (fp->script == fp->down->script &&
                       *fp->down->savedPC == JSOP_CALL &&
                       *regs.pc == JSOP_TRACE) {
                MONITOR_BRANCH(Record_EnterFrame);
            }
#endif

            /* Load first op and dispatch it (safe since JSOP_STOP). */
            op = (JSOp) *regs.pc;
            DO_OP();
        }

        if (fun->flags & JSFUN_FAST_NATIVE) {
            DTrace::enterJSFun(cx, NULL, fun, fp, argc, vp + 2, &lval);

            JS_ASSERT(fun->u.n.extra == 0);
            JS_ASSERT(vp[1].isObjectOrNull() || PrimitiveValue::test(fun, vp[1]));
            JSBool ok = ((FastNative) fun->u.n.native)(cx, argc, vp);
            DTrace::exitJSFun(cx, NULL, fun, *vp, &lval);
            regs.sp = vp + 1;
            if (!ok)
                goto error;
            TRACE_0(NativeCallComplete);
            goto end_call;
        }
    }

    JSBool ok;
    ok = Invoke(cx, InvokeArgsGuard(vp, argc), 0);
    regs.sp = vp + 1;
    CHECK_INTERRUPT_HANDLER();
    if (!ok)
        goto error;
    JS_RUNTIME_METER(rt, nonInlineCalls);
    TRACE_0(NativeCallComplete);

  end_call:;
}
END_CASE(JSOP_CALL)
}

BEGIN_CASE(JSOP_SETCALL)
{
    uintN argc = GET_ARGC(regs.pc);
    Value *vp = regs.sp - argc - 2;
    JSBool ok = Invoke(cx, InvokeArgsGuard(vp, argc), 0);
    if (ok)
        JS_ReportErrorNumber(cx, js_GetErrorMessage, NULL, JSMSG_BAD_LEFTSIDE_OF_ASS);
    goto error;
}
END_CASE(JSOP_SETCALL)

BEGIN_CASE(JSOP_NAME)
BEGIN_CASE(JSOP_CALLNAME)
{
    JSObject *obj = fp->scopeChain;

    JSScopeProperty *sprop;
    Value rval;

    PropertyCacheEntry *entry;
    JSObject *obj2;
    JSAtom *atom;
    JS_PROPERTY_CACHE(cx).test(cx, regs.pc, obj, obj2, entry, atom);
    if (!atom) {
        ASSERT_VALID_PROPERTY_CACHE_HIT(0, obj, obj2, entry);
        if (entry->vword.isFunObj()) {
            PUSH_FUNOBJ(entry->vword.toFunObj());
            goto do_push_obj_if_call;
        }

        if (entry->vword.isSlot()) {
            uintN slot = entry->vword.toSlot();
            JS_ASSERT(slot < obj2->scope()->freeslot);
            PUSH_COPY(obj2->lockedGetSlot(slot));
            goto do_push_obj_if_call;
        }

        JS_ASSERT(entry->vword.isSprop());
        sprop = entry->vword.toSprop();
        goto do_native_get;
    }

    jsid id;
    id = ATOM_TO_JSID(atom);
    JSProperty *prop;
    if (!js_FindPropertyHelper(cx, id, true, &obj, &obj2, &prop))
        goto error;
    if (!prop) {
        /* Kludge to allow (typeof foo == "undefined") tests. */
        JSOp op2 = js_GetOpcode(cx, script, regs.pc + JSOP_NAME_LENGTH);
        if (op2 == JSOP_TYPEOF) {
            PUSH_UNDEFINED();
            len = JSOP_NAME_LENGTH;
            DO_NEXT_OP(len);
        }
        atomNotDefined = atom;
        goto atom_not_defined;
    }

    /* Take the slow path if prop was not found in a native object. */
    if (!obj->isNative() || !obj2->isNative()) {
        obj2->dropProperty(cx, prop);
        if (!obj->getProperty(cx, id, &rval))
            goto error;
    } else {
        sprop = (JSScopeProperty *)prop;
  do_native_get:
        NATIVE_GET(cx, obj, obj2, sprop, JSGET_METHOD_BARRIER, &rval);
        obj2->dropProperty(cx, (JSProperty *) sprop);
    }

    PUSH_COPY(rval);

  do_push_obj_if_call:
    /* obj must be on the scope chain, thus not a function. */
    if (op == JSOP_CALLNAME)
        PUSH_NONFUNOBJ(*obj);
}
END_CASE(JSOP_NAME)

BEGIN_CASE(JSOP_UINT16)
    PUSH_INT32((int32_t) GET_UINT16(regs.pc));
END_CASE(JSOP_UINT16)

BEGIN_CASE(JSOP_UINT24)
    PUSH_INT32((int32_t) GET_UINT24(regs.pc));
END_CASE(JSOP_UINT24)

BEGIN_CASE(JSOP_INT8)
    PUSH_INT32(GET_INT8(regs.pc));
END_CASE(JSOP_INT8)

BEGIN_CASE(JSOP_INT32)
    PUSH_INT32(GET_INT32(regs.pc));
END_CASE(JSOP_INT32)

BEGIN_CASE(JSOP_INDEXBASE)
    /*
     * Here atoms can exceed script->atomMap.length as we use atoms as a
     * segment register for object literals as well.
     */
    atoms += GET_INDEXBASE(regs.pc);
END_CASE(JSOP_INDEXBASE)

BEGIN_CASE(JSOP_INDEXBASE1)
BEGIN_CASE(JSOP_INDEXBASE2)
BEGIN_CASE(JSOP_INDEXBASE3)
    atoms += (op - JSOP_INDEXBASE1 + 1) << 16;
END_CASE(JSOP_INDEXBASE3)

BEGIN_CASE(JSOP_RESETBASE0)
BEGIN_CASE(JSOP_RESETBASE)
    atoms = script->atomMap.vector;
END_CASE(JSOP_RESETBASE)

BEGIN_CASE(JSOP_DOUBLE)
{
    JS_ASSERT(!fp->imacpc);
    JS_ASSERT(size_t(atoms - script->atomMap.vector) < script->atomMap.length);
    JSAtom *atom;
    LOAD_ATOM(0, atom);
    PUSH_DOUBLE(*ATOM_TO_DOUBLE(atom));
}
END_CASE(JSOP_DOUBLE)

BEGIN_CASE(JSOP_STRING)
{
    JSAtom *atom;
    LOAD_ATOM(0, atom);
    PUSH_STRING(ATOM_TO_STRING(atom));
}
END_CASE(JSOP_STRING)

BEGIN_CASE(JSOP_OBJECT)
{
    JSObject *obj;
    LOAD_OBJECT(0, obj);
    /* Only XML and RegExp objects are emitted. */
    PUSH_NONFUNOBJ(*obj);
}
END_CASE(JSOP_OBJECT)

BEGIN_CASE(JSOP_REGEXP)
{
    /*
     * Push a regexp object cloned from the regexp literal object mapped by the
     * bytecode at pc. ES5 finally fixed this bad old ES3 design flaw which was
     * flouted by many browser-based implementations.
     *
     * We avoid the js_GetScopeChain call here and pass fp->scopeChain as
     * js_GetClassPrototype uses the latter only to locate the global.
     */
    jsatomid index = GET_FULL_INDEX(0);
    JSObject *proto;
    if (!js_GetClassPrototype(cx, fp->scopeChain, JSProto_RegExp, &proto))
        goto error;
    JS_ASSERT(proto);
    JSObject *obj = js_CloneRegExpObject(cx, script->getRegExp(index), proto);
    if (!obj)
        goto error;
    PUSH_NONFUNOBJ(*obj);
}
END_CASE(JSOP_REGEXP)

BEGIN_CASE(JSOP_ZERO)
    PUSH_INT32(0);
END_CASE(JSOP_ZERO)

BEGIN_CASE(JSOP_ONE)
    PUSH_INT32(1);
END_CASE(JSOP_ONE)

BEGIN_CASE(JSOP_NULL)
    PUSH_NULL();
END_CASE(JSOP_NULL)

BEGIN_CASE(JSOP_FALSE)
    PUSH_BOOLEAN(false);
END_CASE(JSOP_FALSE)

BEGIN_CASE(JSOP_TRUE)
    PUSH_BOOLEAN(true);
END_CASE(JSOP_TRUE)

{
BEGIN_CASE(JSOP_TABLESWITCH)
{
    jsbytecode *pc2 = regs.pc;
    len = GET_JUMP_OFFSET(pc2);

    /*
     * ECMAv2+ forbids conversion of discriminant, so we will skip to the
     * default case if the discriminant isn't already an int jsval.  (This
     * opcode is emitted only for dense jsint-domain switches.)
     */
    const Value &rref = *--regs.sp;
    int32_t i;
    if (rref.isInt32()) {
        i = rref.asInt32();
    } else if (rref.isDouble() && rref.asDouble() == 0) {
        /* Treat -0 (double) as 0. */
        i = 0;
    } else {
        DO_NEXT_OP(len);
    }

    pc2 += JUMP_OFFSET_LEN;
    jsint low = GET_JUMP_OFFSET(pc2);
    pc2 += JUMP_OFFSET_LEN;
    jsint high = GET_JUMP_OFFSET(pc2);

    i -= low;
    if ((jsuint)i < (jsuint)(high - low + 1)) {
        pc2 += JUMP_OFFSET_LEN + JUMP_OFFSET_LEN * i;
        jsint off = (jsint) GET_JUMP_OFFSET(pc2);
        if (off)
            len = off;
    }
}
END_VARLEN_CASE
}

{
BEGIN_CASE(JSOP_TABLESWITCHX)
{
    jsbytecode *pc2 = regs.pc;
    len = GET_JUMPX_OFFSET(pc2);

    /*
     * ECMAv2+ forbids conversion of discriminant, so we will skip to the
     * default case if the discriminant isn't already an int jsval.  (This
     * opcode is emitted only for dense jsint-domain switches.)
     */
    const Value &rref = *--regs.sp;
    int32_t i;
    if (rref.isInt32()) {
        i = rref.asInt32();
    } else if (rref.isDouble() && rref.asDouble() == 0) {
        /* Treat -0 (double) as 0. */
        i = 0;
    } else {
        DO_NEXT_OP(len);
    }

    pc2 += JUMPX_OFFSET_LEN;
    jsint low = GET_JUMP_OFFSET(pc2);
    pc2 += JUMP_OFFSET_LEN;
    jsint high = GET_JUMP_OFFSET(pc2);

    i -= low;
    if ((jsuint)i < (jsuint)(high - low + 1)) {
        pc2 += JUMP_OFFSET_LEN + JUMPX_OFFSET_LEN * i;
        jsint off = (jsint) GET_JUMPX_OFFSET(pc2);
        if (off)
            len = off;
    }
}
END_VARLEN_CASE
}

{
BEGIN_CASE(JSOP_LOOKUPSWITCHX)
{
    jsint off;
    off = JUMPX_OFFSET_LEN;
    goto do_lookup_switch;

BEGIN_CASE(JSOP_LOOKUPSWITCH)
    off = JUMP_OFFSET_LEN;

  do_lookup_switch:
    /*
     * JSOP_LOOKUPSWITCH and JSOP_LOOKUPSWITCHX are never used if any atom
     * index in it would exceed 64K limit.
     */
    JS_ASSERT(!fp->imacpc);
    JS_ASSERT(atoms == script->atomMap.vector);
    jsbytecode *pc2 = regs.pc;

    Value lval;
    lval = regs.sp[-1];
    regs.sp--;

    if (!lval.isPrimitive())
        goto end_lookup_switch;

    pc2 += off;
    jsint npairs;
    npairs = (jsint) GET_UINT16(pc2);
    pc2 += UINT16_LEN;
    JS_ASSERT(npairs);  /* empty switch uses JSOP_TABLESWITCH */

    bool match;
#define SEARCH_PAIRS(MATCH_CODE)                                              \
    for (;;) {                                                                \
        JS_ASSERT(GET_INDEX(pc2) < script->atomMap.length);                   \
        JSAtom *atom = atoms[GET_INDEX(pc2)];                                 \
        jsboxedword rval = ATOM_KEY(atom);                                    \
        MATCH_CODE                                                            \
        pc2 += INDEX_LEN;                                                     \
        if (match)                                                            \
            break;                                                            \
        pc2 += off;                                                           \
        if (--npairs == 0) {                                                  \
            pc2 = regs.pc;                                                    \
            break;                                                            \
        }                                                                     \
    }

    if (lval.isString()) {
        JSString *str = lval.asString();
        JSString *str2;
        SEARCH_PAIRS(
            match = (JSBOXEDWORD_IS_STRING(rval) &&
                     ((str2 = JSBOXEDWORD_TO_STRING(rval)) == str ||
                      js_EqualStrings(str2, str)));
        )
    } else if (lval.isNumber()) {
        double dbl = lval.asNumber();
        SEARCH_PAIRS(
            match = (JSBOXEDWORD_IS_INT(rval) && dbl == (double)JSBOXEDWORD_TO_INT(rval)) ||
                    (JSBOXEDWORD_IS_DOUBLE(rval) && dbl == *JSBOXEDWORD_TO_DOUBLE(rval));
        )
    } else if (lval.isUndefined() || lval.isBoolean()) {
        jsint s = lval.isUndefined() ? 2 : lval.asBoolean();
        SEARCH_PAIRS(
            match = JSBOXEDWORD_IS_SPECIAL(rval) && JSBOXEDWORD_TO_SPECIAL(rval) == s;
        )
    } else {
        JS_ASSERT(lval.isNull());
        SEARCH_PAIRS(
            match = JSBOXEDWORD_IS_NULL(rval);
        )
    }
#undef SEARCH_PAIRS

  end_lookup_switch:
    len = (op == JSOP_LOOKUPSWITCH)
          ? GET_JUMP_OFFSET(pc2)
          : GET_JUMPX_OFFSET(pc2);
}
END_VARLEN_CASE
}

BEGIN_CASE(JSOP_TRAP)
{
    Value rval;
    JSTrapStatus status = JS_HandleTrap(cx, script, regs.pc, Jsvalify(&rval));
    switch (status) {
      case JSTRAP_ERROR:
        goto error;
      case JSTRAP_RETURN:
        fp->rval = rval;
        interpReturnOK = JS_TRUE;
        goto forced_return;
      case JSTRAP_THROW:
        cx->throwing = JS_TRUE;
        cx->exception = rval;
        goto error;
      default:
        break;
    }
    JS_ASSERT(status == JSTRAP_CONTINUE);
    CHECK_INTERRUPT_HANDLER();
    JS_ASSERT(rval.isInt32());
    op = (JSOp) rval.asInt32();
    JS_ASSERT((uintN)op < (uintN)JSOP_LIMIT);
    DO_OP();
}

BEGIN_CASE(JSOP_ARGUMENTS)
{
    Value rval;
    if (!js_GetArgsValue(cx, fp, &rval))
        goto error;
    PUSH_COPY(rval);
}
END_CASE(JSOP_ARGUMENTS)

BEGIN_CASE(JSOP_ARGSUB)
{
    jsid id = INT_TO_JSID(GET_ARGNO(regs.pc));
    Value rval;
    if (!js_GetArgsProperty(cx, fp, id, &rval))
        goto error;
    PUSH_COPY(rval);
}
END_CASE(JSOP_ARGSUB)

BEGIN_CASE(JSOP_ARGCNT)
{
    jsid id = ATOM_TO_JSID(rt->atomState.lengthAtom);
    Value rval;
    if (!js_GetArgsProperty(cx, fp, id, &rval))
        goto error;
    PUSH_COPY(rval);
}
END_CASE(JSOP_ARGCNT)

BEGIN_CASE(JSOP_GETARG)
BEGIN_CASE(JSOP_CALLARG)
{
    uint32 slot = GET_ARGNO(regs.pc);
    JS_ASSERT(slot < fp->fun->nargs);
    METER_SLOT_OP(op, slot);
    PUSH_COPY(fp->argv[slot]);
    if (op == JSOP_CALLARG)
        PUSH_NULL();
}
END_CASE(JSOP_GETARG)

BEGIN_CASE(JSOP_SETARG)
{
    uint32 slot = GET_ARGNO(regs.pc);
    JS_ASSERT(slot < fp->fun->nargs);
    METER_SLOT_OP(op, slot);
    fp->argv[slot] = regs.sp[-1];
}
END_SET_CASE(JSOP_SETARG)

BEGIN_CASE(JSOP_GETLOCAL)
{
    uint32 slot = GET_SLOTNO(regs.pc);
    JS_ASSERT(slot < script->nslots);
    PUSH_COPY(fp->slots()[slot]);
}
END_CASE(JSOP_GETLOCAL)

BEGIN_CASE(JSOP_CALLLOCAL)
{
    uint32 slot = GET_SLOTNO(regs.pc);
    JS_ASSERT(slot < script->nslots);
    PUSH_COPY(fp->slots()[slot]);
    PUSH_NULL();
}
END_CASE(JSOP_CALLLOCAL)

BEGIN_CASE(JSOP_SETLOCAL)
{
    uint32 slot = GET_SLOTNO(regs.pc);
    JS_ASSERT(slot < script->nslots);
    fp->slots()[slot] = regs.sp[-1];
}
END_SET_CASE(JSOP_SETLOCAL)

BEGIN_CASE(JSOP_GETUPVAR)
BEGIN_CASE(JSOP_CALLUPVAR)
{
    JSUpvarArray *uva = script->upvars();

    uintN index = GET_UINT16(regs.pc);
    JS_ASSERT(index < uva->length);

    const Value &rval = js_GetUpvar(cx, script->staticLevel, uva->vector[index]);
    PUSH_COPY(rval);

    if (op == JSOP_CALLUPVAR)
        PUSH_NULL();
}
END_CASE(JSOP_GETUPVAR)

BEGIN_CASE(JSOP_GETUPVAR_DBG)
BEGIN_CASE(JSOP_CALLUPVAR_DBG)
{
    JSFunction *fun = fp->fun;
    JS_ASSERT(FUN_KIND(fun) == JSFUN_INTERPRETED);
    JS_ASSERT(fun->u.i.wrapper);

    /* Scope for tempPool mark and local names allocation in it. */
    JSObject *obj, *obj2;
    JSProperty *prop;
    jsid id;
    JSAtom *atom;
    {
        void *mark = JS_ARENA_MARK(&cx->tempPool);
        jsuword *names = js_GetLocalNameArray(cx, fun, &cx->tempPool);
        if (!names)
            goto error;

        uintN index = fun->countArgsAndVars() + GET_UINT16(regs.pc);
        atom = JS_LOCAL_NAME_TO_ATOM(names[index]);
        id = ATOM_TO_JSID(atom);

        JSBool ok = js_FindProperty(cx, id, &obj, &obj2, &prop);
        JS_ARENA_RELEASE(&cx->tempPool, mark);
        if (!ok)
            goto error;
    }

    if (!prop) {
        atomNotDefined = atom;
        goto atom_not_defined;
    }

    /* Minimize footprint with generic code instead of NATIVE_GET. */
    obj2->dropProperty(cx, prop);
    Value *vp = regs.sp;
    PUSH_NULL();
    if (!obj->getProperty(cx, id, vp))
        goto error;

    if (op == JSOP_CALLUPVAR_DBG)
        PUSH_NULL();
}
END_CASE(JSOP_GETUPVAR_DBG)

BEGIN_CASE(JSOP_GETDSLOT)
BEGIN_CASE(JSOP_CALLDSLOT)
{
    JS_ASSERT(fp->argv);
    JSObject *obj = &fp->argv[-2].asObject();
    JS_ASSERT(obj);
    JS_ASSERT(obj->dslots);

    uintN index = GET_UINT16(regs.pc);
    JS_ASSERT(JS_INITIAL_NSLOTS + index < obj->dslots[-1].asPrivateUint32());
    JS_ASSERT_IF(obj->scope()->object == obj,
                 JS_INITIAL_NSLOTS + index < obj->scope()->freeslot);

    PUSH_COPY(obj->dslots[index]);
    if (op == JSOP_CALLDSLOT)
        PUSH_NULL();
}
END_CASE(JSOP_GETDSLOT)

BEGIN_CASE(JSOP_GETGVAR)
BEGIN_CASE(JSOP_CALLGVAR)
{
    uint32 slot = GET_SLOTNO(regs.pc);
    JS_ASSERT(slot < GlobalVarCount(fp));
    METER_SLOT_OP(op, slot);
    const Value &lval = fp->slots()[slot];
    if (lval.isNull()) {
        op = (op == JSOP_GETGVAR) ? JSOP_NAME : JSOP_CALLNAME;
        DO_OP();
    }
    JS_ASSERT(fp->varobj(cx) == cx->activeCallStack()->getInitialVarObj());
    JSObject *varobj = cx->activeCallStack()->getInitialVarObj();

    /* XXX all this code assumes that varobj is either a callobj or global and
     * that it cannot be accessed in a MT way. This is either true now or
     * coming soon. */

    slot = (uint32)lval.asInt32();
    const Value &rref = varobj->lockedGetSlot(slot);
    PUSH_COPY(rref);
    if (op == JSOP_CALLGVAR)
        PUSH_NULL();
}
END_CASE(JSOP_GETGVAR)

BEGIN_CASE(JSOP_SETGVAR)
{
    uint32 slot = GET_SLOTNO(regs.pc);
    JS_ASSERT(slot < GlobalVarCount(fp));
    METER_SLOT_OP(op, slot);
    const Value &rref = regs.sp[-1];
    JS_ASSERT(fp->varobj(cx) == cx->activeCallStack()->getInitialVarObj());
    JSObject *obj = cx->activeCallStack()->getInitialVarObj();
    const Value &lref = fp->slots()[slot];
    if (lref.isNull()) {
        /*
         * Inline-clone and deoptimize JSOP_SETNAME code here because
         * JSOP_SETGVAR has arity 1: [rref], not arity 2: [obj, rref]
         * as JSOP_SETNAME does, where [obj] is due to JSOP_BINDNAME.
         */
#ifdef JS_TRACER
        if (TRACE_RECORDER(cx))
            AbortRecording(cx, "SETGVAR with NULL slot");
#endif
        JSAtom *atom;
        LOAD_ATOM(0, atom);
        jsid id = ATOM_TO_JSID(atom);
        Value rval;
        rval = rref;
        if (!obj->setProperty(cx, id, &rval))
            goto error;
    } else {
        uint32 slot = (uint32)lref.asInt32();
        JS_LOCK_OBJ(cx, obj);
        JSScope *scope = obj->scope();
        if (!scope->methodWriteBarrier(cx, slot, rref)) {
            JS_UNLOCK_SCOPE(cx, scope);
            goto error;
        }
        obj->lockedSetSlot(slot, rref);
        JS_UNLOCK_SCOPE(cx, scope);
    }
}
END_SET_CASE(JSOP_SETGVAR)

BEGIN_CASE(JSOP_DEFCONST)
BEGIN_CASE(JSOP_DEFVAR)
{
    uint32 index = GET_INDEX(regs.pc);
    JSAtom *atom = atoms[index];

    /*
     * index is relative to atoms at this point but for global var
     * code below we need the absolute value.
     */
    index += atoms - script->atomMap.vector;
    JSObject *obj = fp->varobj(cx);
    JS_ASSERT(obj->map->ops->defineProperty == js_DefineProperty);
    uintN attrs = JSPROP_ENUMERATE;
    if (!(fp->flags & JSFRAME_EVAL))
        attrs |= JSPROP_PERMANENT;
    if (op == JSOP_DEFCONST)
        attrs |= JSPROP_READONLY;

    /* Lookup id in order to check for redeclaration problems. */
    jsid id = ATOM_TO_JSID(atom);
    JSProperty *prop = NULL;
    JSObject *obj2;
    if (op == JSOP_DEFVAR) {
        /*
         * Redundant declaration of a |var|, even one for a non-writable
         * property like |undefined| in ES5, does nothing.
         */
        if (!obj->lookupProperty(cx, id, &obj2, &prop))
            goto error;
    } else {
        if (!CheckRedeclaration(cx, obj, id, attrs, &obj2, &prop))
            goto error;
    }

    /* Bind a variable only if it's not yet defined. */
    if (!prop) {
        if (!js_DefineNativeProperty(cx, obj, id, Value(UndefinedTag()), PropertyStub, PropertyStub,
                                     attrs, 0, 0, &prop)) {
            goto error;
        }
        JS_ASSERT(prop);
        obj2 = obj;
    }

    /*
     * Try to optimize a property we either just created, or found
     * directly in the global object, that is permanent, has a slot,
     * and has stub getter and setter, into a "fast global" accessed
     * by the JSOP_*GVAR opcodes.
     */
    if (!fp->fun &&
        index < GlobalVarCount(fp) &&
        obj2 == obj &&
        obj->isNative()) {
        JSScopeProperty *sprop = (JSScopeProperty *) prop;
        if (!sprop->configurable() &&
            SPROP_HAS_VALID_SLOT(sprop, obj->scope()) &&
            sprop->hasDefaultGetterOrIsMethod() &&
            sprop->hasDefaultSetter()) {
            /*
             * Fast globals use frame variables to map the global name's atom
             * index to the permanent varobj slot number, tagged as a jsval.
             * The atom index for the global's name literal is identical to its
             * variable index.
             */
            fp->slots()[index].setInt32(sprop->slot);
        }
    }

    obj2->dropProperty(cx, prop);
}
END_CASE(JSOP_DEFVAR)

BEGIN_CASE(JSOP_DEFFUN)
{
    PropertyOp getter, setter;
    bool doSet;
    JSObject *pobj;
    JSProperty *prop;
    uint32 old;

    /*
     * A top-level function defined in Global or Eval code (see ECMA-262
     * Ed. 3), or else a SpiderMonkey extension: a named function statement in
     * a compound statement (not at the top statement level of global code, or
     * at the top level of a function body).
     */
    JSFunction *fun;
    LOAD_FUNCTION(0);
    JSObject *obj = FUN_OBJECT(fun);

    JSObject *obj2;
    if (FUN_NULL_CLOSURE(fun)) {
        /*
         * Even a null closure needs a parent for principals finding.
         * FIXME: bug 476950, although debugger users may also demand some kind
         * of scope link for debugger-assisted eval-in-frame.
         */
        obj2 = fp->scopeChain;
    } else {
        JS_ASSERT(!FUN_FLAT_CLOSURE(fun));

        /*
         * Inline js_GetScopeChain a bit to optimize for the case of a
         * top-level function.
         */
        if (!fp->blockChain) {
            obj2 = fp->scopeChain;
        } else {
            obj2 = js_GetScopeChain(cx, fp);
            if (!obj2)
                goto error;
        }
    }

    /*
     * If static link is not current scope, clone fun's object to link to the
     * current scope via parent. We do this to enable sharing of compiled
     * functions among multiple equivalent scopes, amortizing the cost of
     * compilation over a number of executions.  Examples include XUL scripts
     * and event handlers shared among Firefox or other Mozilla app chrome
     * windows, and user-defined JS functions precompiled and then shared among
     * requests in server-side JS.
     */
    if (obj->getParent() != obj2) {
        obj = CloneFunctionObject(cx, fun, obj2);
        if (!obj)
            goto error;
    }

    /*
     * Protect obj from any GC hiding below JSObject::setProperty or
     * JSObject::defineProperty.  All paths from here must flow through the
     * fp->scopeChain code below the parent->defineProperty call.
     */
    MUST_FLOW_THROUGH("restore_scope");
    fp->scopeChain = obj;

    Value rval;
    rval.setFunObj(*obj);

    /*
     * ECMA requires functions defined when entering Eval code to be
     * impermanent.
     */
    uintN attrs = (fp->flags & JSFRAME_EVAL)
                  ? JSPROP_ENUMERATE
                  : JSPROP_ENUMERATE | JSPROP_PERMANENT;

    /*
     * Load function flags that are also property attributes.  Getters and
     * setters do not need a slot, their value is stored elsewhere in the
     * property itself, not in obj slots.
     */
    getter = setter = PropertyStub;
    uintN flags = JSFUN_GSFLAG2ATTR(fun->flags);
    if (flags) {
        /* Function cannot be both getter a setter. */
        JS_ASSERT(flags == JSPROP_GETTER || flags == JSPROP_SETTER);
        attrs |= flags | JSPROP_SHARED;
        rval.setUndefined();
        if (flags == JSPROP_GETTER)
            getter = CastAsPropertyOp(obj);
        else
            setter = CastAsPropertyOp(obj);
    }

    /*
     * We define the function as a property of the variable object and not the
     * current scope chain even for the case of function expression statements
     * and functions defined by eval inside let or with blocks.
     */
    JSObject *parent = fp->varobj(cx);
    JS_ASSERT(parent);

    /*
     * Check for a const property of the same name -- or any kind of property
     * if executing with the strict option.  We check here at runtime as well
     * as at compile-time, to handle eval as well as multiple HTML script tags.
     */
    jsid id = ATOM_TO_JSID(fun->atom);
    prop = NULL;
    JSBool ok = CheckRedeclaration(cx, parent, id, attrs, &pobj, &prop);
    if (!ok)
        goto restore_scope;

    /*
     * We deviate from 10.1.2 in ECMA 262 v3 and under eval use for function
     * declarations JSObject::setProperty, not JSObject::defineProperty, to
     * preserve the JSOP_PERMANENT attribute of existing properties and make
     * sure that such properties cannot be deleted.
     *
     * We also use JSObject::setProperty for the existing properties of Call
     * objects with matching attributes to preserve the native getters and
     * setters that store the value of the property in the interpreter frame,
     * see bug 467495.
     */
    doSet = (attrs == JSPROP_ENUMERATE);
    JS_ASSERT_IF(doSet, fp->flags & JSFRAME_EVAL);
    if (prop) {
        if (parent == pobj &&
            parent->getClass() == &js_CallClass &&
            (old = ((JSScopeProperty *) prop)->attributes(),
             !(old & (JSPROP_GETTER|JSPROP_SETTER)) &&
             (old & (JSPROP_ENUMERATE|JSPROP_PERMANENT)) == attrs)) {
            /*
             * js_CheckRedeclaration must reject attempts to add a getter or
             * setter to an existing property without a getter or setter.
             */
            JS_ASSERT(!(attrs & ~(JSPROP_ENUMERATE|JSPROP_PERMANENT)));
            JS_ASSERT(!(old & JSPROP_READONLY));
            doSet = JS_TRUE;
        }
        pobj->dropProperty(cx, prop);
    }
    ok = doSet
         ? parent->setProperty(cx, id, &rval)
         : parent->defineProperty(cx, id, rval, getter, setter, attrs);

  restore_scope:
    /* Restore fp->scopeChain now that obj is defined in fp->callobj. */
    fp->scopeChain = obj2;
    if (!ok)
        goto error;
}
END_CASE(JSOP_DEFFUN)

BEGIN_CASE(JSOP_DEFFUN_FC)
BEGIN_CASE(JSOP_DEFFUN_DBGFC)
{
    JSFunction *fun;
    LOAD_FUNCTION(0);

    JSObject *obj = (op == JSOP_DEFFUN_FC)
                    ? js_NewFlatClosure(cx, fun)
                    : js_NewDebuggableFlatClosure(cx, fun);
    if (!obj)
        goto error;

    Value rval;
    rval.setFunObj(*obj);

    uintN attrs = (fp->flags & JSFRAME_EVAL)
                  ? JSPROP_ENUMERATE
                  : JSPROP_ENUMERATE | JSPROP_PERMANENT;

    uintN flags = JSFUN_GSFLAG2ATTR(fun->flags);
    if (flags) {
        attrs |= flags | JSPROP_SHARED;
        rval.setUndefined();
    }

    JSObject *parent = fp->varobj(cx);
    JS_ASSERT(parent);

    jsid id = ATOM_TO_JSID(fun->atom);
    JSBool ok = CheckRedeclaration(cx, parent, id, attrs, NULL, NULL);
    if (ok) {
        if (attrs == JSPROP_ENUMERATE) {
            JS_ASSERT(fp->flags & JSFRAME_EVAL);
            ok = parent->setProperty(cx, id, &rval);
        } else {
            JS_ASSERT(attrs & JSPROP_PERMANENT);

            ok = parent->defineProperty(cx, id, rval,
                                        (flags & JSPROP_GETTER)
                                        ? CastAsPropertyOp(obj)
                                        : PropertyStub,
                                        (flags & JSPROP_SETTER)
                                        ? CastAsPropertyOp(obj)
                                        : PropertyStub,
                                        attrs);
        }
    }

    if (!ok)
        goto error;
}
END_CASE(JSOP_DEFFUN_FC)

BEGIN_CASE(JSOP_DEFLOCALFUN)
{
    /*
     * Define a local function (i.e., one nested at the top level of another
     * function), parented by the current scope chain, stored in a local
     * variable slot that the compiler allocated.  This is an optimization over
     * JSOP_DEFFUN that avoids requiring a call object for the outer function's
     * activation.
     */
    JSFunction *fun;
    LOAD_FUNCTION(SLOTNO_LEN);
    JS_ASSERT(fun->isInterpreted());
    JS_ASSERT(!FUN_FLAT_CLOSURE(fun));
    JSObject *obj = FUN_OBJECT(fun);

    if (FUN_NULL_CLOSURE(fun)) {
        obj = CloneFunctionObject(cx, fun, fp->scopeChain);
        if (!obj)
            goto error;
    } else {
        JSObject *parent = js_GetScopeChain(cx, fp);
        if (!parent)
            goto error;

        if (obj->getParent() != parent) {
#ifdef JS_TRACER
            if (TRACE_RECORDER(cx))
                AbortRecording(cx, "DEFLOCALFUN for closure");
#endif
            obj = CloneFunctionObject(cx, fun, parent);
            if (!obj)
                goto error;
        }
    }

    uint32 slot = GET_SLOTNO(regs.pc);
    TRACE_2(DefLocalFunSetSlot, slot, obj);

    fp->slots()[slot].setFunObj(*obj);
}
END_CASE(JSOP_DEFLOCALFUN)

BEGIN_CASE(JSOP_DEFLOCALFUN_FC)
{
    JSFunction *fun;
    LOAD_FUNCTION(SLOTNO_LEN);

    JSObject *obj = js_NewFlatClosure(cx, fun);
    if (!obj)
        goto error;

    uint32 slot = GET_SLOTNO(regs.pc);
    TRACE_2(DefLocalFunSetSlot, slot, obj);

    fp->slots()[slot].setFunObj(*obj);
}
END_CASE(JSOP_DEFLOCALFUN_FC)

BEGIN_CASE(JSOP_DEFLOCALFUN_DBGFC)
{
    JSFunction *fun;
    LOAD_FUNCTION(SLOTNO_LEN);

    JSObject *obj = js_NewDebuggableFlatClosure(cx, fun);
    if (!obj)
        goto error;

    uint32 slot = GET_SLOTNO(regs.pc);
    fp->slots()[slot].setFunObj(*obj);
}
END_CASE(JSOP_DEFLOCALFUN_DBGFC)

BEGIN_CASE(JSOP_LAMBDA)
{
    /* Load the specified function object literal. */
    JSFunction *fun;
    LOAD_FUNCTION(0);
    JSObject *obj = FUN_OBJECT(fun);

    /* do-while(0) so we can break instead of using a goto. */
    do {
        JSObject *parent;
        if (FUN_NULL_CLOSURE(fun)) {
            parent = fp->scopeChain;

            if (obj->getParent() == parent) {
                op = JSOp(regs.pc[JSOP_LAMBDA_LENGTH]);

                /*
                 * Optimize ({method: function () { ... }, ...}) and
                 * this.method = function () { ... }; bytecode sequences.
                 */
                if (op == JSOP_SETMETHOD) {
#ifdef DEBUG
                    JSOp op2 = JSOp(regs.pc[JSOP_LAMBDA_LENGTH + JSOP_SETMETHOD_LENGTH]);
                    JS_ASSERT(op2 == JSOP_POP || op2 == JSOP_POPV);
#endif

                    const Value &lref = regs.sp[-1];
                    if (lref.isObject() &&
                        lref.asObject().getClass() == &js_ObjectClass) {
                        break;
                    }
                } else if (op == JSOP_INITMETHOD) {
#ifdef DEBUG
                    const Value &lref = regs.sp[-1];
                    JS_ASSERT(lref.isObject());
                    JSObject *obj2 = &lref.asObject();
                    JS_ASSERT(obj2->getClass() == &js_ObjectClass);
                    JS_ASSERT(obj2->scope()->object == obj2);
#endif
                    break;
                }
            }
        } else {
            parent = js_GetScopeChain(cx, fp);
            if (!parent)
                goto error;
        }

        obj = CloneFunctionObject(cx, fun, parent);
        if (!obj)
            goto error;
    } while (0);

    PUSH_FUNOBJ(*obj);
}
END_CASE(JSOP_LAMBDA)

BEGIN_CASE(JSOP_LAMBDA_FC)
{
    JSFunction *fun;
    LOAD_FUNCTION(0);

    JSObject *obj = js_NewFlatClosure(cx, fun);
    if (!obj)
        goto error;

    PUSH_FUNOBJ(*obj);
}
END_CASE(JSOP_LAMBDA_FC)

BEGIN_CASE(JSOP_LAMBDA_DBGFC)
{
    JSFunction *fun;
    LOAD_FUNCTION(0);

    JSObject *obj = js_NewDebuggableFlatClosure(cx, fun);
    if (!obj)
        goto error;

    PUSH_FUNOBJ(*obj);
}
END_CASE(JSOP_LAMBDA_DBGFC)

BEGIN_CASE(JSOP_CALLEE)
    PUSH_COPY(fp->argv[-2]);
END_CASE(JSOP_CALLEE)

BEGIN_CASE(JSOP_GETTER)
BEGIN_CASE(JSOP_SETTER)
{
  do_getter_setter:
    JSOp op2 = (JSOp) *++regs.pc;
    jsid id;
    Value rval;
    jsint i;
    JSObject *obj;
    switch (op2) {
      case JSOP_INDEXBASE:
        atoms += GET_INDEXBASE(regs.pc);
        regs.pc += JSOP_INDEXBASE_LENGTH - 1;
        goto do_getter_setter;
      case JSOP_INDEXBASE1:
      case JSOP_INDEXBASE2:
      case JSOP_INDEXBASE3:
        atoms += (op2 - JSOP_INDEXBASE1 + 1) << 16;
        goto do_getter_setter;

      case JSOP_SETNAME:
      case JSOP_SETPROP:
      {
        JSAtom *atom;
        LOAD_ATOM(0, atom);
        id = ATOM_TO_JSID(atom);
        rval = regs.sp[-1];
        i = -1;
        goto gs_pop_lval;
      }
      case JSOP_SETELEM:
        rval = regs.sp[-1];
        id = 0;
        i = -2;
      gs_pop_lval:
        FETCH_OBJECT(cx, i - 1, obj);
        break;

      case JSOP_INITPROP:
      {
        JS_ASSERT(regs.sp - fp->base() >= 2);
        rval = regs.sp[-1];
        i = -1;
        JSAtom *atom;
        LOAD_ATOM(0, atom);
        id = ATOM_TO_JSID(atom);
        goto gs_get_lval;
      }
      default:
        JS_ASSERT(op2 == JSOP_INITELEM);

        JS_ASSERT(regs.sp - fp->base() >= 3);
        rval = regs.sp[-1];
        id = 0;
        i = -2;
      gs_get_lval:
      {
        const Value &lref = regs.sp[i-1];
        JS_ASSERT(lref.isObject());
        obj = &lref.asObject();
        break;
      }
    }

    /* Ensure that id has a type suitable for use with obj. */
    if (id == 0)
        FETCH_ELEMENT_ID(obj, i, id);

    if (!js_IsCallable(rval)) {
        JS_ReportErrorNumber(cx, js_GetErrorMessage, NULL,
                             JSMSG_BAD_GETTER_OR_SETTER,
                             (op == JSOP_GETTER)
                             ? js_getter_str
                             : js_setter_str);
        goto error;
    }

    /*
     * Getters and setters are just like watchpoints from an access control
     * point of view.
     */
    Value rtmp;
    uintN attrs;
    if (!obj->checkAccess(cx, id, JSACC_WATCH, &rtmp, &attrs))
        goto error;

    PropertyOp getter, setter;
    if (op == JSOP_GETTER) {
        getter = CastAsPropertyOp(&rval.asObject());
        setter = PropertyStub;
        attrs = JSPROP_GETTER;
    } else {
        getter = PropertyStub;
        setter = CastAsPropertyOp(&rval.asObject());
        attrs = JSPROP_SETTER;
    }
    attrs |= JSPROP_ENUMERATE | JSPROP_SHARED;

    /* Check for a readonly or permanent property of the same name. */
    if (!CheckRedeclaration(cx, obj, id, attrs, NULL, NULL))
        goto error;

    if (!obj->defineProperty(cx, id, Value(UndefinedTag()), getter, setter, attrs))
        goto error;

    regs.sp += i;
    if (js_CodeSpec[op2].ndefs > js_CodeSpec[op2].nuses) {
        JS_ASSERT(js_CodeSpec[op2].ndefs == js_CodeSpec[op2].nuses + 1);
        regs.sp[-1] = rval;
    }
    len = js_CodeSpec[op2].length;
    DO_NEXT_OP(len);
}

BEGIN_CASE(JSOP_HOLE)
    PUSH_HOLE();
END_CASE(JSOP_HOLE)

BEGIN_CASE(JSOP_NEWARRAY)
{
    len = GET_UINT16(regs.pc);
    cx->assertValidStackDepth(len);
    JSObject *obj = js_NewArrayObject(cx, len, regs.sp - len, JS_TRUE);
    if (!obj)
        goto error;
    regs.sp -= len - 1;
    regs.sp[-1].setNonFunObj(*obj);
}
END_CASE(JSOP_NEWARRAY)

BEGIN_CASE(JSOP_NEWINIT)
{
    jsint i = GET_INT8(regs.pc);
    JS_ASSERT(i == JSProto_Array || i == JSProto_Object);
    JSObject *obj;
    if (i == JSProto_Array) {
        obj = js_NewArrayObject(cx, 0, NULL);
        if (!obj)
            goto error;
    } else {
        obj = NewObject(cx, &js_ObjectClass, NULL, NULL);
        if (!obj)
            goto error;

        if (regs.pc[JSOP_NEWINIT_LENGTH] != JSOP_ENDINIT) {
            JS_LOCK_OBJ(cx, obj);
            JSScope *scope = js_GetMutableScope(cx, obj);
            if (!scope) {
                JS_UNLOCK_OBJ(cx, obj);
                goto error;
            }

            /*
             * We cannot assume that js_GetMutableScope above creates a scope
             * owned by cx and skip JS_UNLOCK_SCOPE. A new object debugger
             * hook may add properties to the newly created object, suspend
             * the current request and share the object with other threads.
             */
            JS_UNLOCK_SCOPE(cx, scope);
        }
    }

    PUSH_NONFUNOBJ(*obj);
    CHECK_INTERRUPT_HANDLER();
}
END_CASE(JSOP_NEWINIT)

BEGIN_CASE(JSOP_ENDINIT)
{
    /* Re-set the newborn root to the top of this object tree. */
    JS_ASSERT(regs.sp - fp->base() >= 1);
    const Value &lref = regs.sp[-1];
    JS_ASSERT(lref.isObject());
    cx->weakRoots.finalizableNewborns[FINALIZE_OBJECT] = &lref.asObject();
}
END_CASE(JSOP_ENDINIT)

BEGIN_CASE(JSOP_INITPROP)
BEGIN_CASE(JSOP_INITMETHOD)
{
    /* Load the property's initial value into rval. */
    JS_ASSERT(regs.sp - fp->base() >= 2);
    Value rval;
    rval = regs.sp[-1];

    /* Load the object being initialized into lval/obj. */
    JSObject *obj = &regs.sp[-2].asObject();
    JS_ASSERT(obj->isNative());
    JS_ASSERT(!obj->getClass()->reserveSlots);

    JSScope *scope = obj->scope();

    /*
     * Probe the property cache. 
     *
     * We can not assume that the object created by JSOP_NEWINIT is still
     * single-threaded as the debugger can access it from other threads.
     * So check first.
     *
     * On a hit, if the cached sprop has a non-default setter, it must be
     * __proto__. If sprop->parent != scope->lastProperty(), there is a
     * repeated property name. The fast path does not handle these two cases.
     */
    PropertyCacheEntry *entry;
    JSScopeProperty *sprop;
    if (CX_OWNS_OBJECT_TITLE(cx, obj) &&
        JS_PROPERTY_CACHE(cx).testForInit(rt, regs.pc, obj, scope, &sprop, &entry) &&
        sprop->hasDefaultSetter() &&
        sprop->parent == scope->lastProperty())
    {
        /* Fast path. Property cache hit. */
        uint32 slot = sprop->slot;
        JS_ASSERT(slot == scope->freeslot);
        if (slot < obj->numSlots()) {
            ++scope->freeslot;
        } else {
            if (!js_AllocSlot(cx, obj, &slot))
                goto error;
            JS_ASSERT(slot == sprop->slot);
        }

        JS_ASSERT(!scope->lastProperty() ||
                  scope->shape == scope->lastProperty()->shape);
        if (scope->table) {
            JSScopeProperty *sprop2 =
                scope->addProperty(cx, sprop->id, sprop->getter(), sprop->setter(), slot,
                                   sprop->attributes(), sprop->getFlags(), sprop->shortid);
            if (!sprop2) {
                js_FreeSlot(cx, obj, slot);
                goto error;
            }
            JS_ASSERT(sprop2 == sprop);
        } else {
            JS_ASSERT(!scope->isSharedEmpty());
            scope->extend(cx, sprop);
        }

        /*
         * No method change check here because here we are adding a new
         * property, not updating an existing slot's value that might
         * contain a method of a branded scope.
         */
        TRACE_2(SetPropHit, entry, sprop);
        obj->lockedSetSlot(slot, rval);
    } else {
        PCMETER(JS_PROPERTY_CACHE(cx).inipcmisses++);

        /* Get the immediate property name into id. */
        JSAtom *atom;
        LOAD_ATOM(0, atom);
        jsid id = ATOM_TO_JSID(atom);

        /* Set the property named by obj[id] to rval. */
        if (!CheckRedeclaration(cx, obj, id, JSPROP_INITIALIZER, NULL, NULL))
            goto error;

        uintN defineHow = (op == JSOP_INITMETHOD)
                          ? JSDNP_CACHE_RESULT | JSDNP_SET_METHOD
                          : JSDNP_CACHE_RESULT;
        if (!(JS_UNLIKELY(atom == cx->runtime->atomState.protoAtom)
              ? js_SetPropertyHelper(cx, obj, id, defineHow, &rval)
              : js_DefineNativeProperty(cx, obj, id, rval, NULL, NULL,
                                        JSPROP_ENUMERATE, 0, 0, NULL,
                                        defineHow))) {
            goto error;
        }
    }

    /* Common tail for property cache hit and miss cases. */
    regs.sp--;
}
END_CASE(JSOP_INITPROP);

BEGIN_CASE(JSOP_INITELEM)
{
    /* Pop the element's value into rval. */
    JS_ASSERT(regs.sp - fp->base() >= 3);
    const Value &rref = regs.sp[-1];

    /* Find the object being initialized at top of stack. */
    const Value &lref = regs.sp[-3];
    JS_ASSERT(lref.isObject());
    JSObject *obj = &lref.asObject();

    /* Fetch id now that we have obj. */
    jsid id;
    FETCH_ELEMENT_ID(obj, -2, id);

    /*
     * Check for property redeclaration strict warning (we may be in an object
     * initialiser, not an array initialiser).
     */
    if (!CheckRedeclaration(cx, obj, id, JSPROP_INITIALIZER, NULL, NULL))
        goto error;

    /*
     * If rref is a hole, do not call JSObject::defineProperty. In this case,
     * obj must be an array, so if the current op is the last element
     * initialiser, set the array length to one greater than id.
     */
    if (rref.isMagic(JS_ARRAY_HOLE)) {
        JS_ASSERT(obj->isArray());
        JS_ASSERT(JSID_IS_INT(id));
        JS_ASSERT(jsuint(JSID_TO_INT(id)) < JS_ARGS_LENGTH_MAX);
        if (js_GetOpcode(cx, script, regs.pc + JSOP_INITELEM_LENGTH) == JSOP_ENDINIT &&
            !js_SetLengthProperty(cx, obj, (jsuint) (JSID_TO_INT(id) + 1))) {
            goto error;
        }
    } else {
        if (!obj->defineProperty(cx, id, rref, NULL, NULL, JSPROP_ENUMERATE))
            goto error;
    }
    regs.sp -= 2;
}
END_CASE(JSOP_INITELEM)

#if JS_HAS_SHARP_VARS

BEGIN_CASE(JSOP_DEFSHARP)
{
    uint32 slot = GET_UINT16(regs.pc);
    JS_ASSERT(slot + 1 < fp->script->nfixed);
    const Value &lref = fp->slots()[slot];
    JSObject *obj;
    if (lref.isObject()) {
        obj = &lref.asObject();
    } else {
        JS_ASSERT(lref.isUndefined());
        obj = js_NewArrayObject(cx, 0, NULL);
        if (!obj)
            goto error;
        fp->slots()[slot].setNonFunObj(*obj);
    }
    jsint i = (jsint) GET_UINT16(regs.pc + UINT16_LEN);
    jsid id = INT_TO_JSID(i);
    const Value &rref = regs.sp[-1];
    if (rref.isPrimitive()) {
        char numBuf[12];
        JS_snprintf(numBuf, sizeof numBuf, "%u", (unsigned) i);
        JS_ReportErrorNumber(cx, js_GetErrorMessage, NULL,
                             JSMSG_BAD_SHARP_DEF, numBuf);
        goto error;
    }
    if (!obj->defineProperty(cx, id, rref, NULL, NULL, JSPROP_ENUMERATE))
        goto error;
}
END_CASE(JSOP_DEFSHARP)

BEGIN_CASE(JSOP_USESHARP)
{
    uint32 slot = GET_UINT16(regs.pc);
    JS_ASSERT(slot + 1 < fp->script->nfixed);
    const Value &lref = fp->slots()[slot];
    jsint i = (jsint) GET_UINT16(regs.pc + UINT16_LEN);
    Value rval;
    if (lref.isUndefined()) {
        rval.setUndefined();
    } else {
        JSObject *obj = &fp->slots()[slot].asObject();
        jsid id = INT_TO_JSID(i);
        if (!obj->getProperty(cx, id, &rval))
            goto error;
    }
    if (!rval.isObjectOrNull()) {
        char numBuf[12];

        JS_snprintf(numBuf, sizeof numBuf, "%u", (unsigned) i);
        JS_ReportErrorNumber(cx, js_GetErrorMessage, NULL,
                             JSMSG_BAD_SHARP_USE, numBuf);
        goto error;
    }
    PUSH_COPY(rval);
}
END_CASE(JSOP_USESHARP)

BEGIN_CASE(JSOP_SHARPINIT)
{
    uint32 slot = GET_UINT16(regs.pc);
    JS_ASSERT(slot + 1 < fp->script->nfixed);
    Value *vp = &fp->slots()[slot];
    Value rval;
    rval = vp[1];

    /*
     * We peek ahead safely here because empty initialisers get zero
     * JSOP_SHARPINIT ops, and non-empty ones get two: the first comes
     * immediately after JSOP_NEWINIT followed by one or more property
     * initialisers; and the second comes directly before JSOP_ENDINIT.
     */
    if (regs.pc[JSOP_SHARPINIT_LENGTH] != JSOP_ENDINIT) {
        rval.setInt32(rval.isUndefined() ? 1 : rval.asInt32() + 1);
    } else {
        JS_ASSERT(rval.isInt32());
        rval.asInt32Ref() -= 1;
        if (rval.asInt32() == 0)
            vp[0].setUndefined();
    }
    vp[1] = rval;
}
END_CASE(JSOP_SHARPINIT)

#endif /* JS_HAS_SHARP_VARS */

{
BEGIN_CASE(JSOP_GOSUB)
    PUSH_BOOLEAN(false);
    jsint i = (regs.pc - script->main) + JSOP_GOSUB_LENGTH;
    PUSH_INT32(i);
    len = GET_JUMP_OFFSET(regs.pc);
END_VARLEN_CASE
}

{
BEGIN_CASE(JSOP_GOSUBX)
    PUSH_BOOLEAN(false);
    jsint i = (regs.pc - script->main) + JSOP_GOSUBX_LENGTH;
    len = GET_JUMPX_OFFSET(regs.pc);
    PUSH_INT32(i);
END_VARLEN_CASE
}

{
BEGIN_CASE(JSOP_RETSUB)
    /* Pop [exception or hole, retsub pc-index]. */
    Value rval, lval;
    POP_COPY_TO(rval);
    POP_COPY_TO(lval);
    JS_ASSERT(lval.isBoolean());
    if (lval.isBoolean()) {
        /*
         * Exception was pending during finally, throw it *before* we adjust
         * pc, because pc indexes into script->trynotes.  This turns out not to
         * be necessary, but it seems clearer.  And it points out a FIXME:
         * 350509, due to Igor Bukanov.
         */
        cx->throwing = JS_TRUE;
        cx->exception = rval;
        goto error;
    }
    JS_ASSERT(rval.isInt32());
    len = rval.asInt32();
    regs.pc = script->main;
END_VARLEN_CASE
}

BEGIN_CASE(JSOP_EXCEPTION)
    JS_ASSERT(cx->throwing);
    PUSH_COPY(cx->exception);
    cx->throwing = JS_FALSE;
    CHECK_BRANCH();
END_CASE(JSOP_EXCEPTION)

BEGIN_CASE(JSOP_FINALLY)
    CHECK_BRANCH();
END_CASE(JSOP_FINALLY)

BEGIN_CASE(JSOP_THROWING)
    JS_ASSERT(!cx->throwing);
    cx->throwing = JS_TRUE;
    POP_COPY_TO(cx->exception);
END_CASE(JSOP_THROWING)

BEGIN_CASE(JSOP_THROW)
    JS_ASSERT(!cx->throwing);
    CHECK_BRANCH();
    cx->throwing = JS_TRUE;
    POP_COPY_TO(cx->exception);
    /* let the code at error try to catch the exception. */
    goto error;

BEGIN_CASE(JSOP_SETLOCALPOP)
{
    /*
     * The stack must have a block with at least one local slot below the
     * exception object.
     */
    JS_ASSERT((size_t) (regs.sp - fp->base()) >= 2);
    uint32 slot = GET_UINT16(regs.pc);
    JS_ASSERT(slot + 1 < script->nslots);
    POP_COPY_TO(fp->slots()[slot]);
}
END_CASE(JSOP_SETLOCALPOP)

BEGIN_CASE(JSOP_IFPRIMTOP)
    /*
     * If the top of stack is of primitive type, jump to our target. Otherwise
     * advance to the next opcode.
     */
    JS_ASSERT(regs.sp > fp->base());
    if (regs.sp[-1].isPrimitive()) {
        len = GET_JUMP_OFFSET(regs.pc);
        BRANCH(len);
    }
END_CASE(JSOP_IFPRIMTOP)

BEGIN_CASE(JSOP_PRIMTOP)
    JS_ASSERT(regs.sp > fp->base());
    if (regs.sp[-1].isObject()) {
        jsint i = GET_INT8(regs.pc);
        js_ReportValueError2(cx, JSMSG_CANT_CONVERT_TO, -2, regs.sp[-2], NULL,
                             (i == JSTYPE_VOID) ? "primitive type" : JS_TYPE_STR(i));
        goto error;
    }
END_CASE(JSOP_PRIMTOP)

BEGIN_CASE(JSOP_OBJTOP)
    if (regs.sp[-1].isPrimitive()) {
        js_ReportValueError(cx, GET_UINT16(regs.pc), -1, regs.sp[-1], NULL);
        goto error;
    }
END_CASE(JSOP_OBJTOP)

BEGIN_CASE(JSOP_INSTANCEOF)
{
    const Value &rref = regs.sp[-1];
    JSObject *obj;
    if (rref.isPrimitive() ||
        !(obj = &rref.asObject())->map->ops->hasInstance) {
        js_ReportValueError(cx, JSMSG_BAD_INSTANCEOF_RHS,
                            -1, rref, NULL);
        goto error;
    }
    const Value &lref = regs.sp[-2];
    JSBool cond = JS_FALSE;
    if (!obj->map->ops->hasInstance(cx, obj, &lref, &cond))
        goto error;
    regs.sp--;
    regs.sp[-1].setBoolean(cond);
}
END_CASE(JSOP_INSTANCEOF)

#if JS_HAS_DEBUGGER_KEYWORD
BEGIN_CASE(JSOP_DEBUGGER)
{
    JSDebuggerHandler handler = cx->debugHooks->debuggerHandler;
    if (handler) {
        Value rval;
        switch (handler(cx, script, regs.pc, Jsvalify(&rval), cx->debugHooks->debuggerHandlerData)) {
        case JSTRAP_ERROR:
            goto error;
        case JSTRAP_CONTINUE:
            break;
        case JSTRAP_RETURN:
            fp->rval = rval;
            interpReturnOK = JS_TRUE;
            goto forced_return;
        case JSTRAP_THROW:
            cx->throwing = JS_TRUE;
            cx->exception = rval;
            goto error;
        default:;
        }
        CHECK_INTERRUPT_HANDLER();
    }
}
END_CASE(JSOP_DEBUGGER)
#endif /* JS_HAS_DEBUGGER_KEYWORD */

#if JS_HAS_XML_SUPPORT
BEGIN_CASE(JSOP_DEFXMLNS)
{
    Value rval;
    POP_COPY_TO(rval);
    if (!js_SetDefaultXMLNamespace(cx, rval))
        goto error;
}
END_CASE(JSOP_DEFXMLNS)

BEGIN_CASE(JSOP_ANYNAME)
{
    jsid id;
    if (!js_GetAnyName(cx, &id))
        goto error;
    PUSH_COPY(IdToValue(id));
}
END_CASE(JSOP_ANYNAME)

BEGIN_CASE(JSOP_QNAMEPART)
{
    JSAtom *atom;
    LOAD_ATOM(0, atom);
    PUSH_STRING(ATOM_TO_STRING(atom));
}
END_CASE(JSOP_QNAMEPART)

BEGIN_CASE(JSOP_QNAMECONST)
{
    JSAtom *atom;
    LOAD_ATOM(0, atom);
    Value rval = StringTag(ATOM_TO_STRING(atom));
    Value lval;
    lval = regs.sp[-1];
    JSObject *obj = js_ConstructXMLQNameObject(cx, lval, rval);
    if (!obj)
        goto error;
    regs.sp[-1].setObject(*obj);
}
END_CASE(JSOP_QNAMECONST)

BEGIN_CASE(JSOP_QNAME)
{
    Value rval, lval;
    rval = regs.sp[-1];
    lval = regs.sp[-2];
    JSObject *obj = js_ConstructXMLQNameObject(cx, lval, rval);
    if (!obj)
        goto error;
    regs.sp--;
    regs.sp[-1].setObject(*obj);
}
END_CASE(JSOP_QNAME)

BEGIN_CASE(JSOP_TOATTRNAME)
{
    Value rval;
    rval = regs.sp[-1];
    if (!js_ToAttributeName(cx, &rval))
        goto error;
    regs.sp[-1] = rval;
}
END_CASE(JSOP_TOATTRNAME)

BEGIN_CASE(JSOP_TOATTRVAL)
{
    Value rval;
    rval = regs.sp[-1];
    JS_ASSERT(rval.isString());
    JSString *str = js_EscapeAttributeValue(cx, rval.asString(), JS_FALSE);
    if (!str)
        goto error;
    regs.sp[-1].setString(str);
}
END_CASE(JSOP_TOATTRVAL)

BEGIN_CASE(JSOP_ADDATTRNAME)
BEGIN_CASE(JSOP_ADDATTRVAL)
{
    Value rval, lval;
    rval = regs.sp[-1];
    lval = regs.sp[-2];
    JSString *str = lval.asString();
    JSString *str2 = rval.asString();
    str = js_AddAttributePart(cx, op == JSOP_ADDATTRNAME, str, str2);
    if (!str)
        goto error;
    regs.sp--;
    regs.sp[-1].setString(str);
}
END_CASE(JSOP_ADDATTRNAME)

BEGIN_CASE(JSOP_BINDXMLNAME)
{
    Value lval;
    lval = regs.sp[-1];
    JSObject *obj;
    jsid id;
    if (!js_FindXMLProperty(cx, lval, &obj, &id))
        goto error;
    regs.sp[-1].setObjectOrNull(obj);
    PUSH_COPY(IdToValue(id));
}
END_CASE(JSOP_BINDXMLNAME)

BEGIN_CASE(JSOP_SETXMLNAME)
{
    JSObject *obj = &regs.sp[-3].asObject();
    Value rval;
    rval = regs.sp[-1];
    jsid id;
    FETCH_ELEMENT_ID(obj, -2, id);
    if (!obj->setProperty(cx, id, &rval))
        goto error;
    rval = regs.sp[-1];
    regs.sp -= 2;
    regs.sp[-1] = rval;
}
END_CASE(JSOP_SETXMLNAME)

BEGIN_CASE(JSOP_CALLXMLNAME)
BEGIN_CASE(JSOP_XMLNAME)
{
    Value lval;
    lval = regs.sp[-1];
    JSObject *obj;
    jsid id;
    if (!js_FindXMLProperty(cx, lval, &obj, &id))
        goto error;
    Value rval;
    if (!obj->getProperty(cx, id, &rval))
        goto error;
    regs.sp[-1] = rval;
    if (op == JSOP_CALLXMLNAME)
        PUSH_OBJECT(*obj);
}
END_CASE(JSOP_XMLNAME)

BEGIN_CASE(JSOP_DESCENDANTS)
BEGIN_CASE(JSOP_DELDESC)
{
    JSObject *obj;
    FETCH_OBJECT(cx, -2, obj);
    jsval rval = Jsvalify(regs.sp[-1]);
    if (!js_GetXMLDescendants(cx, obj, rval, &rval))
        goto error;

    if (op == JSOP_DELDESC) {
        regs.sp[-1] = Valueify(rval);   /* set local root */
        if (!js_DeleteXMLListElements(cx, JSVAL_TO_OBJECT(rval)))
            goto error;
        rval = JSVAL_TRUE;                  /* always succeed */
    }

    regs.sp--;
    regs.sp[-1] = Valueify(rval);
}
END_CASE(JSOP_DESCENDANTS)

{
BEGIN_CASE(JSOP_FILTER)
    /*
     * We push the hole value before jumping to [enditer] so we can detect the
     * first iteration and direct js_StepXMLListFilter to initialize filter's
     * state.
     */
    PUSH_HOLE();
    len = GET_JUMP_OFFSET(regs.pc);
    JS_ASSERT(len > 0);
END_VARLEN_CASE
}

BEGIN_CASE(JSOP_ENDFILTER)
{
    bool cond = !regs.sp[-1].isMagic();
    if (cond) {
        /* Exit the "with" block left from the previous iteration. */
        js_LeaveWith(cx);
    }
    if (!js_StepXMLListFilter(cx, cond))
        goto error;
    if (!regs.sp[-1].isNull()) {
        /*
         * Decrease sp after EnterWith returns as we use sp[-1] there to root
         * temporaries.
         */
        JS_ASSERT(IsXML(regs.sp[-1]));
        if (!js_EnterWith(cx, -2))
            goto error;
        regs.sp--;
        len = GET_JUMP_OFFSET(regs.pc);
        JS_ASSERT(len < 0);
        BRANCH(len);
    }
    regs.sp--;
}
END_CASE(JSOP_ENDFILTER);

BEGIN_CASE(JSOP_TOXML)
{
    Value rval;
    rval = regs.sp[-1];
    JSObject *obj = js_ValueToXMLObject(cx, rval);
    if (!obj)
        goto error;
    regs.sp[-1].setObject(*obj);
}
END_CASE(JSOP_TOXML)

BEGIN_CASE(JSOP_TOXMLLIST)
{
    Value rval;
    rval = regs.sp[-1];
    JSObject *obj = js_ValueToXMLListObject(cx, rval);
    if (!obj)
        goto error;
    regs.sp[-1].setObject(*obj);
}
END_CASE(JSOP_TOXMLLIST)

BEGIN_CASE(JSOP_XMLTAGEXPR)
{
    Value rval;
    rval = regs.sp[-1];
    JSString *str = js_ValueToString(cx, rval);
    if (!str)
        goto error;
    regs.sp[-1].setString(str);
}
END_CASE(JSOP_XMLTAGEXPR)

BEGIN_CASE(JSOP_XMLELTEXPR)
{
    Value rval;
    rval = regs.sp[-1];
    JSString *str;
    if (IsXML(rval)) {
        str = js_ValueToXMLString(cx, rval);
    } else {
        str = js_ValueToString(cx, rval);
        if (str)
            str = js_EscapeElementValue(cx, str);
    }
    if (!str)
        goto error;
    regs.sp[-1].setString(str);
}
END_CASE(JSOP_XMLELTEXPR)

BEGIN_CASE(JSOP_XMLOBJECT)
{
    JSObject *obj;
    LOAD_OBJECT(0, obj);
    obj = js_CloneXMLObject(cx, obj);
    if (!obj)
        goto error;
    PUSH_OBJECT(*obj);
}
END_CASE(JSOP_XMLOBJECT)

BEGIN_CASE(JSOP_XMLCDATA)
{
    JSAtom *atom;
    LOAD_ATOM(0, atom);
    JSString *str = ATOM_TO_STRING(atom);
    JSObject *obj = js_NewXMLSpecialObject(cx, JSXML_CLASS_TEXT, NULL, str);
    if (!obj)
        goto error;
    PUSH_OBJECT(*obj);
}
END_CASE(JSOP_XMLCDATA)

BEGIN_CASE(JSOP_XMLCOMMENT)
{
    JSAtom *atom;
    LOAD_ATOM(0, atom);
    JSString *str = ATOM_TO_STRING(atom);
    JSObject *obj = js_NewXMLSpecialObject(cx, JSXML_CLASS_COMMENT, NULL, str);
    if (!obj)
        goto error;
    PUSH_OBJECT(*obj);
}
END_CASE(JSOP_XMLCOMMENT)

BEGIN_CASE(JSOP_XMLPI)
{
    JSAtom *atom;
    LOAD_ATOM(0, atom);
    JSString *str = ATOM_TO_STRING(atom);
    Value rval;
    rval = regs.sp[-1];
    JSString *str2 = rval.asString();
    JSObject *obj = js_NewXMLSpecialObject(cx, JSXML_CLASS_PROCESSING_INSTRUCTION, str, str2);
    if (!obj)
        goto error;
    regs.sp[-1].setObject(*obj);
}
END_CASE(JSOP_XMLPI)

BEGIN_CASE(JSOP_GETFUNNS)
{
    Value rval;
    if (!js_GetFunctionNamespace(cx, &rval))
        goto error;
    PUSH_COPY(rval);
}
END_CASE(JSOP_GETFUNNS)
#endif /* JS_HAS_XML_SUPPORT */

BEGIN_CASE(JSOP_ENTERBLOCK)
{
    JSObject *obj;
    LOAD_OBJECT(0, obj);
    JS_ASSERT(!OBJ_IS_CLONED_BLOCK(obj));
    JS_ASSERT(fp->base() + OBJ_BLOCK_DEPTH(cx, obj) == regs.sp);
    Value *vp = regs.sp + OBJ_BLOCK_COUNT(cx, obj);
    JS_ASSERT(regs.sp < vp);
    JS_ASSERT(vp <= fp->slots() + script->nslots);
    SetValueRangeToUndefined(regs.sp, vp);
    regs.sp = vp;

#ifdef DEBUG
    JS_ASSERT(fp->blockChain == obj->getParent());

    /*
     * The young end of fp->scopeChain may omit blocks if we haven't closed
     * over them, but if there are any closure blocks on fp->scopeChain, they'd
     * better be (clones of) ancestors of the block we're entering now;
     * anything else we should have popped off fp->scopeChain when we left its
     * static scope.
     */
    JSObject *obj2 = fp->scopeChain;
    Class *clasp;
    while ((clasp = obj2->getClass()) == &js_WithClass)
        obj2 = obj2->getParent();
    if (clasp == &js_BlockClass &&
        obj2->getPrivate() == js_FloatingFrameIfGenerator(cx, fp)) {
        JSObject *youngestProto = obj2->getProto();
        JS_ASSERT(!OBJ_IS_CLONED_BLOCK(youngestProto));
        JSObject *parent = obj;
        while ((parent = parent->getParent()) != youngestProto)
            JS_ASSERT(parent);
    }
#endif

    fp->blockChain = obj;
}
END_CASE(JSOP_ENTERBLOCK)

BEGIN_CASE(JSOP_LEAVEBLOCKEXPR)
BEGIN_CASE(JSOP_LEAVEBLOCK)
{
#ifdef DEBUG
    JS_ASSERT(fp->blockChain->getClass() == &js_BlockClass);
    uintN blockDepth = OBJ_BLOCK_DEPTH(cx, fp->blockChain);

    JS_ASSERT(blockDepth <= StackDepth(script));
#endif
    /*
     * If we're about to leave the dynamic scope of a block that has been
     * cloned onto fp->scopeChain, clear its private data, move its locals from
     * the stack into the clone, and pop it off the chain.
     */
    JSObject *obj = fp->scopeChain;
    if (obj->getProto() == fp->blockChain) {
        JS_ASSERT(obj->getClass() == &js_BlockClass);
        if (!js_PutBlockObject(cx, JS_TRUE))
            goto error;
    }

    /* Pop the block chain, too.  */
    fp->blockChain = fp->blockChain->getParent();

    /* Move the result of the expression to the new topmost stack slot. */
    Value *vp = NULL;  /* silence GCC warnings */
    if (op == JSOP_LEAVEBLOCKEXPR)
        vp = &regs.sp[-1];
    regs.sp -= GET_UINT16(regs.pc);
    if (op == JSOP_LEAVEBLOCKEXPR) {
        JS_ASSERT(fp->base() + blockDepth == regs.sp - 1);
        regs.sp[-1] = *vp;
    } else {
        JS_ASSERT(fp->base() + blockDepth == regs.sp);
    }
}
END_CASE(JSOP_LEAVEBLOCK)

#if JS_HAS_GENERATORS
BEGIN_CASE(JSOP_GENERATOR)
{
    ASSERT_NOT_THROWING(cx);
    regs.pc += JSOP_GENERATOR_LENGTH;
    JSObject *obj = js_NewGenerator(cx);
    if (!obj)
        goto error;
    JS_ASSERT(!fp->callobj && !fp->argsobj);
    fp->rval.setNonFunObj(*obj);
    interpReturnOK = true;
    if (inlineCallCount != 0)
        goto inline_return;
    goto exit;
}

BEGIN_CASE(JSOP_YIELD)
    ASSERT_NOT_THROWING(cx);
    if (cx->generatorFor(fp)->state == JSGEN_CLOSING) {
        js_ReportValueError(cx, JSMSG_BAD_GENERATOR_YIELD,
                            JSDVG_SEARCH_STACK, fp->argv[-2], NULL);
        goto error;
    }
    fp->rval = regs.sp[-1];
    fp->flags |= JSFRAME_YIELDING;
    regs.pc += JSOP_YIELD_LENGTH;
    interpReturnOK = JS_TRUE;
    goto exit;

BEGIN_CASE(JSOP_ARRAYPUSH)
{
    uint32 slot = GET_UINT16(regs.pc);
    JS_ASSERT(script->nfixed <= slot);
    JS_ASSERT(slot < script->nslots);
    JSObject *obj = &fp->slots()[slot].asObject();
    if (!js_ArrayCompPush(cx, obj, regs.sp[-1]))
        goto error;
    regs.sp--;
}
END_CASE(JSOP_ARRAYPUSH)
#endif /* JS_HAS_GENERATORS */

#if JS_THREADED_INTERP
  L_JSOP_BACKPATCH:
  L_JSOP_BACKPATCH_POP:

# if !JS_HAS_GENERATORS
  L_JSOP_GENERATOR:
  L_JSOP_YIELD:
  L_JSOP_ARRAYPUSH:
# endif

# if !JS_HAS_SHARP_VARS
  L_JSOP_DEFSHARP:
  L_JSOP_USESHARP:
  L_JSOP_SHARPINIT:
# endif

# if !JS_HAS_DESTRUCTURING
  L_JSOP_ENUMCONSTELEM:
# endif

# if !JS_HAS_XML_SUPPORT
  L_JSOP_CALLXMLNAME:
  L_JSOP_STARTXMLEXPR:
  L_JSOP_STARTXML:
  L_JSOP_DELDESC:
  L_JSOP_GETFUNNS:
  L_JSOP_XMLPI:
  L_JSOP_XMLCOMMENT:
  L_JSOP_XMLCDATA:
  L_JSOP_XMLOBJECT:
  L_JSOP_XMLELTEXPR:
  L_JSOP_XMLTAGEXPR:
  L_JSOP_TOXMLLIST:
  L_JSOP_TOXML:
  L_JSOP_ENDFILTER:
  L_JSOP_FILTER:
  L_JSOP_DESCENDANTS:
  L_JSOP_XMLNAME:
  L_JSOP_SETXMLNAME:
  L_JSOP_BINDXMLNAME:
  L_JSOP_ADDATTRVAL:
  L_JSOP_ADDATTRNAME:
  L_JSOP_TOATTRVAL:
  L_JSOP_TOATTRNAME:
  L_JSOP_QNAME:
  L_JSOP_QNAMECONST:
  L_JSOP_QNAMEPART:
  L_JSOP_ANYNAME:
  L_JSOP_DEFXMLNS:
# endif

  L_JSOP_UNUSED218:

#endif /* !JS_THREADED_INTERP */<|MERGE_RESOLUTION|>--- conflicted
+++ resolved
@@ -854,15 +854,9 @@
                 JSObject *l = &lref.asObject(), *r = &rref.asObject();        \
                 EXTENDED_EQUALITY_OP(OP)                                      \
                 cond = l OP r;                                                \
-<<<<<<< HEAD
             } else if (JS_UNLIKELY(Value::isDoubleMask(lmask))) {             \
                 double l = lref.asDouble(), r = rref.asDouble();              \
                 cond = JSDOUBLE_COMPARE(l, OP, r, IFNAN);                     \
-=======
-            } else if (lmask == JSVAL_STRING_MASK) {                          \
-                JSString *l = lref.asString(), *r = rref.asString();          \
-                cond = js_EqualStrings(l, r) OP JS_TRUE;                      \
->>>>>>> 8cca7367
             } else {                                                          \
                 cond = lref.data.s.payload.u32 OP rref.data.s.payload.u32;    \
             }                                                                 \
