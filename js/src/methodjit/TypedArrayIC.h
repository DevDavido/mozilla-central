--- conflicted
+++ resolved
@@ -58,65 +58,6 @@
 typedef JSC::MacroAssembler::Imm32 Imm32;
 typedef JSC::MacroAssembler::ImmDouble ImmDouble;
 
-<<<<<<< HEAD
-=======
-template <typename T>
-static void
-LoadFromTypedArray(Assembler &masm, JSObject *tarray, T address,
-                   RegisterID typeReg, RegisterID dataReg)
-{
-    switch (TypedArray::getType(tarray)) {
-      case js::TypedArray::TYPE_INT8:
-        masm.load8SignExtend(address, dataReg);
-        masm.move(ImmType(JSVAL_TYPE_INT32), typeReg);
-        break;
-      case js::TypedArray::TYPE_UINT8:
-      case js::TypedArray::TYPE_UINT8_CLAMPED:
-        masm.load8ZeroExtend(address, dataReg);
-        masm.move(ImmType(JSVAL_TYPE_INT32), typeReg);
-        break;
-      case js::TypedArray::TYPE_INT16:
-        masm.load16SignExtend(address, dataReg);
-        masm.move(ImmType(JSVAL_TYPE_INT32), typeReg);
-        break;
-      case js::TypedArray::TYPE_UINT16:
-        masm.load16(address, dataReg);
-        masm.move(ImmType(JSVAL_TYPE_INT32), typeReg);
-        break;
-      case js::TypedArray::TYPE_INT32:
-        masm.load32(address, dataReg);
-        masm.move(ImmType(JSVAL_TYPE_INT32), typeReg);
-        break;
-      case js::TypedArray::TYPE_UINT32:
-      {
-        masm.load32(address, dataReg);
-        masm.move(ImmType(JSVAL_TYPE_INT32), typeReg);
-        Jump safeInt = masm.branch32(Assembler::Below, dataReg, Imm32(0x80000000));
-        masm.convertUInt32ToDouble(dataReg, FPRegisters::First);
-        masm.breakDouble(FPRegisters::First, typeReg, dataReg);
-        safeInt.linkTo(masm.label(), &masm);
-        break;
-      }
-      case js::TypedArray::TYPE_FLOAT32:
-      case js::TypedArray::TYPE_FLOAT64:
-      {
-        if (TypedArray::getType(tarray) == js::TypedArray::TYPE_FLOAT32)
-            masm.loadFloat(address, FPRegisters::First);
-        else
-            masm.loadDouble(address, FPRegisters::First);
-        // Make sure NaN gets canonicalized.
-        Jump notNaN = masm.branchDouble(Assembler::DoubleEqual,
-                                        FPRegisters::First,
-                                        FPRegisters::First);
-        masm.loadStaticDouble(&js_NaN, FPRegisters::First, dataReg);
-        notNaN.linkTo(masm.label(), &masm);
-        masm.breakDouble(FPRegisters::First, typeReg, dataReg);
-        break;
-      }
-    }
-}
-
->>>>>>> b61c46cf
 static inline bool
 ConstantFoldForFloatArray(JSContext *cx, ValueRemat *vr)
 {
@@ -204,42 +145,6 @@
     return true;
 }
 
-<<<<<<< HEAD
-=======
-template <typename S, typename T>
-static void
-StoreToIntArray(Assembler &masm, JSObject *tarray, S src, T address)
-{
-    switch (TypedArray::getType(tarray)) {
-      case js::TypedArray::TYPE_INT8:
-      case js::TypedArray::TYPE_UINT8:
-      case js::TypedArray::TYPE_UINT8_CLAMPED:
-        masm.store8(src, address);
-        break;
-      case js::TypedArray::TYPE_INT16:
-      case js::TypedArray::TYPE_UINT16:
-        masm.store16(src, address);
-        break;
-      case js::TypedArray::TYPE_INT32:
-      case js::TypedArray::TYPE_UINT32:
-        masm.store32(src, address);
-        break;
-      default:
-        JS_NOT_REACHED("unknown int array type");
-    }
-}
-
-template <typename S, typename T>
-static void
-StoreToFloatArray(Assembler &masm, JSObject *tarray, S src, T address)
-{
-    if (TypedArray::getType(tarray) == js::TypedArray::TYPE_FLOAT32)
-        masm.storeFloat(src, address);
-    else
-        masm.storeDouble(src, address);
-}
-
->>>>>>> b61c46cf
 // Generate code that will ensure a dynamically typed value, pinned in |vr|,
 // can be stored in an integer typed array. If any sort of conversion is
 // required, |dataReg| will be clobbered by a new value. |saveMask| is
@@ -291,31 +196,8 @@
     }
 
     // Performing clamping, if needed.
-<<<<<<< HEAD
-    if (tarray->type == js::TypedArray::TYPE_UINT8_CLAMPED)
+    if (TypedArray::getType(tarray) == js::TypedArray::TYPE_UINT8_CLAMPED)
         masm.clampInt32ToUint8(vr.dataReg());
-=======
-    if (TypedArray::getType(tarray) == js::TypedArray::TYPE_UINT8_CLAMPED) {
-        //     cmp dr, 0
-        //     jge _min
-        //     mov dr, 0
-        //     jump _done
-        // _min:
-        //     cmp dr, 255
-        //     jle _done
-        //     mov dr, 255
-        // _done:
-        //
-        Jump j = masm.branch32(Assembler::GreaterThanOrEqual, vr.dataReg(), Imm32(0));
-        masm.move(Imm32(0), vr.dataReg());
-        Jump done = masm.jump();
-        j.linkTo(masm.label(), &masm);
-        j = masm.branch32(Assembler::LessThanOrEqual, vr.dataReg(), Imm32(255));
-        masm.move(Imm32(255), vr.dataReg());
-        j.linkTo(masm.label(), &masm);
-        done.linkTo(masm.label(), &masm);
-    }
->>>>>>> b61c46cf
 }
 
 // Generate code that will ensure a dynamically typed value, pinned in |vr|,
@@ -401,7 +283,8 @@
 {
     ValueRemat vr = vrIn;
 
-    switch (TypedArray::getType(tarray)) {
+    uint32 type = TypedArray::getType(tarray);
+    switch (type) {
       case js::TypedArray::TYPE_INT8:
       case js::TypedArray::TYPE_UINT8:
       case js::TypedArray::TYPE_UINT8_CLAMPED:
@@ -430,11 +313,11 @@
         // for the conversion call. This is because the object and key may be
         // in temporary registers, and we want to restore those without killing
         // the mutated RHS.
-        bool singleByte = (TypedArray::getType(tarray) == js::TypedArray::TYPE_INT8 ||
-                           TypedArray::getType(tarray) == js::TypedArray::TYPE_UINT8 ||
-                           TypedArray::getType(tarray) == js::TypedArray::TYPE_UINT8_CLAMPED);
+        bool singleByte = (type == js::TypedArray::TYPE_INT8 ||
+                           type == js::TypedArray::TYPE_UINT8 ||
+                           type == js::TypedArray::TYPE_UINT8_CLAMPED);
         bool mayNeedConversion = (!vr.isTypeKnown() || vr.knownType() != JSVAL_TYPE_INT32);
-        bool mayNeedClamping = !vr.isConstant() && (TypedArray::getType(tarray) == js::TypedArray::TYPE_UINT8_CLAMPED);
+        bool mayNeedClamping = !vr.isConstant() && (type == js::TypedArray::TYPE_UINT8_CLAMPED);
         bool needsSingleByteReg = singleByte &&
                                   !vr.isConstant() &&
                                   !(Registers::SingleByteRegs & Registers::maskReg(vr.dataReg()));
@@ -516,9 +399,9 @@
         saveLHS.restore();
 
         if (vr.isConstant())
-            masm.storeToTypedIntArray(tarray->type, Imm32(vr.value().toInt32()), address);
+            masm.storeToTypedIntArray(type, Imm32(vr.value().toInt32()), address);
         else
-            masm.storeToTypedIntArray(tarray->type, vr.dataReg(), address);
+            masm.storeToTypedIntArray(type, vr.dataReg(), address);
 
         // Note that this will finish restoring the damage from the
         // earlier register swap.
@@ -539,9 +422,9 @@
             return false;
         GenConversionForFloatArray(masm, tarray, vr, temp, saveMask);
         if (vr.isConstant())
-            masm.storeToTypedFloatArray(tarray->type, ImmDouble(vr.value().toDouble()), address);
+            masm.storeToTypedFloatArray(type, ImmDouble(vr.value().toDouble()), address);
         else
-            masm.storeToTypedFloatArray(tarray->type, temp, address);
+            masm.storeToTypedFloatArray(type, temp, address);
         break;
       }
     }
