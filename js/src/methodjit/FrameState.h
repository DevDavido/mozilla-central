--- conflicted
+++ resolved
@@ -269,9 +269,10 @@
 
     /*
      * Pushes a type register and data register pair, converting to the specified
-     * known type if necessary.
-     */
-    inline void pushRegs(RegisterID type, RegisterID data, JSValueType knownType);
+     * known type if necessary.  If the type is JSVAL_TYPE_DOUBLE, the registers
+     * are converted into a floating point register, which is returned.
+     */
+    inline FPRegisterID pushRegs(RegisterID type, RegisterID data, JSValueType knownType);
 
     /* Push a value which is definitely a double. */
     void pushDouble(FPRegisterID fpreg);
@@ -279,9 +280,6 @@
 
     /* Ensure that fe is definitely a double.  It must already be either int or double. */
     void ensureDouble(FrameEntry *fe);
-
-    /* Ensure that in-memory fe is definitely a double. */
-    void ensureInMemoryDouble(FrameEntry *fe, Assembler &masm) const;
 
     /* Forget that fe is definitely a double. */
     void forgetKnownDouble(FrameEntry *fe);
@@ -340,22 +338,16 @@
     inline void enterBlock(uint32 n);
     inline void leaveBlock(uint32 n);
 
-<<<<<<< HEAD
-    /*
-     * Pushes a copy of a local variable.
-     */
-    void pushLocal(uint32 n, JSValueType knownType);
-
-    inline FrameEntry *getLocal(uint32 slot);
-=======
     // Pushes a copy of a slot (formal argument, local variable, or stack slot)
     // onto the operation stack.
-    void pushLocal(uint32 n);
-    void pushArg(uint32 n);
+    void pushLocal(uint32 n, JSValueType knownType);
+    void pushArg(uint32 n, JSValueType knownType);
     void pushCallee();
     void pushThis();
     inline void learnThisIsObject();
->>>>>>> 5f3fd9d8
+
+    inline FrameEntry *getLocal(uint32 slot);
+    inline FrameEntry *getArg(uint32 slot);
 
     /*
      * Allocates a temporary register for a FrameEntry's type. The register
@@ -570,17 +562,13 @@
      * Stores the top stack slot back to a local or slot.  type indicates any known
      * type for the local/slot.
      */
-<<<<<<< HEAD
     void storeLocal(uint32 n, bool popGuaranteed = false,
                     JSValueType type = JSVAL_TYPE_UNKNOWN);
+    void storeArg(uint32 n, bool popGuaranteed = false,
+                  JSValueType type = JSVAL_TYPE_UNKNOWN);
     void storeTop(FrameEntry *target, bool popGuaranteed = false,
                   JSValueType type = JSVAL_TYPE_UNKNOWN);
-=======
-    void storeLocal(uint32 n, bool popGuaranteed = false, bool typeChange = true);
-    void storeArg(uint32 n, bool popGuaranteed = false);
-    void storeTop(FrameEntry *target, bool popGuaranteed = false, bool typeChange = true);
     void finishStore(FrameEntry *fe, bool closed);
->>>>>>> 5f3fd9d8
 
     /*
      * Restores state from a slow path.
@@ -818,14 +806,9 @@
     inline void syncType(FrameEntry *fe);
     inline void syncData(FrameEntry *fe);
 
-<<<<<<< HEAD
-=======
     inline FrameEntry *getOrTrack(uint32 index);
-    inline FrameEntry *getLocal(uint32 slot);
-    inline FrameEntry *getArg(uint32 slot);
     inline FrameEntry *getCallee();
     inline FrameEntry *getThis();
->>>>>>> 5f3fd9d8
     inline void forgetAllRegs(FrameEntry *fe);
     inline void swapInTracker(FrameEntry *lhs, FrameEntry *rhs);
     void pushCopyOf(uint32 index);
