--- conflicted
+++ resolved
@@ -919,13 +919,8 @@
     jit->script = script;
     jit->code = JSC::MacroAssemblerCodeRef(result, execPool, masm.size() + stubcc.size());
     jit->invokeEntry = result;
-<<<<<<< HEAD
-    jit->singleStepMode = script->singleStepMode;
+    jit->singleStepMode = script->stepModeEnabled();
     if (script->hasFunction) {
-=======
-    jit->singleStepMode = script->stepModeEnabled();
-    if (fun) {
->>>>>>> 08e36969
         jit->arityCheckEntry = stubCode.locationOf(arityLabel).executableAddress();
         jit->argsCheckEntry = stubCode.locationOf(argsCheckLabel).executableAddress();
         jit->fastEntry = fullCode.locationOf(invokeLabel).executableAddress();
@@ -1539,17 +1534,8 @@
         // VMFrame::fp to the correct fp for the entry point. We need to copy
         // that value here to FpReg so that FpReg also has the correct sp.
         // Otherwise, we would simply be using a stale FpReg value.
-<<<<<<< HEAD
         if (op == JSOP_ENTERBLOCK && analysis->getCode(PC).exceptionEntry)
             masm.loadPtr(FrameAddress(VMFrame::offsetOfFp), JSFrameReg);
-=======
-        // Additionally, we check the interrupt flag to allow interrupting
-        // deeply nested exception handling.
-        if (op == JSOP_ENTERBLOCK && analysis->getCode(PC).exceptionEntry) {
-            restoreFrameRegs(masm);
-            interruptCheckHelper();
-        }
->>>>>>> 08e36969
 
         if (trap) {
             prepareStubCall(Uses(0));
@@ -6652,11 +6638,6 @@
 void
 mjit::Compiler::enterBlock(JSObject *obj)
 {
-<<<<<<< HEAD
-=======
-    uint32 oldFrameDepth = frame.localSlots();
-
->>>>>>> 08e36969
     /* For now, don't bother doing anything for this opcode. */
     frame.syncAndForgetEverything();
     masm.move(ImmPtr(obj), Registers::ArgReg1);
