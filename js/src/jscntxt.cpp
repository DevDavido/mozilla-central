/* -*- Mode: C++; tab-width: 4; indent-tabs-mode: nil; c-basic-offset: 4 -*-
 * vim: set ts=8 sw=4 et tw=80:
 *
 * ***** BEGIN LICENSE BLOCK *****
 * Version: MPL 1.1/GPL 2.0/LGPL 2.1
 *
 * The contents of this file are subject to the Mozilla Public License Version
 * 1.1 (the "License"); you may not use this file except in compliance with
 * the License. You may obtain a copy of the License at
 * http://www.mozilla.org/MPL/
 *
 * Software distributed under the License is distributed on an "AS IS" basis,
 * WITHOUT WARRANTY OF ANY KIND, either express or implied. See the License
 * for the specific language governing rights and limitations under the
 * License.
 *
 * The Original Code is Mozilla Communicator client code, released
 * March 31, 1998.
 *
 * The Initial Developer of the Original Code is
 * Netscape Communications Corporation.
 * Portions created by the Initial Developer are Copyright (C) 1998
 * the Initial Developer. All Rights Reserved.
 *
 * Contributor(s):
 *
 * Alternatively, the contents of this file may be used under the terms of
 * either of the GNU General Public License Version 2 or later (the "GPL"),
 * or the GNU Lesser General Public License Version 2.1 or later (the "LGPL"),
 * in which case the provisions of the GPL or the LGPL are applicable instead
 * of those above. If you wish to allow use of your version of this file only
 * under the terms of either the GPL or the LGPL, and not to allow others to
 * use your version of this file under the terms of the MPL, indicate your
 * decision by deleting the provisions above and replace them with the notice
 * and other provisions required by the GPL or the LGPL. If you do not delete
 * the provisions above, a recipient may use your version of this file under
 * the terms of any one of the MPL, the GPL or the LGPL.
 *
 * ***** END LICENSE BLOCK ***** */

/*
 * JS execution context.
 */
#include <new>
#include <stdarg.h>
#include <stdlib.h>
#include <string.h>
#ifdef ANDROID
# include <android/log.h>
# include <fstream>
# include <string>
#endif  // ANDROID

#include "jsstdint.h"

#include "jstypes.h"
#include "jsarena.h"
#include "jsutil.h"
#include "jsclist.h"
#include "jsprf.h"
#include "jsatom.h"
#include "jscntxt.h"
#include "jsversion.h"
#include "jsdbgapi.h"
#include "jsexn.h"
#include "jsfun.h"
#include "jsgc.h"
#include "jsiter.h"
#include "jslock.h"
#include "jsmath.h"
#include "jsnativestack.h"
#include "jsnum.h"
#include "jsobj.h"
#include "jsopcode.h"
#include "jspubtd.h"
#include "jsscan.h"
#include "jsscope.h"
#include "jsscript.h"
#include "jsstaticcheck.h"
#include "jsstr.h"
#include "jstracer.h"

#ifdef JS_METHODJIT
# include "assembler/assembler/MacroAssembler.h"
#endif

#include "jscntxtinlines.h"
#include "jscompartment.h"
#include "jsinterpinlines.h"
#include "jsobjinlines.h"

#ifdef XP_WIN
# include "jswin.h"
#elif defined(XP_OS2)
# define INCL_DOSMEMMGR
# include <os2.h>
#else
# include <unistd.h>
# include <sys/mman.h>
# if !defined(MAP_ANONYMOUS)
#  if defined(MAP_ANON)
#   define MAP_ANONYMOUS MAP_ANON
#  else
#   define MAP_ANONYMOUS 0
#  endif
# endif
#endif

using namespace js;
using namespace js::gc;

static const size_t ARENA_HEADER_SIZE_HACK = 40;
static const size_t TEMP_POOL_CHUNK_SIZE = 4096 - ARENA_HEADER_SIZE_HACK;

static void
FreeContext(JSContext *cx);

#ifdef DEBUG
JS_REQUIRES_STACK bool
StackSegment::contains(const JSStackFrame *fp) const
{
    JS_ASSERT(inContext());
    JSStackFrame *start;
    JSStackFrame *stop;
    if (isActive()) {
        JS_ASSERT(cx->hasfp());
        start = cx->fp();
        stop = cx->activeSegment()->initialFrame->prev();
    } else {
        JS_ASSERT(suspendedRegs && suspendedRegs->fp);
        start = suspendedRegs->fp;
        stop = initialFrame->prev();
    }
    for (JSStackFrame *f = start; f != stop; f = f->prev()) {
        if (f == fp)
            return true;
    }
    return false;
}
#endif

bool
StackSpace::init()
{
    void *p;
#ifdef XP_WIN
    p = VirtualAlloc(NULL, CAPACITY_BYTES, MEM_RESERVE, PAGE_READWRITE);
    if (!p)
        return false;
    void *check = VirtualAlloc(p, COMMIT_BYTES, MEM_COMMIT, PAGE_READWRITE);
    if (p != check)
        return false;
    base = reinterpret_cast<Value *>(p);
    commitEnd = base + COMMIT_VALS;
    end = base + CAPACITY_VALS;
#elif defined(XP_OS2)
    if (DosAllocMem(&p, CAPACITY_BYTES, PAG_COMMIT | PAG_READ | PAG_WRITE | OBJ_ANY) &&
        DosAllocMem(&p, CAPACITY_BYTES, PAG_COMMIT | PAG_READ | PAG_WRITE))
        return false;
    base = reinterpret_cast<Value *>(p);
    end = base + CAPACITY_VALS;
#else
    JS_ASSERT(CAPACITY_BYTES % getpagesize() == 0);
    p = mmap(NULL, CAPACITY_BYTES, PROT_READ | PROT_WRITE, MAP_PRIVATE | MAP_ANONYMOUS, -1, 0);
    if (p == MAP_FAILED)
        return false;
    base = reinterpret_cast<Value *>(p);
    end = base + CAPACITY_VALS;
#endif
    return true;
}

void
StackSpace::finish()
{
#ifdef XP_WIN
    VirtualFree(base, (commitEnd - base) * sizeof(Value), MEM_DECOMMIT);
    VirtualFree(base, 0, MEM_RELEASE);
#elif defined(XP_OS2)
    DosFreeMem(base);
#else
#ifdef SOLARIS
    munmap((caddr_t)base, CAPACITY_BYTES);
#else
    munmap(base, CAPACITY_BYTES);
#endif
#endif
}

#ifdef XP_WIN
JS_FRIEND_API(bool)
StackSpace::bumpCommit(Value *from, ptrdiff_t nvals) const
{
    JS_ASSERT(end - from >= nvals);
    Value *newCommit = commitEnd;
    Value *request = from + nvals;

    /* Use a dumb loop; will probably execute once. */
    JS_ASSERT((end - newCommit) % COMMIT_VALS == 0);
    do {
        newCommit += COMMIT_VALS;
        JS_ASSERT((end - newCommit) >= 0);
    } while (newCommit < request);

    /* The cast is safe because CAPACITY_BYTES is small. */
    int32 size = static_cast<int32>(newCommit - commitEnd) * sizeof(Value);

    if (!VirtualAlloc(commitEnd, size, MEM_COMMIT, PAGE_READWRITE))
        return false;
    commitEnd = newCommit;
    return true;
}
#endif

void
StackSpace::mark(JSTracer *trc)
{
    /*
     * The correctness/completeness of marking depends on the continuity
     * invariants described by the StackSegment and StackSpace definitions.
     *
     * NB:
     * Stack slots might be torn or uninitialized in the presence of method
     * JIT'd code. Arguments are an exception and are always fully synced
     * (so they can be read by functions).
     */
    Value *end = firstUnused();
    for (StackSegment *seg = currentSegment; seg; seg = seg->getPreviousInMemory()) {
        STATIC_ASSERT(ubound(end) >= 0);
        if (seg->inContext()) {
            /* This may be the only pointer to the initialVarObj. */
            if (seg->hasInitialVarObj())
                MarkObject(trc, seg->getInitialVarObj(), "varobj");

            /* Mark slots/args trailing off of the last stack frame. */
            JSStackFrame *fp = seg->getCurrentFrame();
            MarkStackRangeConservatively(trc, fp->slots(), end);

            /* Mark stack frames and slots/args between stack frames. */
            JSStackFrame *initial = seg->getInitialFrame();
            for (JSStackFrame *f = fp; f != initial; f = f->prev()) {
                js_TraceStackFrame(trc, f);
                MarkStackRangeConservatively(trc, f->prev()->slots(), (Value *)f);
            }

            /* Mark initial stack frame and leading args. */
            js_TraceStackFrame(trc, initial);
            MarkStackRangeConservatively(trc, seg->valueRangeBegin(), (Value *)initial);
        } else {
            /* Mark slots/args trailing off segment. */
            MarkValueRange(trc, seg->valueRangeBegin(), end, "stack");
        }
        end = (Value *)seg;
    }
}

bool
StackSpace::pushSegmentForInvoke(JSContext *cx, uintN argc, InvokeArgsGuard *ag)
{
    Value *start = firstUnused();
    ptrdiff_t nvals = VALUES_PER_STACK_SEGMENT + 2 + argc;
    if (!ensureSpace(cx, start, nvals))
        return false;

    StackSegment *seg = new(start) StackSegment;
    seg->setPreviousInMemory(currentSegment);
    currentSegment = seg;

    ag->cx = cx;
    ag->seg = seg;
    ag->argv_ = seg->valueRangeBegin() + 2;
    ag->argc_ = argc;

    /* Use invokeArgEnd to root [vp, vpend) until the frame is pushed. */
#ifdef DEBUG
    ag->prevInvokeSegment = invokeSegment;
    invokeSegment = seg;
    ag->prevInvokeFrame = invokeFrame;
    invokeFrame = NULL;
#endif
    ag->prevInvokeArgEnd = invokeArgEnd;
    invokeArgEnd = ag->argv() + ag->argc();
    return true;
}

void
StackSpace::popSegmentForInvoke(const InvokeArgsGuard &ag)
{
    JS_ASSERT(!currentSegment->inContext());
    JS_ASSERT(ag.seg == currentSegment);
    JS_ASSERT(invokeSegment == currentSegment);
    JS_ASSERT(invokeArgEnd == ag.argv() + ag.argc());

    currentSegment = currentSegment->getPreviousInMemory();

#ifdef DEBUG
    invokeSegment = ag.prevInvokeSegment;
    invokeFrame = ag.prevInvokeFrame;
#endif
    invokeArgEnd = ag.prevInvokeArgEnd;
}

bool
StackSpace::getSegmentAndFrame(JSContext *cx, uintN vplen, uintN nslots,
                               FrameGuard *fg) const
{
    Value *start = firstUnused();
    uintN nvals = VALUES_PER_STACK_SEGMENT + vplen + VALUES_PER_STACK_FRAME + nslots;
    if (!ensureSpace(cx, start, nvals))
        return false;

    fg->seg_ = new(start) StackSegment;
    fg->vp_ = start + VALUES_PER_STACK_SEGMENT;
    fg->fp_ = reinterpret_cast<JSStackFrame *>(fg->vp() + vplen);
    return true;
}

void
StackSpace::pushSegmentAndFrame(JSContext *cx, JSFrameRegs *regs, FrameGuard *fg)
{
    /* Caller should have already initialized regs. */
    JS_ASSERT(regs->fp == fg->fp());
    StackSegment *seg = fg->segment();

    /* Register new segment/frame with the context. */
    cx->pushSegmentAndFrame(seg, *regs);

    /* Officially push the segment/frame on the stack. */
    seg->setPreviousInMemory(currentSegment);
    currentSegment = seg;

    /* Mark as 'pushed' in the guard. */
    fg->cx_ = cx;
}

void
StackSpace::popSegmentAndFrame(JSContext *cx)
{
    JS_ASSERT(isCurrentAndActive(cx));
    JS_ASSERT(cx->hasActiveSegment());

    /* Officially pop the segment/frame from the stack. */
    currentSegment = currentSegment->getPreviousInMemory();

    /* Unregister pushed segment/frame from the context. */
    cx->popSegmentAndFrame();

    /*
     * N.B. This StackSpace should be GC-able without any operations after
     * cx->popSegmentAndFrame executes since it can trigger GC.
     */
}

FrameGuard::~FrameGuard()
{
    if (!pushed())
        return;
    JS_ASSERT(cx_->activeSegment() == segment());
    JS_ASSERT(cx_->maybefp() == fp());
    cx_->stack().popSegmentAndFrame(cx_);
}

bool
StackSpace::getExecuteFrame(JSContext *cx, JSScript *script, ExecuteFrameGuard *fg) const
{
    return getSegmentAndFrame(cx, 2, script->nslots, fg);
}

void
StackSpace::pushExecuteFrame(JSContext *cx, JSObject *initialVarObj, ExecuteFrameGuard *fg)
{
    JSStackFrame *fp = fg->fp();
    JSScript *script = fp->script();
    fg->regs_.pc = script->code;
    fg->regs_.fp = fp;
    fg->regs_.sp = fp->base();
    pushSegmentAndFrame(cx, &fg->regs_, fg);
    fg->seg_->setInitialVarObj(initialVarObj);
}

bool
StackSpace::pushDummyFrame(JSContext *cx, JSObject &scopeChain, DummyFrameGuard *fg)
{
    if (!getSegmentAndFrame(cx, 0 /*vplen*/, 0 /*nslots*/, fg))
        return false;
    fg->fp()->initDummyFrame(cx, scopeChain);
    fg->regs_.fp = fg->fp();
    fg->regs_.pc = NULL;
    fg->regs_.sp = fg->fp()->slots();
    pushSegmentAndFrame(cx, &fg->regs_, fg);
    return true;
}

bool
StackSpace::getGeneratorFrame(JSContext *cx, uintN vplen, uintN nslots, GeneratorFrameGuard *fg)
{
    return getSegmentAndFrame(cx, vplen, nslots, fg);
}

void
StackSpace::pushGeneratorFrame(JSContext *cx, JSFrameRegs *regs, GeneratorFrameGuard *fg)
{
    JS_ASSERT(regs->fp == fg->fp());
    JS_ASSERT(regs->fp->prev() == cx->maybefp());
    pushSegmentAndFrame(cx, regs, fg);
}

bool
StackSpace::bumpCommitAndLimit(JSStackFrame *base, Value *sp, uintN nvals, Value **limit) const
{
    JS_ASSERT(sp >= firstUnused());
    JS_ASSERT(sp + nvals >= *limit);
#ifdef XP_WIN
    if (commitEnd <= *limit) {
        Value *quotaEnd = (Value *)base + STACK_QUOTA;
        if (sp + nvals < quotaEnd) {
            if (!ensureSpace(NULL, sp, nvals))
                return false;
            *limit = Min(quotaEnd, commitEnd);
            return true;
        }
    }
#endif
    return false;
}

void
FrameRegsIter::initSlow()
{
    if (!curseg) {
        curfp = NULL;
        cursp = NULL;
        curpc = NULL;
        return;
    }

    JS_ASSERT(curseg->isSuspended());
    curfp = curseg->getSuspendedFrame();
    cursp = curseg->getSuspendedRegs()->sp;
    curpc = curseg->getSuspendedRegs()->pc;
}

/*
 * Using the invariant described in the js::StackSegment comment, we know that,
 * when a pair of prev-linked stack frames are in the same segment, the
 * first frame's address is the top of the prev-frame's stack, modulo missing
 * arguments.
 */
void
FrameRegsIter::incSlow(JSStackFrame *fp, JSStackFrame *prev)
{
    JS_ASSERT(prev);
    JS_ASSERT(curpc == curfp->pc(cx, fp));
    JS_ASSERT(fp == curseg->getInitialFrame());

    /*
     * If fp is in cs and the prev-frame is in csprev, it is not necessarily
     * the case that |cs->getPreviousInContext == csprev| or that
     * |csprev->getSuspendedFrame == prev| (because of indirect eval and
     * JS_EvaluateInStackFrame). To compute prev's sp, we need to do a linear
     * scan, keeping track of what is immediately after prev in memory.
     */
    curseg = curseg->getPreviousInContext();
    cursp = curseg->getSuspendedRegs()->sp;
    JSStackFrame *f = curseg->getSuspendedFrame();
    while (f != prev) {
        if (f == curseg->getInitialFrame()) {
            curseg = curseg->getPreviousInContext();
            cursp = curseg->getSuspendedRegs()->sp;
            f = curseg->getSuspendedFrame();
        } else {
            cursp = f->formalArgsEnd();
            f = f->prev();
        }
    }
}

AllFramesIter::AllFramesIter(JSContext *cx)
  : curcs(cx->stack().getCurrentSegment()),
    curfp(curcs ? curcs->getCurrentFrame() : NULL)
{
}

AllFramesIter&
AllFramesIter::operator++()
{
    JS_ASSERT(!done());
    if (curfp == curcs->getInitialFrame()) {
        curcs = curcs->getPreviousInMemory();
        curfp = curcs ? curcs->getCurrentFrame() : NULL;
    } else {
        curfp = curfp->prev();
    }
    return *this;
}

bool
JSThreadData::init()
{
#ifdef DEBUG
    /* The data must be already zeroed. */
    for (size_t i = 0; i != sizeof(*this); ++i)
        JS_ASSERT(reinterpret_cast<uint8*>(this)[i] == 0);
#endif
    if (!stackSpace.init())
        return false;
    dtoaState = js_NewDtoaState();
    if (!dtoaState) {
        finish();
        return false;
    }
    nativeStackBase = GetNativeStackBase();

#ifdef JS_TRACER
    /* Set the default size for the code cache to 16MB. */
    maxCodeCacheBytes = 16 * 1024 * 1024;
#endif

    return true;
}

void
JSThreadData::finish()
{
    if (dtoaState)
        js_DestroyDtoaState(dtoaState);

    js_FinishGSNCache(&gsnCache);
    propertyCache.~PropertyCache();
    stackSpace.finish();
}

void
JSThreadData::mark(JSTracer *trc)
{
    stackSpace.mark(trc);
}

void
JSThreadData::purge(JSContext *cx)
{
    js_PurgeGSNCache(&gsnCache);

    /* FIXME: bug 506341. */
    propertyCache.purge(cx);
}

#ifdef JS_THREADSAFE

static JSThread *
NewThread(void *id)
{
    JS_ASSERT(js_CurrentThreadId() == id);
    JSThread *thread = (JSThread *) js_calloc(sizeof(JSThread));
    if (!thread)
        return NULL;
    JS_INIT_CLIST(&thread->contextList);
    thread->id = id;
    if (!thread->data.init()) {
        js_free(thread);
        return NULL;
    }
    return thread;
}

static void
DestroyThread(JSThread *thread)
{
    /* The thread must have zero contexts. */
    JS_ASSERT(JS_CLIST_IS_EMPTY(&thread->contextList));

    /*
     * The conservative GC scanner should be disabled when the thread leaves
     * the last request.
     */
    JS_ASSERT(!thread->data.conservativeGC.hasStackToScan());

    thread->data.finish();
    js_free(thread);
}

JSThread *
js_CurrentThread(JSRuntime *rt)
{
    void *id = js_CurrentThreadId();
    JS_LOCK_GC(rt);

    /*
     * We must not race with a GC that accesses cx->thread for JSContext
     * instances on all threads, see bug 476934.
     */
    js_WaitForGC(rt);

    JSThread *thread;
    JSThread::Map::AddPtr p = rt->threads.lookupForAdd(id);
    if (p) {
        thread = p->value;

        /*
         * If thread has no contexts, it might be left over from a previous
         * thread with the same id but a different stack address.
         */
        if (JS_CLIST_IS_EMPTY(&thread->contextList))
            thread->data.nativeStackBase = GetNativeStackBase();
    } else {
        JS_UNLOCK_GC(rt);
        thread = NewThread(id);
        if (!thread)
            return NULL;
        JS_LOCK_GC(rt);
        js_WaitForGC(rt);
        if (!rt->threads.relookupOrAdd(p, id, thread)) {
            JS_UNLOCK_GC(rt);
            DestroyThread(thread);
            return NULL;
        }

        /* Another thread cannot add an entry for the current thread id. */
        JS_ASSERT(p->value == thread);
    }
    JS_ASSERT(thread->id == id);

#ifdef DEBUG
    char* gnsb = (char*) GetNativeStackBase();
    JS_ASSERT(gnsb + 0      == (char*) thread->data.nativeStackBase ||
              /* Work around apparent glibc bug; see bug 608526. */
              gnsb + 0x1000 == (char*) thread->data.nativeStackBase ||
              gnsb + 0x2000 == (char*) thread->data.nativeStackBase ||
              gnsb + 0x3000 == (char*) thread->data.nativeStackBase);
#endif

    return thread;
}

JSBool
js_InitContextThread(JSContext *cx)
{
    JSThread *thread = js_CurrentThread(cx->runtime);
    if (!thread)
        return false;

    JS_APPEND_LINK(&cx->threadLinks, &thread->contextList);
    cx->thread = thread;
    return true;
}

void
js_ClearContextThread(JSContext *cx)
{
    JS_ASSERT(CURRENT_THREAD_IS_ME(cx->thread));
    JS_REMOVE_AND_INIT_LINK(&cx->threadLinks);
    cx->thread = NULL;
}

#endif /* JS_THREADSAFE */

JSThreadData *
js_CurrentThreadData(JSRuntime *rt)
{
#ifdef JS_THREADSAFE
    JSThread *thread = js_CurrentThread(rt);
    if (!thread)
        return NULL;

    return &thread->data;
#else
    return &rt->threadData;
#endif
}

JSBool
js_InitThreads(JSRuntime *rt)
{
#ifdef JS_THREADSAFE
    if (!rt->threads.init(4))
        return false;
#else
    if (!rt->threadData.init())
        return false;
#endif
    return true;
}

void
js_FinishThreads(JSRuntime *rt)
{
#ifdef JS_THREADSAFE
    if (!rt->threads.initialized())
        return;
    for (JSThread::Map::Range r = rt->threads.all(); !r.empty(); r.popFront()) {
        JSThread *thread = r.front().value;
        JS_ASSERT(JS_CLIST_IS_EMPTY(&thread->contextList));
        DestroyThread(thread);
    }
    rt->threads.clear();
#else
    rt->threadData.finish();
#endif
}

void
js_PurgeThreads(JSContext *cx)
{
#ifdef JS_THREADSAFE
    for (JSThread::Map::Enum e(cx->runtime->threads);
         !e.empty();
         e.popFront()) {
        JSThread *thread = e.front().value;

        if (JS_CLIST_IS_EMPTY(&thread->contextList)) {
            JS_ASSERT(cx->thread != thread);

            DestroyThread(thread);
            e.removeFront();
        } else {
            thread->data.purge(cx);
        }
    }
#else
    cx->runtime->threadData.purge(cx);
#endif
}

JSContext *
js_NewContext(JSRuntime *rt, size_t stackChunkSize)
{
    JSContext *cx;
    JSBool ok, first;
    JSContextCallback cxCallback;

    /*
     * We need to initialize the new context fully before adding it to the
     * runtime list. After that it can be accessed from another thread via
     * js_ContextIterator.
     */
    void *mem = js_calloc(sizeof *cx);
    if (!mem)
        return NULL;

    cx = new (mem) JSContext(rt);
    cx->debugHooks = &rt->globalDebugHooks;
#if JS_STACK_GROWTH_DIRECTION > 0
    cx->stackLimit = (jsuword) -1;
#endif
    cx->scriptStackQuota = JS_DEFAULT_SCRIPT_STACK_QUOTA;
    JS_STATIC_ASSERT(JSVERSION_DEFAULT == 0);
    JS_ASSERT(cx->findVersion() == JSVERSION_DEFAULT);
    VOUCH_DOES_NOT_REQUIRE_STACK();

    JS_InitArenaPool(&cx->tempPool, "temp", TEMP_POOL_CHUNK_SIZE, sizeof(jsdouble),
                     &cx->scriptStackQuota);
    JS_InitArenaPool(&cx->regExpPool, "regExp", TEMP_POOL_CHUNK_SIZE, sizeof(int),
                     &cx->scriptStackQuota);

    JS_ASSERT(cx->resolveFlags == 0);

    if (!cx->busyArrays.init()) {
        FreeContext(cx);
        return NULL;
    }

#ifdef JS_THREADSAFE
    if (!js_InitContextThread(cx)) {
        FreeContext(cx);
        return NULL;
    }
#endif

    /*
     * Here the GC lock is still held after js_InitContextThread took it and
     * the GC is not running on another thread.
     */
    for (;;) {
        if (rt->state == JSRTS_UP) {
            JS_ASSERT(!JS_CLIST_IS_EMPTY(&rt->contextList));
            first = JS_FALSE;
            break;
        }
        if (rt->state == JSRTS_DOWN) {
            JS_ASSERT(JS_CLIST_IS_EMPTY(&rt->contextList));
            first = JS_TRUE;
            rt->state = JSRTS_LAUNCHING;
            break;
        }
        JS_WAIT_CONDVAR(rt->stateChange, JS_NO_TIMEOUT);

        /*
         * During the above wait after we are notified about the state change
         * but before we wake up, another thread could enter the GC from
         * js_DestroyContext, bug 478336. So we must wait here to ensure that
         * when we exit the loop with the first flag set to true, that GC is
         * finished.
         */
        js_WaitForGC(rt);
    }
    JS_APPEND_LINK(&cx->link, &rt->contextList);
    JS_UNLOCK_GC(rt);

    js_InitRandom(cx);

    /*
     * If cx is the first context on this runtime, initialize well-known atoms,
     * keywords, numbers, and strings.  If one of these steps should fail, the
     * runtime will be left in a partially initialized state, with zeroes and
     * nulls stored in the default-initialized remainder of the struct.  We'll
     * clean the runtime up under js_DestroyContext, because cx will be "last"
     * as well as "first".
     */
    if (first) {
#ifdef JS_THREADSAFE
        JS_BeginRequest(cx);
#endif
        ok = js_InitCommonAtoms(cx);

        /*
         * scriptFilenameTable may be left over from a previous episode of
         * non-zero contexts alive in rt, so don't re-init the table if it's
         * not necessary.
         */
        if (ok && !rt->scriptFilenameTable)
            ok = js_InitRuntimeScriptState(rt);
        if (ok)
            ok = js_InitRuntimeNumberState(cx);

#ifdef JS_THREADSAFE
        JS_EndRequest(cx);
#endif
        if (!ok) {
            js_DestroyContext(cx, JSDCM_NEW_FAILED);
            return NULL;
        }

        AutoLockGC lock(rt);
        rt->state = JSRTS_UP;
        JS_NOTIFY_ALL_CONDVAR(rt->stateChange);
    }

    cxCallback = rt->cxCallback;
    if (cxCallback && !cxCallback(cx, JSCONTEXT_NEW)) {
        js_DestroyContext(cx, JSDCM_NEW_FAILED);
        return NULL;
    }

    return cx;
}

#if defined DEBUG && defined XP_UNIX
# include <stdio.h>

class JSAutoFile {
public:
    JSAutoFile() : mFile(NULL) {}

    ~JSAutoFile() {
        if (mFile)
            fclose(mFile);
    }

    FILE *open(const char *fname, const char *mode) {
        return mFile = fopen(fname, mode);
    }
    operator FILE *() {
        return mFile;
    }

private:
    FILE *mFile;
};

static void
DumpEvalCacheMeter(JSContext *cx)
{
    if (const char *filename = getenv("JS_EVALCACHE_STATFILE")) {
        struct {
            const char *name;
            ptrdiff_t  offset;
        } table[] = {
#define frob(x) { #x, offsetof(JSEvalCacheMeter, x) }
            EVAL_CACHE_METER_LIST(frob)
#undef frob
        };
        JSEvalCacheMeter *ecm = &cx->compartment->evalCacheMeter;

        static JSAutoFile fp;
        if (!fp && !fp.open(filename, "w"))
            return;

        fprintf(fp, "eval cache meter (%p):\n",
#ifdef JS_THREADSAFE
                (void *) cx->thread
#else
                (void *) cx->runtime
#endif
                );
        for (uintN i = 0; i < JS_ARRAY_LENGTH(table); ++i) {
            fprintf(fp, "%-8.8s  %llu\n",
                    table[i].name,
                    (unsigned long long int) *(uint64 *)((uint8 *)ecm + table[i].offset));
        }
        fprintf(fp, "hit ratio %g%%\n", ecm->hit * 100. / ecm->probe);
        fprintf(fp, "avg steps %g\n", double(ecm->step) / ecm->probe);
        fflush(fp);
    }
}
# define DUMP_EVAL_CACHE_METER(cx) DumpEvalCacheMeter(cx)

static void
DumpFunctionCountMap(const char *title, JSRuntime::FunctionCountMap &map, FILE *fp)
{
    fprintf(fp, "\n%s count map:\n", title);

    for (JSRuntime::FunctionCountMap::Range r = map.all(); !r.empty(); r.popFront()) {
        JSFunction *fun = r.front().key;
        int32 count = r.front().value;

        fprintf(fp, "%10d %s:%u\n", count, fun->u.i.script->filename, fun->u.i.script->lineno);
    }
}

static void
DumpFunctionMeter(JSContext *cx)
{
    if (const char *filename = cx->runtime->functionMeterFilename) {
        struct {
            const char *name;
            ptrdiff_t  offset;
        } table[] = {
#define frob(x) { #x, offsetof(JSFunctionMeter, x) }
            FUNCTION_KIND_METER_LIST(frob)
#undef frob
        };
        JSFunctionMeter *fm = &cx->runtime->functionMeter;

        static JSAutoFile fp;
        if (!fp && !fp.open(filename, "w"))
            return;

        fprintf(fp, "function meter (%s):\n", cx->runtime->lastScriptFilename);
        for (uintN i = 0; i < JS_ARRAY_LENGTH(table); ++i)
            fprintf(fp, "%-19.19s %d\n", table[i].name, *(int32 *)((uint8 *)fm + table[i].offset));

        DumpFunctionCountMap("method read barrier", cx->runtime->methodReadBarrierCountMap, fp);
        DumpFunctionCountMap("unjoined function", cx->runtime->unjoinedFunctionCountMap, fp);

        putc('\n', fp);
        fflush(fp);
    }
}

# define DUMP_FUNCTION_METER(cx)   DumpFunctionMeter(cx)

#endif /* DEBUG && XP_UNIX */

#ifndef DUMP_EVAL_CACHE_METER
# define DUMP_EVAL_CACHE_METER(cx) ((void) 0)
#endif

#ifndef DUMP_FUNCTION_METER
# define DUMP_FUNCTION_METER(cx)   ((void) 0)
#endif

void
js_DestroyContext(JSContext *cx, JSDestroyContextMode mode)
{
    JSRuntime *rt;
    JSContextCallback cxCallback;
    JSBool last;

    JS_ASSERT(!cx->enumerators);

    rt = cx->runtime;
#ifdef JS_THREADSAFE
    /*
     * For API compatibility we allow to destroy contexts without a thread in
     * optimized builds. We assume that the embedding knows that an OOM error
     * cannot happen in JS_SetContextThread.
     */
    JS_ASSERT(cx->thread && CURRENT_THREAD_IS_ME(cx->thread));
    if (!cx->thread)
        JS_SetContextThread(cx);

    /*
     * For API compatibility we support destroying contexts with non-zero
     * cx->outstandingRequests but we assume that all JS_BeginRequest calls
     * on this cx contributes to cx->thread->data.requestDepth and there is no
     * JS_SuspendRequest calls that set aside the counter.
     */
    JS_ASSERT(cx->outstandingRequests <= cx->thread->data.requestDepth);
#endif

    if (mode != JSDCM_NEW_FAILED) {
        cxCallback = rt->cxCallback;
        if (cxCallback) {
            /*
             * JSCONTEXT_DESTROY callback is not allowed to fail and must
             * return true.
             */
#ifdef DEBUG
            JSBool callbackStatus =
#endif
            cxCallback(cx, JSCONTEXT_DESTROY);
            JS_ASSERT(callbackStatus);
        }
    }

    JS_LOCK_GC(rt);
    JS_ASSERT(rt->state == JSRTS_UP || rt->state == JSRTS_LAUNCHING);
#ifdef JS_THREADSAFE
    /*
     * Typically we are called outside a request, so ensure that the GC is not
     * running before removing the context from rt->contextList, see bug 477021.
     */
    if (cx->thread->data.requestDepth == 0)
        js_WaitForGC(rt);
#endif
    JS_REMOVE_LINK(&cx->link);
    last = (rt->contextList.next == &rt->contextList);
    if (last)
        rt->state = JSRTS_LANDING;
    if (last || mode == JSDCM_FORCE_GC || mode == JSDCM_MAYBE_GC
#ifdef JS_THREADSAFE
        || cx->outstandingRequests != 0
#endif
        ) {
        JS_ASSERT(!rt->gcRunning);

        JS_UNLOCK_GC(rt);

        if (last) {
#ifdef JS_THREADSAFE
            /*
             * If this thread is not in a request already, begin one now so
             * that we wait for any racing GC started on a not-last context to
             * finish, before we plow ahead and unpin atoms. Note that even
             * though we begin a request here if necessary, we end all
             * thread's requests before forcing a final GC. This lets any
             * not-last context destruction racing in another thread try to
             * force or maybe run the GC, but by that point, rt->state will
             * not be JSRTS_UP, and that GC attempt will return early.
             */
            if (cx->thread->data.requestDepth == 0)
                JS_BeginRequest(cx);
#endif

<<<<<<< HEAD
#ifdef JS_TYPE_INFERENCE
            {
                /*
                 * Dump remaining type inference results first.  This printing
                 * depends on atoms still existing.
                 */
                AutoLockGC lock(rt);
                JSCompartment **compartment = rt->compartments.begin();
                JSCompartment **end = rt->compartments.end();
                while (compartment < end) {
                    (*compartment)->types.finish(cx, *compartment);
                    compartment++;
                }
            }
#endif

            Shape::finishRuntimeState(cx);
=======
>>>>>>> 165580d3
            js_FinishRuntimeNumberState(cx);

            /* Unpin all common atoms before final GC. */
            js_FinishCommonAtoms(cx);

            /* Clear debugging state to remove GC roots. */
            JS_ClearAllTraps(cx);
            JS_ClearAllWatchPoints(cx);
        }

#ifdef JS_THREADSAFE
        /*
         * Destroying a context implicitly calls JS_EndRequest().  Also, we must
         * end our request here in case we are "last" -- in that event, another
         * js_DestroyContext that was not last might be waiting in the GC for our
         * request to end.  We'll let it run below, just before we do the truly
         * final GC and then free atom state.
         */
        while (cx->outstandingRequests != 0)
            JS_EndRequest(cx);
#endif

        if (last) {
            js_GC(cx, NULL, GC_LAST_CONTEXT);
            DUMP_EVAL_CACHE_METER(cx);
            DUMP_FUNCTION_METER(cx);

            /* Take the runtime down, now that it has no contexts or atoms. */
            JS_LOCK_GC(rt);
            rt->state = JSRTS_DOWN;
            JS_NOTIFY_ALL_CONDVAR(rt->stateChange);
        } else {
            if (mode == JSDCM_FORCE_GC)
                js_GC(cx, NULL, GC_NORMAL);
            else if (mode == JSDCM_MAYBE_GC)
                JS_MaybeGC(cx);
            JS_LOCK_GC(rt);
            js_WaitForGC(rt);
        }
    }
#ifdef JS_THREADSAFE
#ifdef DEBUG
    JSThread *t = cx->thread;
#endif
    js_ClearContextThread(cx);
    JS_ASSERT_IF(JS_CLIST_IS_EMPTY(&t->contextList), !t->data.requestDepth);
#endif
#ifdef JS_METER_DST_OFFSET_CACHING
    cx->dstOffsetCache.dumpStats();
#endif
    JS_UNLOCK_GC(rt);
    FreeContext(cx);
}

static void
FreeContext(JSContext *cx)
{
#ifdef JS_THREADSAFE
    JS_ASSERT(!cx->thread);
#endif

    /* Free the stuff hanging off of cx. */
    VOUCH_DOES_NOT_REQUIRE_STACK();
    JS_FinishArenaPool(&cx->tempPool);
    JS_FinishArenaPool(&cx->regExpPool);

    if (cx->lastMessage)
        js_free(cx->lastMessage);

    /* Remove any argument formatters. */
    JSArgumentFormatMap *map = cx->argumentFormatMap;
    while (map) {
        JSArgumentFormatMap *temp = map;
        map = map->next;
        cx->free(temp);
    }

    /* Destroy the resolve recursion damper. */
    if (cx->resolvingTable) {
        JS_DHashTableDestroy(cx->resolvingTable);
        cx->resolvingTable = NULL;
    }

    /* Finally, free cx itself. */
    cx->~JSContext();
    js_free(cx);
}

JSContext *
js_ContextIterator(JSRuntime *rt, JSBool unlocked, JSContext **iterp)
{
    JSContext *cx = *iterp;

    Conditionally<AutoLockGC> lockIf(!!unlocked, rt);
    cx = js_ContextFromLinkField(cx ? cx->link.next : rt->contextList.next);
    if (&cx->link == &rt->contextList)
        cx = NULL;
    *iterp = cx;
    return cx;
}

JS_FRIEND_API(JSContext *)
js_NextActiveContext(JSRuntime *rt, JSContext *cx)
{
    JSContext *iter = cx;
#ifdef JS_THREADSAFE
    while ((cx = js_ContextIterator(rt, JS_FALSE, &iter)) != NULL) {
        if (cx->outstandingRequests && cx->thread->data.requestDepth)
            break;
    }
    return cx;
#else
    return js_ContextIterator(rt, JS_FALSE, &iter);
#endif
}

static JSDHashNumber
resolving_HashKey(JSDHashTable *table, const void *ptr)
{
    const JSResolvingKey *key = (const JSResolvingKey *)ptr;

    return (JSDHashNumber(uintptr_t(key->obj)) >> JS_GCTHING_ALIGN) ^ JSID_BITS(key->id);
}

static JSBool
resolving_MatchEntry(JSDHashTable *table,
                     const JSDHashEntryHdr *hdr,
                     const void *ptr)
{
    const JSResolvingEntry *entry = (const JSResolvingEntry *)hdr;
    const JSResolvingKey *key = (const JSResolvingKey *)ptr;

    return entry->key.obj == key->obj && entry->key.id == key->id;
}

static const JSDHashTableOps resolving_dhash_ops = {
    JS_DHashAllocTable,
    JS_DHashFreeTable,
    resolving_HashKey,
    resolving_MatchEntry,
    JS_DHashMoveEntryStub,
    JS_DHashClearEntryStub,
    JS_DHashFinalizeStub,
    NULL
};

JSBool
js_StartResolving(JSContext *cx, JSResolvingKey *key, uint32 flag,
                  JSResolvingEntry **entryp)
{
    JSDHashTable *table;
    JSResolvingEntry *entry;

    table = cx->resolvingTable;
    if (!table) {
        table = JS_NewDHashTable(&resolving_dhash_ops, NULL,
                                 sizeof(JSResolvingEntry),
                                 JS_DHASH_MIN_SIZE);
        if (!table)
            goto outofmem;
        cx->resolvingTable = table;
    }

    entry = (JSResolvingEntry *)
            JS_DHashTableOperate(table, key, JS_DHASH_ADD);
    if (!entry)
        goto outofmem;

    if (entry->flags & flag) {
        /* An entry for (key, flag) exists already -- dampen recursion. */
        entry = NULL;
    } else {
        /* Fill in key if we were the first to add entry, then set flag. */
        if (!entry->key.obj)
            entry->key = *key;
        entry->flags |= flag;
    }
    *entryp = entry;
    return JS_TRUE;

outofmem:
    JS_ReportOutOfMemory(cx);
    return JS_FALSE;
}

void
js_StopResolving(JSContext *cx, JSResolvingKey *key, uint32 flag,
                 JSResolvingEntry *entry, uint32 generation)
{
    JSDHashTable *table;

    /*
     * Clear flag from entry->flags and return early if other flags remain.
     * We must take care to re-lookup entry if the table has changed since
     * it was found by js_StartResolving.
     */
    table = cx->resolvingTable;
    if (!entry || table->generation != generation) {
        entry = (JSResolvingEntry *)
                JS_DHashTableOperate(table, key, JS_DHASH_LOOKUP);
    }
    JS_ASSERT(JS_DHASH_ENTRY_IS_BUSY(&entry->hdr));
    entry->flags &= ~flag;
    if (entry->flags)
        return;

    /*
     * Do a raw remove only if fewer entries were removed than would cause
     * alpha to be less than .5 (alpha is at most .75).  Otherwise, we just
     * call JS_DHashTableOperate to re-lookup the key and remove its entry,
     * compressing or shrinking the table as needed.
     */
    if (table->removedCount < JS_DHASH_TABLE_SIZE(table) >> 2)
        JS_DHashTableRawRemove(table, &entry->hdr);
    else
        JS_DHashTableOperate(table, key, JS_DHASH_REMOVE);
}

static void
ReportError(JSContext *cx, const char *message, JSErrorReport *reportp,
            JSErrorCallback callback, void *userRef)
{
    /*
     * Check the error report, and set a JavaScript-catchable exception
     * if the error is defined to have an associated exception.  If an
     * exception is thrown, then the JSREPORT_EXCEPTION flag will be set
     * on the error report, and exception-aware hosts should ignore it.
     */
    JS_ASSERT(reportp);
    if ((!callback || callback == js_GetErrorMessage) &&
        reportp->errorNumber == JSMSG_UNCAUGHT_EXCEPTION)
        reportp->flags |= JSREPORT_EXCEPTION;

    /*
     * Call the error reporter only if an exception wasn't raised.
     *
     * If an exception was raised, then we call the debugErrorHook
     * (if present) to give it a chance to see the error before it
     * propagates out of scope.  This is needed for compatability
     * with the old scheme.
     */
    if (!JS_IsRunning(cx) ||
        !js_ErrorToException(cx, message, reportp, callback, userRef)) {
        js_ReportErrorAgain(cx, message, reportp);
    } else if (cx->debugHooks->debugErrorHook && cx->errorReporter) {
        JSDebugErrorHook hook = cx->debugHooks->debugErrorHook;
        /* test local in case debugErrorHook changed on another thread */
        if (hook)
            hook(cx, message, reportp, cx->debugHooks->debugErrorHookData);
    }
}

/* The report must be initially zeroed. */
static void
PopulateReportBlame(JSContext *cx, JSErrorReport *report)
{
    /*
     * Walk stack until we find a frame that is associated with some script
     * rather than a native frame.
     */
    for (JSStackFrame *fp = js_GetTopStackFrame(cx); fp; fp = fp->prev()) {
        if (fp->pc(cx)) {
            report->filename = fp->script()->filename;
            report->lineno = js_FramePCToLineNumber(cx, fp);
            break;
        }
    }
}

/*
 * We don't post an exception in this case, since doing so runs into
 * complications of pre-allocating an exception object which required
 * running the Exception class initializer early etc.
 * Instead we just invoke the errorReporter with an "Out Of Memory"
 * type message, and then hope the process ends swiftly.
 */
void
js_ReportOutOfMemory(JSContext *cx)
{
#ifdef JS_TRACER
    /*
     * If we are in a builtin called directly from trace, don't report an
     * error. We will retry in the interpreter instead.
     */
    if (JS_ON_TRACE(cx) && !JS_TRACE_MONITOR_ON_TRACE(cx)->bailExit)
        return;
#endif

    JSErrorReport report;
    JSErrorReporter onError = cx->errorReporter;

    /* Get the message for this error, but we won't expand any arguments. */
    const JSErrorFormatString *efs =
        js_GetLocalizedErrorMessage(cx, NULL, NULL, JSMSG_OUT_OF_MEMORY);
    const char *msg = efs ? efs->format : "Out of memory";

    /* Fill out the report, but don't do anything that requires allocation. */
    PodZero(&report);
    report.flags = JSREPORT_ERROR;
    report.errorNumber = JSMSG_OUT_OF_MEMORY;
    PopulateReportBlame(cx, &report);

    /*
     * If debugErrorHook is present then we give it a chance to veto sending
     * the error on to the regular ErrorReporter. We also clear a pending
     * exception if any now so the hooks can replace the out-of-memory error
     * by a script-catchable exception.
     */
    cx->clearPendingException();
    if (onError) {
        JSDebugErrorHook hook = cx->debugHooks->debugErrorHook;
        if (hook &&
            !hook(cx, msg, &report, cx->debugHooks->debugErrorHookData)) {
            onError = NULL;
        }
    }

    if (onError)
        onError(cx, msg, &report);
}

void
js_ReportOutOfScriptQuota(JSContext *cx)
{
    JS_ReportErrorNumber(cx, js_GetErrorMessage, NULL,
                         JSMSG_SCRIPT_STACK_QUOTA);
}

JS_FRIEND_API(void)
js_ReportOverRecursed(JSContext *cx)
{
    JS_ReportErrorNumber(cx, js_GetErrorMessage, NULL, JSMSG_OVER_RECURSED);
}

void
js_ReportAllocationOverflow(JSContext *cx)
{
    JS_ReportErrorNumber(cx, js_GetErrorMessage, NULL, JSMSG_ALLOC_OVERFLOW);
}

/*
 * Given flags and the state of cx, decide whether we should report an
 * error, a warning, or just continue execution normally.  Return
 * true if we should continue normally, without reporting anything;
 * otherwise, adjust *flags as appropriate and return false.
 */
static bool
checkReportFlags(JSContext *cx, uintN *flags)
{
    if (JSREPORT_IS_STRICT_MODE_ERROR(*flags)) {
        /*
         * Error in strict code; warning with strict option; okay otherwise.
         * We assume that if the top frame is a native, then it is strict if
         * the nearest scripted frame is strict, see bug 536306.
         */
        JSStackFrame *fp = js_GetScriptedCaller(cx, NULL);
        if (fp && fp->script()->strictModeCode)
            *flags &= ~JSREPORT_WARNING;
        else if (cx->hasStrictOption())
            *flags |= JSREPORT_WARNING;
        else
            return true;
    } else if (JSREPORT_IS_STRICT(*flags)) {
        /* Warning/error only when JSOPTION_STRICT is set. */
        if (!cx->hasStrictOption())
            return true;
    }

    /* Warnings become errors when JSOPTION_WERROR is set. */
    if (JSREPORT_IS_WARNING(*flags) && cx->hasWErrorOption())
        *flags &= ~JSREPORT_WARNING;

    return false;
}

JSBool
js_ReportErrorVA(JSContext *cx, uintN flags, const char *format, va_list ap)
{
    char *message;
    jschar *ucmessage;
    size_t messagelen;
    JSErrorReport report;
    JSBool warning;

    if (checkReportFlags(cx, &flags))
        return JS_TRUE;

    message = JS_vsmprintf(format, ap);
    if (!message)
        return JS_FALSE;
    messagelen = strlen(message);

    PodZero(&report);
    report.flags = flags;
    report.errorNumber = JSMSG_USER_DEFINED_ERROR;
    report.ucmessage = ucmessage = js_InflateString(cx, message, &messagelen);
    PopulateReportBlame(cx, &report);

    warning = JSREPORT_IS_WARNING(report.flags);

    ReportError(cx, message, &report, NULL, NULL);
    js_free(message);
    cx->free(ucmessage);
    return warning;
}

/*
 * The arguments from ap need to be packaged up into an array and stored
 * into the report struct.
 *
 * The format string addressed by the error number may contain operands
 * identified by the format {N}, where N is a decimal digit. Each of these
 * is to be replaced by the Nth argument from the va_list. The complete
 * message is placed into reportp->ucmessage converted to a JSString.
 *
 * Returns true if the expansion succeeds (can fail if out of memory).
 */
JSBool
js_ExpandErrorArguments(JSContext *cx, JSErrorCallback callback,
                        void *userRef, const uintN errorNumber,
                        char **messagep, JSErrorReport *reportp,
                        bool charArgs, va_list ap)
{
    const JSErrorFormatString *efs;
    int i;
    int argCount;

    *messagep = NULL;

    /* Most calls supply js_GetErrorMessage; if this is so, assume NULL. */
    if (!callback || callback == js_GetErrorMessage)
        efs = js_GetLocalizedErrorMessage(cx, userRef, NULL, errorNumber);
    else
        efs = callback(userRef, NULL, errorNumber);
    if (efs) {
        size_t totalArgsLength = 0;
        size_t argLengths[10]; /* only {0} thru {9} supported */
        argCount = efs->argCount;
        JS_ASSERT(argCount <= 10);
        if (argCount > 0) {
            /*
             * Gather the arguments into an array, and accumulate
             * their sizes. We allocate 1 more than necessary and
             * null it out to act as the caboose when we free the
             * pointers later.
             */
            reportp->messageArgs = (const jschar **)
                cx->malloc(sizeof(jschar *) * (argCount + 1));
            if (!reportp->messageArgs)
                return JS_FALSE;
            reportp->messageArgs[argCount] = NULL;
            for (i = 0; i < argCount; i++) {
                if (charArgs) {
                    char *charArg = va_arg(ap, char *);
                    size_t charArgLength = strlen(charArg);
                    reportp->messageArgs[i]
                        = js_InflateString(cx, charArg, &charArgLength);
                    if (!reportp->messageArgs[i])
                        goto error;
                } else {
                    reportp->messageArgs[i] = va_arg(ap, jschar *);
                }
                argLengths[i] = js_strlen(reportp->messageArgs[i]);
                totalArgsLength += argLengths[i];
            }
            /* NULL-terminate for easy copying. */
            reportp->messageArgs[i] = NULL;
        }
        /*
         * Parse the error format, substituting the argument X
         * for {X} in the format.
         */
        if (argCount > 0) {
            if (efs->format) {
                jschar *buffer, *fmt, *out;
                int expandedArgs = 0;
                size_t expandedLength;
                size_t len = strlen(efs->format);

                buffer = fmt = js_InflateString (cx, efs->format, &len);
                if (!buffer)
                    goto error;
                expandedLength = len
                                 - (3 * argCount)       /* exclude the {n} */
                                 + totalArgsLength;

                /*
                * Note - the above calculation assumes that each argument
                * is used once and only once in the expansion !!!
                */
                reportp->ucmessage = out = (jschar *)
                    cx->malloc((expandedLength + 1) * sizeof(jschar));
                if (!out) {
                    cx->free(buffer);
                    goto error;
                }
                while (*fmt) {
                    if (*fmt == '{') {
                        if (isdigit(fmt[1])) {
                            int d = JS7_UNDEC(fmt[1]);
                            JS_ASSERT(d < argCount);
                            js_strncpy(out, reportp->messageArgs[d],
                                       argLengths[d]);
                            out += argLengths[d];
                            fmt += 3;
                            expandedArgs++;
                            continue;
                        }
                    }
                    *out++ = *fmt++;
                }
                JS_ASSERT(expandedArgs == argCount);
                *out = 0;
                cx->free(buffer);
                *messagep =
                    js_DeflateString(cx, reportp->ucmessage,
                                     (size_t)(out - reportp->ucmessage));
                if (!*messagep)
                    goto error;
            }
        } else {
            /*
             * Zero arguments: the format string (if it exists) is the
             * entire message.
             */
            if (efs->format) {
                size_t len;
                *messagep = JS_strdup(cx, efs->format);
                if (!*messagep)
                    goto error;
                len = strlen(*messagep);
                reportp->ucmessage = js_InflateString(cx, *messagep, &len);
                if (!reportp->ucmessage)
                    goto error;
            }
        }
    }
    if (*messagep == NULL) {
        /* where's the right place for this ??? */
        const char *defaultErrorMessage
            = "No error message available for error number %d";
        size_t nbytes = strlen(defaultErrorMessage) + 16;
        *messagep = (char *)cx->malloc(nbytes);
        if (!*messagep)
            goto error;
        JS_snprintf(*messagep, nbytes, defaultErrorMessage, errorNumber);
    }
    return JS_TRUE;

error:
    if (reportp->messageArgs) {
        /* free the arguments only if we allocated them */
        if (charArgs) {
            i = 0;
            while (reportp->messageArgs[i])
                cx->free((void *)reportp->messageArgs[i++]);
        }
        cx->free((void *)reportp->messageArgs);
        reportp->messageArgs = NULL;
    }
    if (reportp->ucmessage) {
        cx->free((void *)reportp->ucmessage);
        reportp->ucmessage = NULL;
    }
    if (*messagep) {
        cx->free((void *)*messagep);
        *messagep = NULL;
    }
    return JS_FALSE;
}

JSBool
js_ReportErrorNumberVA(JSContext *cx, uintN flags, JSErrorCallback callback,
                       void *userRef, const uintN errorNumber,
                       JSBool charArgs, va_list ap)
{
    JSErrorReport report;
    char *message;
    JSBool warning;

    if (checkReportFlags(cx, &flags))
        return JS_TRUE;
    warning = JSREPORT_IS_WARNING(flags);

    PodZero(&report);
    report.flags = flags;
    report.errorNumber = errorNumber;
    PopulateReportBlame(cx, &report);

    if (!js_ExpandErrorArguments(cx, callback, userRef, errorNumber,
                                 &message, &report, !!charArgs, ap)) {
        return JS_FALSE;
    }

    ReportError(cx, message, &report, callback, userRef);

    if (message)
        cx->free(message);
    if (report.messageArgs) {
        /*
         * js_ExpandErrorArguments owns its messageArgs only if it had to
         * inflate the arguments (from regular |char *|s).
         */
        if (charArgs) {
            int i = 0;
            while (report.messageArgs[i])
                cx->free((void *)report.messageArgs[i++]);
        }
        cx->free((void *)report.messageArgs);
    }
    if (report.ucmessage)
        cx->free((void *)report.ucmessage);

    return warning;
}

JS_FRIEND_API(void)
js_ReportErrorAgain(JSContext *cx, const char *message, JSErrorReport *reportp)
{
    JSErrorReporter onError;

    if (!message)
        return;

    if (cx->lastMessage)
        js_free(cx->lastMessage);
    cx->lastMessage = JS_strdup(cx, message);
    if (!cx->lastMessage)
        return;
    onError = cx->errorReporter;

    /*
     * If debugErrorHook is present then we give it a chance to veto
     * sending the error on to the regular ErrorReporter.
     */
    if (onError) {
        JSDebugErrorHook hook = cx->debugHooks->debugErrorHook;
        if (hook &&
            !hook(cx, cx->lastMessage, reportp,
                  cx->debugHooks->debugErrorHookData)) {
            onError = NULL;
        }
    }
    if (onError)
        onError(cx, cx->lastMessage, reportp);
}

void
js_ReportIsNotDefined(JSContext *cx, const char *name)
{
    JS_ReportErrorNumber(cx, js_GetErrorMessage, NULL, JSMSG_NOT_DEFINED, name);
}

JSBool
js_ReportIsNullOrUndefined(JSContext *cx, intN spindex, const Value &v,
                           JSString *fallback)
{
    char *bytes;
    JSBool ok;

    bytes = DecompileValueGenerator(cx, spindex, v, fallback);
    if (!bytes)
        return JS_FALSE;

    if (strcmp(bytes, js_undefined_str) == 0 ||
        strcmp(bytes, js_null_str) == 0) {
        ok = JS_ReportErrorFlagsAndNumber(cx, JSREPORT_ERROR,
                                          js_GetErrorMessage, NULL,
                                          JSMSG_NO_PROPERTIES, bytes,
                                          NULL, NULL);
    } else if (v.isUndefined()) {
        ok = JS_ReportErrorFlagsAndNumber(cx, JSREPORT_ERROR,
                                          js_GetErrorMessage, NULL,
                                          JSMSG_UNEXPECTED_TYPE, bytes,
                                          js_undefined_str, NULL);
    } else {
        JS_ASSERT(v.isNull());
        ok = JS_ReportErrorFlagsAndNumber(cx, JSREPORT_ERROR,
                                          js_GetErrorMessage, NULL,
                                          JSMSG_UNEXPECTED_TYPE, bytes,
                                          js_null_str, NULL);
    }

    cx->free(bytes);
    return ok;
}

void
js_ReportMissingArg(JSContext *cx, const Value &v, uintN arg)
{
    char argbuf[11];
    char *bytes;
    JSAtom *atom;

    JS_snprintf(argbuf, sizeof argbuf, "%u", arg);
    bytes = NULL;
    if (IsFunctionObject(v)) {
        atom = GET_FUNCTION_PRIVATE(cx, &v.toObject())->atom;
        bytes = DecompileValueGenerator(cx, JSDVG_SEARCH_STACK,
                                        v, ATOM_TO_STRING(atom));
        if (!bytes)
            return;
    }
    JS_ReportErrorNumber(cx, js_GetErrorMessage, NULL,
                         JSMSG_MISSING_FUN_ARG, argbuf,
                         bytes ? bytes : "");
    cx->free(bytes);
}

JSBool
js_ReportValueErrorFlags(JSContext *cx, uintN flags, const uintN errorNumber,
                         intN spindex, const Value &v, JSString *fallback,
                         const char *arg1, const char *arg2)
{
    char *bytes;
    JSBool ok;

    JS_ASSERT(js_ErrorFormatString[errorNumber].argCount >= 1);
    JS_ASSERT(js_ErrorFormatString[errorNumber].argCount <= 3);
    bytes = DecompileValueGenerator(cx, spindex, v, fallback);
    if (!bytes)
        return JS_FALSE;

    ok = JS_ReportErrorFlagsAndNumber(cx, flags, js_GetErrorMessage,
                                      NULL, errorNumber, bytes, arg1, arg2);
    cx->free(bytes);
    return ok;
}

#if defined DEBUG && defined XP_UNIX
/* For gdb usage. */
void js_logon(JSContext *cx)  { cx->logfp = stderr; cx->logPrevPc = NULL; }
void js_logoff(JSContext *cx) { cx->logfp = NULL; }
#endif

JSErrorFormatString js_ErrorFormatString[JSErr_Limit] = {
#define MSG_DEF(name, number, count, exception, format) \
    { format, count, exception } ,
#include "js.msg"
#undef MSG_DEF
};

JS_FRIEND_API(const JSErrorFormatString *)
js_GetErrorMessage(void *userRef, const char *locale, const uintN errorNumber)
{
    if ((errorNumber > 0) && (errorNumber < JSErr_Limit))
        return &js_ErrorFormatString[errorNumber];
    return NULL;
}

JSBool
js_InvokeOperationCallback(JSContext *cx)
{
    JSRuntime *rt = cx->runtime;
    JSThreadData *td = JS_THREAD_DATA(cx);

    JS_ASSERT_REQUEST_DEPTH(cx);
    JS_ASSERT(td->interruptFlags != 0);

    /*
     * Reset the callback counter first, then run GC and yield. If another
     * thread is racing us here we will accumulate another callback request
     * which will be serviced at the next opportunity.
     */
    JS_LOCK_GC(rt);
    td->interruptFlags = 0;
#ifdef JS_THREADSAFE
    JS_ATOMIC_DECREMENT(&rt->interruptCounter);
#endif
    JS_UNLOCK_GC(rt);

    if (rt->gcIsNeeded) {
        js_GC(cx, rt->gcTriggerCompartment, GC_NORMAL);

        /*
         * On trace we can exceed the GC quota, see comments in NewGCArena. So
         * we check the quota and report OOM here when we are off trace.
         */
        bool delayedOutOfMemory;
        JS_LOCK_GC(rt);
        delayedOutOfMemory = (rt->gcBytes > rt->gcMaxBytes);
        JS_UNLOCK_GC(rt);
        if (delayedOutOfMemory) {
            js_ReportOutOfMemory(cx);
            return false;
        }
    }
    
#ifdef JS_THREADSAFE
    /*
     * We automatically yield the current context every time the operation
     * callback is hit since we might be called as a result of an impending
     * GC on another thread, which would deadlock if we do not yield.
     * Operation callbacks are supposed to happen rarely (seconds, not
     * milliseconds) so it is acceptable to yield at every callback.
     *
     * As the GC can be canceled before it does any request checks we yield
     * even if rt->gcIsNeeded was true above. See bug 590533.
     */
    JS_YieldRequest(cx);
#endif

    JSOperationCallback cb = cx->operationCallback;

    /*
     * Important: Additional callbacks can occur inside the callback handler
     * if it re-enters the JS engine. The embedding must ensure that the
     * callback is disconnected before attempting such re-entry.
     */

    return !cb || cb(cx);
}

JSBool
js_HandleExecutionInterrupt(JSContext *cx)
{
    JSBool result = JS_TRUE;
    if (JS_THREAD_DATA(cx)->interruptFlags)
        result = js_InvokeOperationCallback(cx) && result;
    return result;
}

namespace js {

void
TriggerOperationCallback(JSContext *cx)
{
    /*
     * We allow for cx to come from another thread. Thus we must deal with
     * possible JS_ClearContextThread calls when accessing cx->thread. But we
     * assume that the calling thread is in a request so JSThread cannot be
     * GC-ed.
     */
    JSThreadData *td;
#ifdef JS_THREADSAFE
    JSThread *thread = cx->thread;
    if (!thread)
        return;
    td = &thread->data;
#else
    td = JS_THREAD_DATA(cx);
#endif
    td->triggerOperationCallback(cx->runtime);
}

void
TriggerAllOperationCallbacks(JSRuntime *rt)
{
    for (ThreadDataIter i(rt); !i.empty(); i.popFront())
        i.threadData()->triggerOperationCallback(rt);
}

} /* namespace js */

JSStackFrame *
js_GetScriptedCaller(JSContext *cx, JSStackFrame *fp)
{
    if (!fp)
        fp = js_GetTopStackFrame(cx);
    while (fp && fp->isDummyFrame())
        fp = fp->prev();
    JS_ASSERT_IF(fp, fp->isScriptFrame());
    return fp;
}

jsbytecode*
js_GetCurrentBytecodePC(JSContext* cx)
{
    jsbytecode *pc, *imacpc;

#ifdef JS_TRACER
    if (JS_ON_TRACE(cx)) {
        pc = JS_TRACE_MONITOR_ON_TRACE(cx)->bailExit->pc;
        imacpc = JS_TRACE_MONITOR_ON_TRACE(cx)->bailExit->imacpc;
    } else
#endif
    {
        JS_ASSERT_NOT_ON_TRACE(cx);  /* for static analysis */
        pc = cx->regs ? cx->regs->pc : NULL;
        if (!pc)
            return NULL;
        imacpc = cx->fp()->maybeImacropc();
    }

    /*
     * If we are inside GetProperty_tn or similar, return a pointer to the
     * current instruction in the script, not the CALL instruction in the
     * imacro, for the benefit of callers doing bytecode inspection.
     */
    return (*pc == JSOP_CALL && imacpc) ? imacpc : pc;
}

bool
js_CurrentPCIsInImacro(JSContext *cx)
{
#ifdef JS_TRACER
    VOUCH_DOES_NOT_REQUIRE_STACK();
    if (JS_ON_TRACE(cx))
        return JS_TRACE_MONITOR_ON_TRACE(cx)->bailExit->imacpc != NULL;
    return cx->fp()->hasImacropc();
#else
    return false;
#endif
}

void
DSTOffsetCache::purge()
{
    /*
     * NB: The initial range values are carefully chosen to result in a cache
     *     miss on first use given the range of possible values.  Be careful
     *     to keep these values and the caching algorithm in sync!
     */
    offsetMilliseconds = 0;
    rangeStartSeconds = rangeEndSeconds = INT64_MIN;
    oldOffsetMilliseconds = 0;
    oldRangeStartSeconds = oldRangeEndSeconds = INT64_MIN;

#ifdef JS_METER_DST_OFFSET_CACHING
    totalCalculations = 0;
    hit = 0;
    missIncreasing = missDecreasing = 0;
    missIncreasingOffsetChangeExpand = missIncreasingOffsetChangeUpper = 0;
    missDecreasingOffsetChangeExpand = missDecreasingOffsetChangeLower = 0;
    missLargeIncrease = missLargeDecrease = 0;
#endif

    sanityCheck();
}

/*
 * Since getDSTOffsetMilliseconds guarantees that all times seen will be
 * positive, we can initialize the range at construction time with large
 * negative numbers to ensure the first computation is always a cache miss and
 * doesn't return a bogus offset.
 */
DSTOffsetCache::DSTOffsetCache()
{
    purge();
}

JSContext::JSContext(JSRuntime *rt)
  : hasVersionOverride(false),
    runtime(rt),
    compartment(NULL),
    regs(NULL),
    busyArrays()
{}

void
JSContext::resetCompartment()
{
    JSObject *scopeobj;
    if (hasfp()) {
        scopeobj = &fp()->scopeChain();
    } else {
        scopeobj = globalObject;
        if (!scopeobj)
            goto error;

        /*
         * Innerize. Assert, but check anyway, that this succeeds. (It
         * can only fail due to bugs in the engine or embedding.)
         */
        OBJ_TO_INNER_OBJECT(this, scopeobj);
        if (!scopeobj)
            goto error;
    }

    compartment = scopeobj->compartment();

    if (isExceptionPending())
        wrapPendingException();
    return;

error:

    /*
     * If we try to use the context without a selected compartment,
     * we will crash.
     */
    compartment = NULL;
}

/*
 * Since this function is only called in the context of a pending exception,
 * the caller must subsequently take an error path. If wrapping fails, it will
 * set a new (uncatchable) exception to be used in place of the original.
 */
void
JSContext::wrapPendingException()
{
    Value v = getPendingException();
    clearPendingException();
    if (compartment->wrap(this, &v))
        setPendingException(v);
}

void
JSContext::pushSegmentAndFrame(js::StackSegment *newseg, JSFrameRegs &newregs)
{
    JS_ASSERT(regs != &newregs);
    if (hasActiveSegment())
        currentSegment->suspend(regs);
    newseg->setPreviousInContext(currentSegment);
    currentSegment = newseg;
    setCurrentRegs(&newregs);
    newseg->joinContext(this, newregs.fp);
}

void
JSContext::popSegmentAndFrame()
{
    /*
     * NB: This function calls resetCompartment, which may GC, so the stack needs
     * to be in a GC-able state by that point.
     */

    JS_ASSERT(currentSegment->maybeContext() == this);
    JS_ASSERT(currentSegment->getInitialFrame() == regs->fp);
    currentSegment->leaveContext();
    currentSegment = currentSegment->getPreviousInContext();
    if (currentSegment) {
        if (currentSegment->isSaved()) {
            setCurrentRegs(NULL);
            resetCompartment();
        } else {
            setCurrentRegs(currentSegment->getSuspendedRegs());
            currentSegment->resume();
        }
    } else {
        JS_ASSERT(regs->fp->prev() == NULL);
        setCurrentRegs(NULL);
        resetCompartment();
    }
    maybeMigrateVersionOverride();
}

void
JSContext::saveActiveSegment()
{
    JS_ASSERT(hasActiveSegment());
    currentSegment->save(regs);
    setCurrentRegs(NULL);
    resetCompartment();
}

void
JSContext::restoreSegment()
{
    js::StackSegment *ccs = currentSegment;
    setCurrentRegs(ccs->getSuspendedRegs());
    ccs->restore();
    resetCompartment();
}

JSGenerator *
JSContext::generatorFor(JSStackFrame *fp) const
{
    JS_ASSERT(stack().contains(fp) && fp->isGeneratorFrame());
    JS_ASSERT(!fp->isFloatingGenerator());
    JS_ASSERT(!genStack.empty());

    if (JS_LIKELY(fp == genStack.back()->liveFrame()))
        return genStack.back();

    /* General case; should only be needed for debug APIs. */
    for (size_t i = 0; i < genStack.length(); ++i) {
        if (genStack[i]->liveFrame() == fp)
            return genStack[i];
    }
    JS_NOT_REACHED("no matching generator");
    return NULL;
}

StackSegment *
JSContext::containingSegment(const JSStackFrame *target)
{
    /* The context may have nothing running. */
    StackSegment *seg = currentSegment;
    if (!seg)
        return NULL;

    /* The active segments's top frame is cx->regs->fp. */
    if (regs) {
        JS_ASSERT(regs->fp);
        JS_ASSERT(activeSegment() == seg);
        JSStackFrame *f = regs->fp;
        JSStackFrame *stop = seg->getInitialFrame()->prev();
        for (; f != stop; f = f->prev()) {
            if (f == target)
                return seg;
        }
        seg = seg->getPreviousInContext();
    }

    /* A suspended segment's top frame is its suspended frame. */
    for (; seg; seg = seg->getPreviousInContext()) {
        JSStackFrame *f = seg->getSuspendedFrame();
        JSStackFrame *stop = seg->getInitialFrame()->prev();
        for (; f != stop; f = f->prev()) {
            if (f == target)
                return seg;
        }
    }

    return NULL;
}

JS_FRIEND_API(void)
JSRuntime::onTooMuchMalloc()
{
#ifdef JS_THREADSAFE
    AutoLockGC lock(this);

    /*
     * We can be called outside a request and can race against a GC that
     * mutates the JSThread set during the sweeping phase.
     */
    js_WaitForGC(this);
#endif
    TriggerGC(this);
}

JS_FRIEND_API(void *)
JSRuntime::onOutOfMemory(void *p, size_t nbytes, JSContext *cx)
{
#ifdef JS_THREADSAFE
    gcHelperThread.waitBackgroundSweepEnd(this);
    if (!p)
        p = ::js_malloc(nbytes);
    else if (p == reinterpret_cast<void *>(1))
        p = ::js_calloc(nbytes);
    else
      p = ::js_realloc(p, nbytes);
    if (p)
        return p;
#endif
    if (cx)
        js_ReportOutOfMemory(cx);
    return NULL;
}

/*
 * Release pool's arenas if the stackPool has existed for longer than the
 * limit specified by gcEmptyArenaPoolLifespan.
 */
inline void
FreeOldArenas(JSRuntime *rt, JSArenaPool *pool)
{
    JSArena *a = pool->current;
    if (a == pool->first.next && a->avail == a->base + sizeof(int64)) {
        int64 age = JS_Now() - *(int64 *) a->base;
        if (age > int64(rt->gcEmptyArenaPoolLifespan) * 1000)
            JS_FreeArenaPool(pool);
    }
}

void
JSContext::purge()
{
    FreeOldArenas(runtime, &regExpPool);
}

static bool
ComputeIsJITBroken()
{
#ifndef ANDROID
    return false;
#else  // ANDROID
    if (getenv("JS_IGNORE_JIT_BROKENNESS")) {
        return false;
    }

    std::string line;

    // Check for the known-bad kernel version (2.6.29).
    std::ifstream osrelease("/proc/sys/kernel/osrelease");
    std::getline(osrelease, line);
    __android_log_print(ANDROID_LOG_INFO, "Gecko", "Detected osrelease `%s'",
                        line.c_str());

    if (line.npos == line.find("2.6.29")) {
        // We're using something other than 2.6.29, so the JITs should work.
        __android_log_print(ANDROID_LOG_INFO, "Gecko", "JITs are not broken");
        return false;
    }

    // We're using 2.6.29, and this causes trouble with the JITs on i9000.
    line = "";
    bool broken = false;
    std::ifstream cpuinfo("/proc/cpuinfo");
    do {
        if (0 == line.find("Hardware")) {
            const char* blacklist[] = {
                "SGH-T959",     // Samsung i9000, Vibrant device
                "SGH-I897",     // Samsung i9000, Captivate device
                "SCH-I500",     // Samsung i9000, Fascinate device
                "SPH-D700",     // Samsung i9000, Epic device
                "GT-I9000",     // Samsung i9000, UK/Europe device
                NULL
            };
            for (const char** hw = &blacklist[0]; *hw; ++hw) {
                if (line.npos != line.find(*hw)) {
                    __android_log_print(ANDROID_LOG_INFO, "Gecko",
                                        "Blacklisted device `%s'", *hw);
                    broken = true;
                    break;
                }
            }
            break;
        }
        std::getline(cpuinfo, line);
    } while(!cpuinfo.fail() && !cpuinfo.eof());

    __android_log_print(ANDROID_LOG_INFO, "Gecko", "JITs are %sbroken",
                        broken ? "" : "not ");

    return broken;
#endif  // ifndef ANDROID
}

static bool
IsJITBrokenHere()
{
    static bool computedIsBroken = false;
    static bool isBroken = false;
    if (!computedIsBroken) {
        isBroken = ComputeIsJITBroken();
        computedIsBroken = true;
    }
    return isBroken;
}

void
JSContext::updateJITEnabled()
{
    /* :FIXME: Don't enable the trace JIT if inference is on, they are not compatible yet. */
#ifndef JS_TYPE_INFERENCE
#ifdef JS_TRACER
    traceJitEnabled = ((runOptions & JSOPTION_JIT) &&
                       !IsJITBrokenHere() &&
                       (debugHooks == &js_NullDebugHooks ||
                        (debugHooks == &runtime->globalDebugHooks &&
                         !runtime->debuggerInhibitsJIT())));
#endif
#endif
#ifdef JS_METHODJIT
    methodJitEnabled = (runOptions & JSOPTION_METHODJIT) &&
                       !IsJITBrokenHere()
# if defined JS_CPU_X86 || defined JS_CPU_X64
                       && JSC::MacroAssemblerX86Common::getSSEState() >=
                          JSC::MacroAssemblerX86Common::HasSSE2
# endif
                        ;
#ifdef JS_TRACER
    profilingEnabled = (runOptions & JSOPTION_PROFILING) && traceJitEnabled && methodJitEnabled;
#endif
#endif
}

namespace js {

JS_FORCES_STACK JS_FRIEND_API(void)
LeaveTrace(JSContext *cx)
{
#ifdef JS_TRACER
    if (JS_ON_TRACE(cx))
        DeepBail(cx);
#endif
}

} /* namespace js */<|MERGE_RESOLUTION|>--- conflicted
+++ resolved
@@ -1042,7 +1042,6 @@
                 JS_BeginRequest(cx);
 #endif
 
-<<<<<<< HEAD
 #ifdef JS_TYPE_INFERENCE
             {
                 /*
@@ -1059,9 +1058,6 @@
             }
 #endif
 
-            Shape::finishRuntimeState(cx);
-=======
->>>>>>> 165580d3
             js_FinishRuntimeNumberState(cx);
 
             /* Unpin all common atoms before final GC. */
