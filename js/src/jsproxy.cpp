--- conflicted
+++ resolved
@@ -1183,7 +1183,11 @@
     else
         clasp = handler->isOuterWindow() ? &OuterWindowProxyClass : &ObjectProxyClass;
 
-<<<<<<< HEAD
+    if (!handler->isCrossCompartment() && priv.isObject()) {
+        if (priv.toObject().compartment() != cx->compartment)
+            JS_Assert("compartment mismatch in proxy object", __FILE__, __LINE__);
+    }
+
     /*
      * Eagerly mark properties unknown for proxies, so we don't try to track
      * their properties and so that we don't need to walk the compartment if
@@ -1191,12 +1195,6 @@
      */
     if (proto)
         proto->getNewType(cx, NULL, /* markUnknown = */ true);
-=======
-    if (!handler->isCrossCompartment() && priv.isObject()) {
-        if (priv.toObject().compartment() != cx->compartment)
-            JS_Assert("compartment mismatch in proxy object", __FILE__, __LINE__);
-    }
->>>>>>> 2a348817
 
     JSObject *obj = NewNonFunction<WithProto::Given>(cx, clasp, proto, parent);
     if (!obj || !obj->ensureInstanceReservedSlots(cx, 0))
