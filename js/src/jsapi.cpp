--- conflicted
+++ resolved
@@ -4441,11 +4441,7 @@
         Value v;
         if (!obj->getGeneric(cx, r.front().propid(), &v))
             return NULL;
-<<<<<<< HEAD
-        clone->toFunction()->getFlatClosureUpvars()[i] = v;
-=======
-        clone->setFlatClosureUpvar(i, v);
->>>>>>> 9c8218a0
+        clone->toFunction()->setFlatClosureUpvar(i, v);
     }
 
     return clone;
@@ -4500,7 +4496,7 @@
 js_generic_native_method_dispatcher(JSContext *cx, uintN argc, Value *vp)
 {
     JSFunctionSpec *fs = (JSFunctionSpec *)
-        vp->toObject().toFunction()->getNativeReserved(0).toPrivate();
+        vp->toObject().toFunction()->getExtendedSlot(0).toPrivate();
     JS_ASSERT((fs->flags & JSFUN_GENERIC_NATIVE) != 0);
 
     if (argc < 1) {
@@ -4571,7 +4567,7 @@
              * As jsapi.h notes, fs must point to storage that lives as long
              * as fun->object lives.
              */
-            fun->setNativeReserved(0, PrivateValue(fs));
+            fun->setExtendedSlot(0, PrivateValue(fs));
         }
 
         fun = js_DefineFunction(cx, obj, ATOM_TO_JSID(atom), fs->call, fs->nargs, flags);
