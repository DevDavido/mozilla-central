#
# ***** BEGIN LICENSE BLOCK *****
# Version: MPL 1.1/GPL 2.0/LGPL 2.1
#
# The contents of this file are subject to the Mozilla Public License Version
# 1.1 (the "License"); you may not use this file except in compliance with
# the License. You may obtain a copy of the License at
# http://www.mozilla.org/MPL/
#
# Software distributed under the License is distributed on an "AS IS" basis,
# WITHOUT WARRANTY OF ANY KIND, either express or implied. See the License
# for the specific language governing rights and limitations under the
# License.
#
# The Original Code is Mozilla libxul
#
# The Initial Developer of the Original Code is
# Benjamin Smedberg <benjamin@smedbergs.us>
#
# Portions created by the Initial Developer are Copyright (C) 2005
# the Initial Developer. All Rights Reserved.
#
# Contributor(s):
#   Shawn Wilsher <me@shawnwilsher.com>
#
# Alternatively, the contents of this file may be used under the terms of
# either of the GNU General Public License Version 2 or later (the "GPL"),
# or the GNU Lesser General Public License Version 2.1 or later (the "LGPL"),
# in which case the provisions of the GPL or the LGPL are applicable instead
# of those above. If you wish to allow use of your version of this file only
# under the terms of either the GPL or the LGPL, and not to allow others to
# use your version of this file under the terms of the MPL, indicate your
# decision by deleting the provisions above and replace them with the notice
# and other provisions required by the GPL or the LGPL. If you do not delete
# the provisions above, a recipient may use your version of this file under
# the terms of any one of the MPL, the GPL or the LGPL.
#
# ***** END LICENSE BLOCK *****

CPPSRCS += \
	nsStaticXULComponents.cpp \
	$(NULL)

ifeq (,$(filter-out WINCE WINNT,$(OS_ARCH)))
REQUIRES += widget gfx
CPPSRCS += \
	nsDllMain.cpp \
	$(NULL)
endif

ifeq ($(OS_ARCH)_$(GNU_CC),WINNT_)
CPPSRCS += \
	dlldeps.cpp \
	nsGFXDeps.cpp \
	$(NULL)

RCINCLUDE = xulrunner.rc

ifndef MOZ_NATIVE_ZLIB
CPPSRCS += dlldeps-zlib.cpp
DEFINES += -DZLIB_INTERNAL
endif

LOCAL_INCLUDES += -I$(topsrcdir)/widget/src/windows
endif

ifneq (,$(filter WINNT OS2,$(OS_ARCH)))
REQUIRES += libreg
DEFINES	+= -DZLIB_DLL=1
endif

ifeq ($(OS_ARCH),OS2)
REQUIRES += widget gfx

CPPSRCS += \
	dlldeps.cpp \
	nsGFXDeps.cpp \
	$(NULL)

ifndef MOZ_NATIVE_ZLIB
CPPSRCS += dlldeps-zlib.cpp
DEFINES += -DZLIB_INTERNAL
endif

ifdef MOZ_ENABLE_LIBXUL
RESFILE = xulrunos2.res
RCFLAGS += -i $(topsrcdir)/widget/src/os2
endif

LOCAL_INCLUDES += -I$(topsrcdir)/widget/src/os2
endif

# dependent libraries
ifdef MOZ_IPC
STATIC_LIBS += \
  domipc_s \
  domplugins_s \
  mozipc_s \
  mozipdlgen_s \
<<<<<<< HEAD
  chromium_s \
  ipcshell_s \
=======
>>>>>>> 9720b01d
  gfxipc_s \
  $(NULL)

ifdef MOZ_IPDL_TESTS
STATIC_LIBS += ipdlunittest_s
endif

ifeq (Linux,$(OS_ARCH))
OS_LIBS += -lrt
endif
ifeq (WINNT,$(OS_ARCH))
OS_LIBS += psapi.lib dbghelp.lib
endif
endif

STATIC_LIBS += \
	xpcom_core \
	ucvutil_s \
	gkgfx \
	$(NULL)

ifdef MOZ_IPC
STATIC_LIBS += chromium_s
endif

ifndef WINCE
ifdef MOZ_XPINSTALL
STATIC_LIBS += \
	mozreg_s \
	$(NULL)
endif
endif

# component libraries
COMPONENT_LIBS += \
	xpconnect \
	necko \
	uconv \
	i18n \
	chardet \
	jar$(VERSION_NUMBER) \
	pref \
	caps \
	htmlpars \
	imglib2 \
	gklayout \
	docshell \
	embedcomponents \
	webbrwsr \
	nsappshell \
	txmgr \
	chrome \
	commandlines \
	toolkitcomps \
	pipboot \
	pipnss \
	$(NULL)

ifdef BUILD_CTYPES
COMPONENT_LIBS += \
	jsctypes \
	$(NULL)
endif

ifdef MOZ_PLUGINS
DEFINES += -DMOZ_PLUGINS
COMPONENT_LIBS += \
	gkplugin \
	$(NULL)
endif

ifdef MOZ_XPFE_COMPONENTS
DEFINES += -DMOZ_XPFE_COMPONENTS
COMPONENT_LIBS += \
	mozfind \
	appcomps \
	$(NULL)
endif

ifdef MOZ_XUL
ifdef MOZ_ENABLE_GTK2
COMPONENT_LIBS += \
	unixproxy \
	$(NULL)
endif
endif

ifneq (,$(filter cocoa,$(MOZ_WIDGET_TOOLKIT)))
COMPONENT_LIBS += \
	osxproxy \
	$(NULL)
endif

ifdef MOZ_XUL
ifeq (qt,$(MOZ_WIDGET_TOOLKIT))
COMPONENT_LIBS += \
        unixproxy \
        $(NULL)
endif
endif

ifneq (,$(filter windows,$(MOZ_WIDGET_TOOLKIT)))
COMPONENT_LIBS += \
	windowsproxy \
	$(NULL)
endif

ifdef MOZ_XPINSTALL
DEFINES += -DMOZ_XPINSTALL
COMPONENT_LIBS += \
	xpinstall \
	$(NULL)
endif

ifdef MOZ_JSDEBUGGER
DEFINES += -DMOZ_JSDEBUGGER
COMPONENT_LIBS += \
	jsd \
	$(NULL)
endif

ifdef MOZ_PREF_EXTENSIONS
DEFINES += -DMOZ_PREF_EXTENSIONS
COMPONENT_LIBS += \
	autoconfig \
	$(NULL)
endif

ifdef MOZ_AUTH_EXTENSION
COMPONENT_LIBS += auth
DEFINES += -DMOZ_AUTH_EXTENSION
endif

ifdef MOZ_PERMISSIONS
COMPONENT_LIBS += cookie permissions
DEFINES += -DMOZ_PERMISSIONS
endif

ifdef MOZ_UNIVERSALCHARDET
COMPONENT_LIBS += universalchardet
DEFINES += -DMOZ_UNIVERSALCHARDET
endif

ifndef MOZ_PLAINTEXT_EDITOR_ONLY
COMPONENT_LIBS += composer
else
DEFINES += -DMOZ_PLAINTEXT_EDITOR_ONLY
endif

ifdef MOZ_RDF
COMPONENT_LIBS += \
	rdf \
	$(NULL)
ifdef MOZ_XPFE_COMPONENTS
COMPONENT_LIBS += \
	windowds \
	intlapp \
	$(NULL)
endif
endif

ifeq (,$(filter qt beos os2 photon cocoa windows,$(MOZ_WIDGET_TOOLKIT)))
ifdef MOZ_XUL
ifdef MOZ_XPFE_COMPONENTS
COMPONENT_LIBS += fileview
DEFINES += -DMOZ_FILEVIEW
endif
endif
endif

ifdef MOZ_STORAGE
COMPONENT_LIBS += storagecomps
EXTRA_DSO_LDOPTS += $(SQLITE_LIBS)
endif

ifdef MOZ_PLACES
STATIC_LIBS += morkreader_s

COMPONENT_LIBS += \
	places \
	$(NULL)
else
ifdef MOZ_MORK
ifdef MOZ_XUL
COMPONENT_LIBS += \
	mork \
	$(NULL)
endif
endif
endif

ifdef MOZ_XUL
COMPONENT_LIBS += \
	tkautocomplete \
	satchel \
	pippki \
	$(NULL)
endif

ifdef MOZ_ENABLE_GTK2
COMPONENT_LIBS += widget_gtk2
ifdef MOZ_PREF_EXTENSIONS
COMPONENT_LIBS += system-pref
endif
endif

ifdef MOZ_ENABLE_GTK2
ifdef MOZ_X11
STATIC_LIBS += gtkxtbin
endif
endif

ifdef MOZ_ENABLE_POSTSCRIPT
DEFINES += -DMOZ_ENABLE_POSTSCRIPT
STATIC_LIBS += gfxpsshar
endif

ifneq (,$(filter icon,$(MOZ_IMG_DECODERS)))
ifndef MOZ_ENABLE_GTK2
DEFINES += -DICON_DECODER
COMPONENT_LIBS += imgicon
endif
endif

STATIC_LIBS += thebes
COMPONENT_LIBS += gkgfxthebes

ifeq (windows,$(MOZ_WIDGET_TOOLKIT))
COMPONENT_LIBS += gkwidget
endif
ifeq (beos,$(MOZ_WIDGET_TOOLKIT))
COMPONENT_LIBS += widget_beos
endif
ifeq (os2,$(MOZ_WIDGET_TOOLKIT))
COMPONENT_LIBS += wdgtos2
endif
ifeq (cocoa,$(MOZ_WIDGET_TOOLKIT))
COMPONENT_LIBS += widget_mac
endif
ifeq (qt,$(MOZ_WIDGET_TOOLKIT))
COMPONENT_LIBS += widget_qt
endif

ifdef MOZ_ENABLE_PHOTON
COMPONENT_LIBS += widget_photon
endif

ifdef ACCESSIBILITY
COMPONENT_LIBS += accessibility
endif

ifdef MOZ_ENABLE_XREMOTE
COMPONENT_LIBS += remoteservice
endif

ifdef MOZ_SPELLCHECK
DEFINES += -DMOZ_SPELLCHECK
COMPONENT_LIBS += spellchecker
endif

ifdef MOZ_ZIPWRITER
DEFINES += -DMOZ_ZIPWRITER
COMPONENT_LIBS += zipwriter
endif

ifneq (,$(filter layout-debug,$(MOZ_EXTENSIONS)))
COMPONENT_LIBS += gkdebug
endif

ifeq ($(MOZ_WIDGET_TOOLKIT),cocoa)
OS_LIBS += -framework OpenGL -lcups
endif

EXTRA_DSO_LDOPTS += \
	$(LIBS_DIR) \
	$(JPEG_LIBS) \
	$(PNG_LIBS) \
	$(QCMS_LIBS) \
	$(MOZ_JS_LIBS) \
	$(NSS_LIBS) \
	$(MOZ_CAIRO_LIBS) \
	$(NULL)

ifdef MOZ_NATIVE_ZLIB
EXTRA_DSO_LDOPTS += $(ZLIB_LIBS)
else
EXTRA_DSO_LDOPTS += $(MOZ_ZLIB_LIBS)
endif

ifdef MOZ_NATIVE_HUNSPELL
EXTRA_DSO_LDOPTS += $(MOZ_HUNSPELL_LIBS)
endif

ifdef MOZ_SYDNEYAUDIO
ifeq ($(OS_ARCH),Linux)
EXTRA_DSO_LDOPTS += $(MOZ_ALSA_LIBS)
endif
endif

ifdef HAVE_CLOCK_MONOTONIC
EXTRA_DSO_LDOPTS += $(REALTIME_LIBS)
endif<|MERGE_RESOLUTION|>--- conflicted
+++ resolved
@@ -97,11 +97,7 @@
   domplugins_s \
   mozipc_s \
   mozipdlgen_s \
-<<<<<<< HEAD
-  chromium_s \
   ipcshell_s \
-=======
->>>>>>> 9720b01d
   gfxipc_s \
   $(NULL)
 
