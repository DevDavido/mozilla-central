--- conflicted
+++ resolved
@@ -1597,10 +1597,11 @@
 fi
 
 if [ "$MOZ_SYDNEYAUDIO" ]; then
-<<<<<<< HEAD
- add_makefiles "
-   $MAKEFILES_libsydneyaudio
- "
+  add_makefiles "
+    media/libsydneyaudio/Makefile
+    media/libsydneyaudio/include/Makefile
+    media/libsydneyaudio/src/Makefile
+  "
 fi
 
 if [ "$MOZ_WEBRTC" ]; then
@@ -1608,11 +1609,4 @@
    media/webrtc/Makefile
    media/webrtc/trunk/Makefile
  "
-=======
-  add_makefiles "
-    media/libsydneyaudio/Makefile
-    media/libsydneyaudio/include/Makefile
-    media/libsydneyaudio/src/Makefile
-  "
->>>>>>> 1c43fd6d
 fi