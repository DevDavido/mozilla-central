<?xml version="1.0"?>

<!-- This Source Code Form is subject to the terms of the Mozilla Public
   - License, v. 2.0. If a copy of the MPL was not distributed with this
   - file, You can obtain one at http://mozilla.org/MPL/2.0/. -->

<bindings id="firefoxBrowserBindings"
          xmlns="http://www.mozilla.org/xbl"
          xmlns:xul="http://www.mozilla.org/keymaster/gatekeeper/there.is.only.xul">

  <binding id="remote-browser" extends="chrome://global/content/bindings/browser.xml#browser">

    <implementation type="application/javascript" implements="nsIAccessibleProvider, nsIObserver, nsIDOMEventListener, nsIMessageListener">

      <field name="_jsParentUtils">null</field>

      <property name="jsParentUtils">
        <getter>
          <![CDATA[
            if (this._jsParentUtils)
              return this._jsParentUtils;

            this._jsParentUtils = this.boxObject.QueryInterface(Components.interfaces.nsIContainerBoxObject).jsParent;
            return this._jsParentUtils;
          ]]>
        </getter>
      </property>

      <field name="_securityUI">null</field>

      <field name="_securityUI">null</field>

      <property name="securityUI"
                readonly="true">
        <getter><![CDATA[
<<<<<<< HEAD
          if (!this._securityUI)
            this._securityUI = new SSLStatusProvider(this);

          var ptr = Cc["@mozilla.org/supports-interface-pointer;1"].createInstance(Ci.nsISupportsInterfacePointer);
=======
          if (!this._securityUI) {
            let jsm = "resource://gre/modules/RemoteSecurityUI.jsm";
            let RemoteSecurityUI = Components.utils.import(jsm, {}).RemoteSecurityUI;
            this._securityUI = new RemoteSecurityUI();
          }

          // We want to double-wrap the JS implemented interface, so that QI and instanceof works.
          var ptr = Cc["@mozilla.org/supports-interface-pointer;1"].
                        createInstance(Ci.nsISupportsInterfacePointer);
>>>>>>> f5d4eb82
          ptr.data = this._securityUI;
          return ptr.data.QueryInterface(Ci.nsISecureBrowserUI);
        ]]></getter>
      </property>

      <property name="webNavigation"
                onget="return this._remoteWebNavigation;"
                readonly="true"/>

      <property name="currentURI"
                onget="return this.webNavigation.currentURI;"
                readonly="true"/>

      <field name="_remoteWebProgress">null</field>

<<<<<<< HEAD
      <property name="webProgress"
                readonly="true">
        <getter><![CDATA[
            if (!this._remoteWebProgress) {
              let RemoteWebProgress = Components.utils.import("resource://gre/modules/RemoteWebProgress.jsm", {}).RemoteWebProgress;
              this._remoteWebProgress = new RemoteWebProgress(this);
            }
            return this._remoteWebProgress;
        ]]></getter>
      </property>

      <field name="_remoteFinder">null</field>

      <property name="finder"
                readonly="true">
        <getter><![CDATA[
            if (!this._remoteFinder) {
              let RemoteFinder = Components.utils.import("resource://gre/modules/RemoteFinder.jsm", {}).RemoteFinder;
              this._remoteFinder = new RemoteFinder(this);
            }
            return this._remoteFinder;
        ]]></getter>
=======
      <property name="webProgress" readonly="true">
      	<getter>
      	  <![CDATA[
            if (!this._remoteWebProgress) {
              let jsm = "resource://gre/modules/RemoteWebProgress.jsm";
              let RemoteWebProgress = Components.utils.import(jsm, {}).RemoteWebProgress;
              this._remoteWebProgress = new RemoteWebProgress(this);
            }
            return this._remoteWebProgress;
      	  ]]>
      	</getter>
>>>>>>> f5d4eb82
      </property>


      <field name="_contentTitle">""</field>

      <property name="contentTitle"
                onget="return this._contentTitle"
                readonly="true"/>

      <field name="_characterSet">null</field>

      <property name="characterSet"
                onget="return this._characterSet"
                readonly="true"/>

      <field name="_contentWindow">null</field>

      <property name="contentWindow"
                onget="return this._contentWindow"
                readonly="true"/>

      <property name="contentDocument"
                onget="return this.contentWindow ? this.contentWindow.document : null"
                readonly="true"/>

      <field name="_imageDocument">null</field>

      <property name="imageDocument"
                onget="return this._imageDocument"
                readonly="true"/>

      <constructor>
        <![CDATA[
          this.messageManager.addMessageListener("DOMTitleChanged", this);
          this.messageManager.addMessageListener("ImageDocumentLoaded", this);
          this.messageManager.loadFrameScript("chrome://global/content/browser-child.js", true);
          this.webProgress._init();
          this.finder._init();
        ]]>
      </constructor>

      <destructor>
        <![CDATA[
          this.messageManager.removeMessageListener("DOMTitleChanged", this);
          this.messageManager.removeMessageListener("ImageDocumentLoaded", this);
          this.webProgress._destroy();
          this.finder._destroy();
        ]]>
      </destructor>

      <method name="receiveMessage">
        <parameter name="aMessage"/>
        <body><![CDATA[
          let json = aMessage.json;
          switch (aMessage.name) {
            case "DOMTitleChanged":
              this._contentTitle = json.title;
              break;
            case "ImageDocumentLoaded":
              this._imageDocument = {
                width: json.width,
                height: json.height
              };
              break;
          }
        ]]></body>
      </method>

    </implementation>

  </binding>

</bindings>
<|MERGE_RESOLUTION|>--- conflicted
+++ resolved
@@ -10,35 +10,13 @@
 
   <binding id="remote-browser" extends="chrome://global/content/bindings/browser.xml#browser">
 
-    <implementation type="application/javascript" implements="nsIAccessibleProvider, nsIObserver, nsIDOMEventListener, nsIMessageListener">
-
-      <field name="_jsParentUtils">null</field>
-
-      <property name="jsParentUtils">
-        <getter>
-          <![CDATA[
-            if (this._jsParentUtils)
-              return this._jsParentUtils;
-
-            this._jsParentUtils = this.boxObject.QueryInterface(Components.interfaces.nsIContainerBoxObject).jsParent;
-            return this._jsParentUtils;
-          ]]>
-        </getter>
-      </property>
-
-      <field name="_securityUI">null</field>
+    <implementation type="application/javascript" implements="nsIAccessibleProvider, nsIObserver, nsIDOMEventListener, nsIMessageListener, nsIMessageListener">
 
       <field name="_securityUI">null</field>
 
       <property name="securityUI"
                 readonly="true">
         <getter><![CDATA[
-<<<<<<< HEAD
-          if (!this._securityUI)
-            this._securityUI = new SSLStatusProvider(this);
-
-          var ptr = Cc["@mozilla.org/supports-interface-pointer;1"].createInstance(Ci.nsISupportsInterfacePointer);
-=======
           if (!this._securityUI) {
             let jsm = "resource://gre/modules/RemoteSecurityUI.jsm";
             let RemoteSecurityUI = Components.utils.import(jsm, {}).RemoteSecurityUI;
@@ -48,7 +26,6 @@
           // We want to double-wrap the JS implemented interface, so that QI and instanceof works.
           var ptr = Cc["@mozilla.org/supports-interface-pointer;1"].
                         createInstance(Ci.nsISupportsInterfacePointer);
->>>>>>> f5d4eb82
           ptr.data = this._securityUI;
           return ptr.data.QueryInterface(Ci.nsISecureBrowserUI);
         ]]></getter>
@@ -64,30 +41,6 @@
 
       <field name="_remoteWebProgress">null</field>
 
-<<<<<<< HEAD
-      <property name="webProgress"
-                readonly="true">
-        <getter><![CDATA[
-            if (!this._remoteWebProgress) {
-              let RemoteWebProgress = Components.utils.import("resource://gre/modules/RemoteWebProgress.jsm", {}).RemoteWebProgress;
-              this._remoteWebProgress = new RemoteWebProgress(this);
-            }
-            return this._remoteWebProgress;
-        ]]></getter>
-      </property>
-
-      <field name="_remoteFinder">null</field>
-
-      <property name="finder"
-                readonly="true">
-        <getter><![CDATA[
-            if (!this._remoteFinder) {
-              let RemoteFinder = Components.utils.import("resource://gre/modules/RemoteFinder.jsm", {}).RemoteFinder;
-              this._remoteFinder = new RemoteFinder(this);
-            }
-            return this._remoteFinder;
-        ]]></getter>
-=======
       <property name="webProgress" readonly="true">
       	<getter>
       	  <![CDATA[
@@ -99,7 +52,6 @@
             return this._remoteWebProgress;
       	  ]]>
       	</getter>
->>>>>>> f5d4eb82
       </property>
 
 
