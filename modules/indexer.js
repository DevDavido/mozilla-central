--- conflicted
+++ resolved
@@ -1974,21 +1974,13 @@
   _indexMessage: function gloda_indexMessage(aMsgHdr, aCallbackHandle) {
     this._log.debug("*** Indexing message: " + aMsgHdr.messageKey + " : " +
                     aMsgHdr.subject);
-<<<<<<< HEAD
     MsgHdrToMimeMessage(aMsgHdr, aCallbackHandle, aCallbackHandle.callback);
     let aMimeMsg = yield this.kWorkAsync;
-=======
-    MsgHdrToMimeMessage(aMsgHdr, this, this._indexMessageWithBody);
-    return this.kWorkAsync;
-  },
-  
-  _indexMessageWithBody: function gloda_index_indexMessageWithBody(
-       aMsgHdr, aMimeMsg) {
+
     if (aMimeMsg)
       this._log.debug("  * Got Body! Length: " + aMimeMsg.body.length);
     else
       this._log.debug("  * Did not get body!");
->>>>>>> 2ffe5e3f
 
     // -- Find/create the conversation the message belongs to.
     // Our invariant is that all messages that exist in the database belong to
