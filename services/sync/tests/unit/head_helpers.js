Cu.import("resource://services-sync/util.js");
Cu.import("resource://services-sync/record.js");
var btoa;

// initialize nss
let ch = Cc["@mozilla.org/security/hash;1"].
         createInstance(Ci.nsICryptoHash);

let ds = Cc["@mozilla.org/file/directory_service;1"]
  .getService(Ci.nsIProperties);

let provider = {
  getFile: function(prop, persistent) {
    persistent.value = true;
    switch (prop) {
      case "ExtPrefDL":
        return [ds.get("CurProcD", Ci.nsIFile)];
      case "ProfD":
        return ds.get("CurProcD", Ci.nsIFile);
      case "UHist":
        let histFile = ds.get("CurProcD", Ci.nsIFile);
        histFile.append("history.dat");
        return histFile;
      default:
        throw Cr.NS_ERROR_FAILURE;
    }
  },
  QueryInterface: function(iid) {
    if (iid.equals(Ci.nsIDirectoryServiceProvider) ||
        iid.equals(Ci.nsISupports)) {
      return this;
    }
    throw Cr.NS_ERROR_NO_INTERFACE;
  }
};
ds.QueryInterface(Ci.nsIDirectoryService).registerProvider(provider);

function loadInSandbox(aUri) {
  var sandbox = Components.utils.Sandbox(this);
  var request = Components.
                classes["@mozilla.org/xmlextras/xmlhttprequest;1"].
                createInstance();

  request.open("GET", aUri, false);
  request.overrideMimeType("application/javascript");
  request.send(null);
  Components.utils.evalInSandbox(request.responseText, sandbox, "1.8");

  return sandbox;
}

function FakeTimerService() {
  this.callbackQueue = [];

  var self = this;

  this.__proto__ = {
    makeTimerForCall: function FTS_makeTimerForCall(cb) {
      // Just add the callback to our queue and we'll call it later, so
      // as to simulate a real nsITimer.
      self.callbackQueue.push(cb);
      return "fake nsITimer";
    },
    processCallback: function FTS_processCallbacks() {
      var cb = self.callbackQueue.pop();
      if (cb) {
        cb();
        return true;
      }
      return false;
    }
  };

  Utils.makeTimerForCall = self.makeTimerForCall;
};

btoa = Cu.import("resource://services-sync/log4moz.js").btoa;
function getTestLogger(component) {
  return Log4Moz.repository.getLogger("Testing");
}

function initTestLogging(level) {
  function LogStats() {
    this.errorsLogged = 0;
  }
  LogStats.prototype = {
    format: function BF_format(message) {
      if (message.level == Log4Moz.Level.Error)
        this.errorsLogged += 1;
      return message.loggerName + "\t" + message.levelDesc + "\t" +
        message.message + "\n";
    }
  };
  LogStats.prototype.__proto__ = new Log4Moz.Formatter();

  var log = Log4Moz.repository.rootLogger;
  var logStats = new LogStats();
  var appender = new Log4Moz.DumpAppender(logStats);

  if (typeof(level) == "undefined")
    level = "Debug";
  getTestLogger().level = Log4Moz.Level[level];

  log.level = Log4Moz.Level.Trace;
  appender.level = Log4Moz.Level.Trace;
  // Overwrite any other appenders (e.g. from previous incarnations)
  log.ownAppenders = [appender];
  log.updateAppenders();

  return logStats;
}

function FakePrefService(contents) {
  Cu.import("resource://services-sync/util.js");
  this.fakeContents = contents;
  Utils.__prefs = this;
}

FakePrefService.prototype = {
  _getPref: function fake__getPref(pref) {
    getTestLogger().trace("Getting pref: " + pref);
    return this.fakeContents[pref];
  },
  getCharPref: function fake_getCharPref(pref) {
    return this._getPref(pref);
  },
  getBoolPref: function fake_getBoolPref(pref) {
    return this._getPref(pref);
  },
  getIntPref: function fake_getIntPref(pref) {
    return this._getPref(pref);
  },
  addObserver: function fake_addObserver() {}
};

function FakePasswordService(contents) {
  Cu.import("resource://services-sync/util.js");

  this.fakeContents = contents;
  let self = this;

  Utils.findPassword = function fake_findPassword(realm, username) {
    getTestLogger().trace("Password requested for " +
                          realm + ":" + username);
    if (realm in self.fakeContents && username in self.fakeContents[realm])
      return self.fakeContents[realm][username];
    else
      return null;
  };
};

function FakeFilesystemService(contents) {
  this.fakeContents = contents;
  let self = this;

  Utils.jsonSave = function jsonSave(filePath, that, obj, callback) {
    let json = typeof obj == "function" ? obj.call(that) : obj;
    self.fakeContents["weave/" + filePath + ".json"] = JSON.stringify(json);
    callback.call(that);
  };

  Utils.jsonLoad = function jsonLoad(filePath, that, callback) {
    let obj;
    let json = self.fakeContents["weave/" + filePath + ".json"];
    if (json) {
      obj = JSON.parse(json);
    }
    callback.call(that, obj);
  };
};

function FakeGUIDService() {
  let latestGUID = 0;

  Utils.makeGUID = function fake_makeGUID() {
    return "fake-guid-" + latestGUID++;
  };
}


/*
 * Mock implementation of WeaveCrypto. It does not encrypt or
 * decrypt, merely returning the input verbatim.
 */
function FakeCryptoService() {
  this.counter = 0;

  delete Svc.Crypto;  // get rid of the getter first
  Svc.Crypto = this;
  Utils.sha256HMAC = this.sha256HMAC;

  CryptoWrapper.prototype.ciphertextHMAC = this.ciphertextHMAC;
}
FakeCryptoService.prototype = {

  sha256HMAC: function Utils_sha256HMAC(message, hasher) {
     message = message.substr(0, 64);
     while (message.length < 64) {
       message += " ";
     }
     return message;
  },

  ciphertextHMAC: function CryptoWrapper_ciphertextHMAC(keyBundle) {
    return Utils.sha256HMAC(this.ciphertext);
  },

  encrypt: function(aClearText, aSymmetricKey, aIV) {
    return aClearText;
  },

  decrypt: function(aCipherText, aSymmetricKey, aIV) {
    return aCipherText;
  },

  generateRandomKey: function() {
    return btoa("fake-symmetric-key-" + this.counter++);
  },

  generateRandomIV: function() {
    // A base64-encoded IV is 24 characters long
    return btoa("fake-fake-fake-random-iv");
  },

  expandData : function expandData(data, len) {
    return data;
  },

  deriveKeyFromPassphrase : function (passphrase, salt, keyLength) {
    return "some derived key string composed of bytes";
  },

  generateRandomBytes: function(aByteCount) {
    return "not-so-random-now-are-we-HA-HA-HA! >:)".slice(aByteCount);
  },
};


function SyncTestingInfrastructure(engineFactory) {
  let __fakePasswords = {
    'Mozilla Services Password': {foo: "bar"},
    'Mozilla Services Encryption Passphrase': {foo: "a-abcde-abcde-abcde-abcde-abcde"}
  };

  let __fakePrefs = {
    "encryption" : "none",
    "log.logger.service.crypto" : "Debug",
    "log.logger.service.engine" : "Debug",
    "log.logger.async" : "Debug",
    "xmpp.enabled" : false
  };

  Cu.import("resource://services-sync/identity.js");
  Cu.import("resource://services-sync/util.js");

  ID.set('WeaveID',
         new Identity('Mozilla Services Encryption Passphrase', 'foo'));
  ID.set('WeaveCryptoID',
         new Identity('Mozilla Services Encryption Passphrase', 'foo'));

  this.fakePasswordService = new FakePasswordService(__fakePasswords);
  this.fakePrefService = new FakePrefService(__fakePrefs);
  this.fakeTimerService = new FakeTimerService();
  this.logStats = initTestLogging();
  this.fakeFilesystem = new FakeFilesystemService({});
  this.fakeGUIDService = new FakeGUIDService();
  this.fakeCryptoService = new FakeCryptoService();

  this._logger = getTestLogger();
  this._engineFactory = engineFactory;
  this._clientStates = [];

  this.saveClientState = function pushClientState(label) {
    let state = Utils.deepCopy(this.fakeFilesystem.fakeContents);
    let currContents = this.fakeFilesystem.fakeContents;
    this.fakeFilesystem.fakeContents = [];
    let engine = this._engineFactory();
    let snapshot = Utils.deepCopy(engine._store.wrap());
    this._clientStates[label] = {state: state, snapshot: snapshot};
    this.fakeFilesystem.fakeContents = currContents;
  };

  this.restoreClientState = function restoreClientState(label) {
    let state = this._clientStates[label].state;
    let snapshot = this._clientStates[label].snapshot;

    function _restoreState() {
      let self = yield;

      this.fakeFilesystem.fakeContents = [];
      let engine = this._engineFactory();
      engine._store.wipe();
      let originalSnapshot = Utils.deepCopy(engine._store.wrap());

      engine._core.detectUpdates(self.cb, originalSnapshot, snapshot);
      let commands = yield;

      engine._store.applyCommands.async(engine._store, self.cb, commands);
      yield;

      this.fakeFilesystem.fakeContents = Utils.deepCopy(state);
    }

    let self = this;

    function restoreState(cb) {
      _restoreState.async(self, cb);
    }

    this.runAsyncFunc("restore client state of " + label,
                      restoreState);
  };

  this.__makeCallback = function __makeCallback() {
    this.__callbackCalled = false;
    let self = this;
    return function callback() {
      self.__callbackCalled = true;
    };
  };

  this.doSync = function doSync(name) {
    let self = this;

    function freshEngineSync(cb) {
      let engine = self._engineFactory();
      engine.sync(cb);
    }

    this.runAsyncFunc(name, freshEngineSync);
  };

  this.runAsyncFunc = function runAsyncFunc(name, func) {
    let logger = this._logger;

    logger.info("-----------------------------------------");
    logger.info("Step '" + name + "' starting.");
    logger.info("-----------------------------------------");
    func(this.__makeCallback());
    while (this.fakeTimerService.processCallback()) {}
    do_check_true(this.__callbackCalled);
    for (name in Async.outstandingGenerators)
      logger.warn("Outstanding generator exists: " + name);
    do_check_eq(this.logStats.errorsLogged, 0);
    do_check_eq(Async.outstandingGenerators.length, 0);
    logger.info("Step '" + name + "' succeeded.");
  };

  this.resetClientState = function resetClientState() {
    this.fakeFilesystem.fakeContents = {};
    let engine = this._engineFactory();
    engine._store.wipe();
  };
}


/*
 * Ensure exceptions from inside callbacks leads to test failures.
 */
function ensureThrows(func) {
  return function() {
    try {
      func.apply(this, arguments);
    } catch (ex) {
      do_throw(ex);
    }
  };
}


/**
 * Print some debug message to the console. All arguments will be printed,
 * separated by spaces.
 *
 * @param [arg0, arg1, arg2, ...]
 *        Any number of arguments to print out
 * @usage _("Hello World") -> prints "Hello World"
 * @usage _(1, 2, 3) -> prints "1 2 3"
 */
let _ = function(some, debug, text, to) print(Array.slice(arguments).join(" "));

_("Setting the identity for passphrase");
Cu.import("resource://services-sync/identity.js");


/*
 * Test setup helpers.
 */

// Turn WBO cleartext into "encrypted" payload as it goes over the wire
function encryptPayload(cleartext) {
  if (typeof cleartext == "object") {
    cleartext = JSON.stringify(cleartext);
  }

  return {ciphertext: cleartext, // ciphertext == cleartext with fake crypto
          IV: "irrelevant",
          hmac: Utils.sha256HMAC(cleartext, Utils.makeHMACKey(""))};
}

<<<<<<< HEAD
function do_check_throws(aFunc, aResult, aStack)
{
  if (!aStack) {
    try {
      // We might not have a 'Components' object.
      aStack = Components.stack.caller;
    } catch (e) {}
  }

  try {
    aFunc();
  } catch (e) {
    do_check_eq(e.result, aResult, aStack);
    return;
  }
  do_throw("Expected result " + aResult + ", none thrown.", aStack);
=======
function generateNewKeys(collections) {
  let wbo = CollectionKeys.generateNewKeysWBO(collections);
  let modified = new_timestamp();
  CollectionKeys.setContents(wbo.cleartext, modified);
}

function basic_auth_header(user, password) {
  return "Basic " + btoa(user + ":" + Utils.encodeUTF8(password));
}

function basic_auth_matches(req, user, password) {
  return req.hasHeader("Authorization") &&
         (req.getHeader("Authorization") == basic_auth_header(user, password));
>>>>>>> 17ddaecd
}<|MERGE_RESOLUTION|>--- conflicted
+++ resolved
@@ -398,7 +398,21 @@
           hmac: Utils.sha256HMAC(cleartext, Utils.makeHMACKey(""))};
 }
 
-<<<<<<< HEAD
+function generateNewKeys(collections) {
+  let wbo = CollectionKeys.generateNewKeysWBO(collections);
+  let modified = new_timestamp();
+  CollectionKeys.setContents(wbo.cleartext, modified);
+}
+
+function basic_auth_header(user, password) {
+  return "Basic " + btoa(user + ":" + Utils.encodeUTF8(password));
+}
+
+function basic_auth_matches(req, user, password) {
+  return req.hasHeader("Authorization") &&
+         (req.getHeader("Authorization") == basic_auth_header(user, password));
+}
+
 function do_check_throws(aFunc, aResult, aStack)
 {
   if (!aStack) {
@@ -415,19 +429,4 @@
     return;
   }
   do_throw("Expected result " + aResult + ", none thrown.", aStack);
-=======
-function generateNewKeys(collections) {
-  let wbo = CollectionKeys.generateNewKeysWBO(collections);
-  let modified = new_timestamp();
-  CollectionKeys.setContents(wbo.cleartext, modified);
-}
-
-function basic_auth_header(user, password) {
-  return "Basic " + btoa(user + ":" + Utils.encodeUTF8(password));
-}
-
-function basic_auth_matches(req, user, password) {
-  return req.hasHeader("Authorization") &&
-         (req.getHeader("Authorization") == basic_auth_header(user, password));
->>>>>>> 17ddaecd
 }