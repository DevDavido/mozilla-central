# vim:set noet:
# This Source Code Form is subject to the terms of the Mozilla Public
# License, v. 2.0. If a copy of the MPL was not distributed with this
# file, You can obtain one at http://mozilla.org/MPL/2.0/.

DEPTH		= @DEPTH@
topsrcdir	= @top_srcdir@
srcdir		= @srcdir@
VPATH		= @srcdir@

include $(DEPTH)/config/autoconf.mk

LIBRARY_NAME	= uriloaderbase_s
GRE_MODULE	= 1
LIBXUL_LIBRARY  = 1
FAIL_ON_WARNINGS = 1


CPPSRCS = 							\
				nsURILoader.cpp 		\
				nsDocLoader.cpp			\
				$(NULL)

<<<<<<< HEAD
SDK_XPIDLSRCS = 						\
				nsIURIContentListener.idl 	\
				nsIWebProgress.idl 	\
				nsIWebProgressListener.idl 	\
				$(NULL)

XPIDLSRCS = 							\
				nsIContentHandler.idl 		\
				nsIURILoader.idl	 	\
				nsCURILoader.idl		\
				nsITransfer.idl \
				nsIDocumentLoader.idl		\
				nsIWebProgressListener2.idl \
				nsIAsyncWebProgress.idl \
				nsIAsyncWebProgressListener.idl \
				$(NULL)

=======
>>>>>>> ef526bd3
EXPORTS = 							\
				nsURILoader.h	 		\
				nsDocLoader.h			\
				$(NULL)

# we don't want the shared lib, but we want to force the creation of a static lib.
FORCE_STATIC_LIB = 1

include $(topsrcdir)/config/rules.mk
<|MERGE_RESOLUTION|>--- conflicted
+++ resolved
@@ -21,26 +21,6 @@
 				nsDocLoader.cpp			\
 				$(NULL)
 
-<<<<<<< HEAD
-SDK_XPIDLSRCS = 						\
-				nsIURIContentListener.idl 	\
-				nsIWebProgress.idl 	\
-				nsIWebProgressListener.idl 	\
-				$(NULL)
-
-XPIDLSRCS = 							\
-				nsIContentHandler.idl 		\
-				nsIURILoader.idl	 	\
-				nsCURILoader.idl		\
-				nsITransfer.idl \
-				nsIDocumentLoader.idl		\
-				nsIWebProgressListener2.idl \
-				nsIAsyncWebProgress.idl \
-				nsIAsyncWebProgressListener.idl \
-				$(NULL)
-
-=======
->>>>>>> ef526bd3
 EXPORTS = 							\
 				nsURILoader.h	 		\
 				nsDocLoader.h			\
