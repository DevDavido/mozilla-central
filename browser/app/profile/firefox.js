# -*- Mode: JavaScript; tab-width: 4; indent-tabs-mode: nil; c-basic-offset: 2 -*-
# This Source Code Form is subject to the terms of the Mozilla Public
# License, v. 2.0. If a copy of the MPL was not distributed with this
# file, You can obtain one at http://mozilla.org/MPL/2.0/.

// XXX Toolkit-specific preferences should be moved into toolkit.js

#filter substitution

#
# SYNTAX HINTS:
#
#  - Dashes are delimiters; use underscores instead.
#  - The first character after a period must be alphabetic.
#  - Computed values (e.g. 50 * 1024) don't work.
#

#ifdef XP_UNIX
#ifndef XP_MACOSX
#define UNIX_BUT_NOT_MAC
#endif
#endif

pref("browser.chromeURL","chrome://browser/content/");
pref("browser.hiddenWindowChromeURL", "chrome://browser/content/hiddenWindow.xul");

// Enables some extra Extension System Logging (can reduce performance)
pref("extensions.logging.enabled", false);

// Disables strict compatibility, making addons compatible-by-default.
pref("extensions.strictCompatibility", false);

// Specifies a minimum maxVersion an addon needs to say it's compatible with
// for it to be compatible by default.
pref("extensions.minCompatibleAppVersion", "4.0");

// Preferences for AMO integration
pref("extensions.getAddons.cache.enabled", true);
pref("extensions.getAddons.maxResults", 15);
pref("extensions.getAddons.get.url", "https://services.addons.mozilla.org/%LOCALE%/firefox/api/%API_VERSION%/search/guid:%IDS%?src=firefox&appOS=%OS%&appVersion=%VERSION%");
pref("extensions.getAddons.getWithPerformance.url", "https://services.addons.mozilla.org/%LOCALE%/firefox/api/%API_VERSION%/search/guid:%IDS%?src=firefox&appOS=%OS%&appVersion=%VERSION%&tMain=%TIME_MAIN%&tFirstPaint=%TIME_FIRST_PAINT%&tSessionRestored=%TIME_SESSION_RESTORED%");
pref("extensions.getAddons.search.browseURL", "https://addons.mozilla.org/%LOCALE%/firefox/search?q=%TERMS%&platform=%OS%&appver=%VERSION%");
pref("extensions.getAddons.search.url", "https://services.addons.mozilla.org/%LOCALE%/firefox/api/%API_VERSION%/search/%TERMS%/all/%MAX_RESULTS%/%OS%/%VERSION%/%COMPATIBILITY_MODE%?src=firefox");
pref("extensions.webservice.discoverURL", "https://services.addons.mozilla.org/%LOCALE%/firefox/discovery/pane/%VERSION%/%OS%/%COMPATIBILITY_MODE%");
pref("extensions.getAddons.recommended.url", "https://services.addons.mozilla.org/%LOCALE%/%APP%/api/%API_VERSION%/list/recommended/all/%MAX_RESULTS%/%OS%/%VERSION%?src=firefox");

// Blocklist preferences
pref("extensions.blocklist.enabled", true);
pref("extensions.blocklist.interval", 86400);
// Controls what level the blocklist switches from warning about items to forcibly
// blocking them.
pref("extensions.blocklist.level", 2);
pref("extensions.blocklist.url", "https://addons.mozilla.org/blocklist/3/%APP_ID%/%APP_VERSION%/%PRODUCT%/%BUILD_ID%/%BUILD_TARGET%/%LOCALE%/%CHANNEL%/%OS_VERSION%/%DISTRIBUTION%/%DISTRIBUTION_VERSION%/%PING_COUNT%/%TOTAL_PING_COUNT%/%DAYS_SINCE_LAST_PING%/");
pref("extensions.blocklist.detailsURL", "https://www.mozilla.com/%LOCALE%/blocklist/");
pref("extensions.blocklist.itemURL", "https://addons.mozilla.org/%LOCALE%/%APP%/blocked/%blockID%");

pref("extensions.update.autoUpdateDefault", true);

pref("extensions.hotfix.id", "firefox-hotfix@mozilla.org");
pref("extensions.hotfix.cert.checkAttributes", true);
pref("extensions.hotfix.certs.1.sha1Fingerprint", "CA:C4:7D:BF:63:4D:24:E9:DC:93:07:2F:E3:C8:EA:6D:C3:94:6E:89");

// Disable add-ons that are not installed by the user in all scopes by default.
// See the SCOPE constants in AddonManager.jsm for values to use here.
pref("extensions.autoDisableScopes", 15);

// Dictionary download preference
pref("browser.dictionaries.download.url", "https://addons.mozilla.org/%LOCALE%/firefox/dictionaries/");

// The minimum delay in seconds for the timer to fire.
// default=2 minutes
pref("app.update.timerMinimumDelay", 120);

// App-specific update preferences

// The interval to check for updates (app.update.interval) is defined in
// firefox-branding.js

// Alternative windowtype for an application update user interface window. When
// a window with this windowtype is open the application update service won't
// open the normal application update user interface window.
pref("app.update.altwindowtype", "Browser:About");

// Enables some extra Application Update Logging (can reduce performance)
pref("app.update.log", false);

// The number of general background check failures to allow before notifying the
// user of the failure. User initiated update checks always notify the user of
// the failure.
pref("app.update.backgroundMaxErrors", 10);

// When |app.update.cert.requireBuiltIn| is true or not specified the
// final certificate and all certificates the connection is redirected to before
// the final certificate for the url specified in the |app.update.url|
// preference must be built-in.
pref("app.update.cert.requireBuiltIn", true);

// When |app.update.cert.checkAttributes| is true or not specified the
// certificate attributes specified in the |app.update.certs.| preference branch
// are checked against the certificate for the url specified by the
// |app.update.url| preference.
pref("app.update.cert.checkAttributes", true);

// The number of certificate attribute check failures to allow for background
// update checks before notifying the user of the failure. User initiated update
// checks always notify the user of the certificate attribute check failure.
pref("app.update.cert.maxErrors", 5);

// The |app.update.certs.| preference branch contains branches that are
// sequentially numbered starting at 1 that contain attribute name / value
// pairs for the certificate used by the server that hosts the update xml file
// as specified in the |app.update.url| preference. When these preferences are
// present the following conditions apply for a successful update check:
// 1. the uri scheme must be https
// 2. the preference name must exist as an attribute name on the certificate and
//    the value for the name must be the same as the value for the attribute name
//    on the certificate.
// If these conditions aren't met it will be treated the same as when there is
// no update available. This validation will not be performed when the
// |app.update.url.override| user preference has been set for testing updates or
// when the |app.update.cert.checkAttributes| preference is set to false. Also,
// the |app.update.url.override| preference should ONLY be used for testing.
pref("app.update.certs.1.issuerName", "OU=Equifax Secure Certificate Authority,O=Equifax,C=US");
pref("app.update.certs.1.commonName", "aus3.mozilla.org");

pref("app.update.certs.2.issuerName", "CN=Thawte SSL CA,O=\"Thawte, Inc.\",C=US");
pref("app.update.certs.2.commonName", "aus3.mozilla.org");

// Whether or not app updates are enabled
pref("app.update.enabled", true);

// This preference turns on app.update.mode and allows automatic download and
// install to take place. We use a separate boolean toggle for this to make
// the UI easier to construct.
pref("app.update.auto", true);

// Defines how the Application Update Service notifies the user about updates:
//
// AUM Set to:        Minor Releases:     Major Releases:
// 0                  download no prompt  download no prompt
// 1                  download no prompt  download no prompt if no incompatibilities
// 2                  download no prompt  prompt
//
// See chart in nsUpdateService.js source for more details
//
pref("app.update.mode", 1);

// If set to true, the Update Service will present no UI for any event.
pref("app.update.silent", false);

// If set to true, the Update Service will apply updates in the background
// when it finishes downloading them.
pref("app.update.staging.enabled", true);

// Update service URL:
pref("app.update.url", "https://aus3.mozilla.org/update/3/%PRODUCT%/%VERSION%/%BUILD_ID%/%BUILD_TARGET%/%LOCALE%/%CHANNEL%/%OS_VERSION%/%DISTRIBUTION%/%DISTRIBUTION_VERSION%/update.xml");
// app.update.url.manual is in branding section
// app.update.url.details is in branding section

// User-settable override to app.update.url for testing purposes.
//pref("app.update.url.override", "");

// app.update.interval is in branding section
// app.update.promptWaitTime is in branding section

// Show the Update Checking/Ready UI when the user was idle for x seconds
pref("app.update.idletime", 60);

// Whether or not we show a dialog box informing the user that the update was
// successfully applied. This is off in Firefox by default since we show a 
// upgrade start page instead! Other apps may wish to show this UI, and supply
// a whatsNewURL field in their brand.properties that contains a link to a page
// which tells users what's new in this new update.
pref("app.update.showInstalledUI", false);

// 0 = suppress prompting for incompatibilities if there are updates available
//     to newer versions of installed addons that resolve them.
// 1 = suppress prompting for incompatibilities only if there are VersionInfo
//     updates available to installed addons that resolve them, not newer
//     versions.
pref("app.update.incompatible.mode", 0);

// Whether or not to attempt using the service for updates.
#ifdef MOZ_MAINTENANCE_SERVICE
pref("app.update.service.enabled", true);
#endif

// Symmetric (can be overridden by individual extensions) update preferences.
// e.g.
//  extensions.{GUID}.update.enabled
//  extensions.{GUID}.update.url
//  .. etc ..
//
pref("extensions.update.enabled", true);
pref("extensions.update.url", "https://versioncheck.addons.mozilla.org/update/VersionCheck.php?reqVersion=%REQ_VERSION%&id=%ITEM_ID%&version=%ITEM_VERSION%&maxAppVersion=%ITEM_MAXAPPVERSION%&status=%ITEM_STATUS%&appID=%APP_ID%&appVersion=%APP_VERSION%&appOS=%APP_OS%&appABI=%APP_ABI%&locale=%APP_LOCALE%&currentAppVersion=%CURRENT_APP_VERSION%&updateType=%UPDATE_TYPE%&compatMode=%COMPATIBILITY_MODE%");
pref("extensions.update.background.url", "https://versioncheck-bg.addons.mozilla.org/update/VersionCheck.php?reqVersion=%REQ_VERSION%&id=%ITEM_ID%&version=%ITEM_VERSION%&maxAppVersion=%ITEM_MAXAPPVERSION%&status=%ITEM_STATUS%&appID=%APP_ID%&appVersion=%APP_VERSION%&appOS=%APP_OS%&appABI=%APP_ABI%&locale=%APP_LOCALE%&currentAppVersion=%CURRENT_APP_VERSION%&updateType=%UPDATE_TYPE%&compatMode=%COMPATIBILITY_MODE%");
pref("extensions.update.interval", 86400);  // Check for updates to Extensions and 
                                            // Themes every day
// Non-symmetric (not shared by extensions) extension-specific [update] preferences
pref("extensions.dss.enabled", false);          // Dynamic Skin Switching                                               
pref("extensions.dss.switchPending", false);    // Non-dynamic switch pending after next
                                                // restart.

pref("extensions.{972ce4c6-7e08-4474-a285-3208198ce6fd}.name", "chrome://browser/locale/browser.properties");
pref("extensions.{972ce4c6-7e08-4474-a285-3208198ce6fd}.description", "chrome://browser/locale/browser.properties");

pref("xpinstall.whitelist.add", "addons.mozilla.org");
pref("xpinstall.whitelist.add.36", "getpersonas.com");
pref("xpinstall.whitelist.add.180", "marketplace.firefox.com");

pref("lightweightThemes.update.enabled", true);

pref("keyword.enabled", true);

pref("general.useragent.locale", "@AB_CD@");
pref("general.skins.selectedSkin", "classic/1.0");

pref("general.smoothScroll", true);
#ifdef UNIX_BUT_NOT_MAC
pref("general.autoScroll", false);
#else
pref("general.autoScroll", true);
#endif

pref("general.useragent.complexOverride.moodle", false); // bug 797703

// At startup, check if we're the default browser and prompt user if not.
pref("browser.shell.checkDefaultBrowser", true);

// 0 = blank, 1 = home (browser.startup.homepage), 2 = last visited page, 3 = resume previous browser session
// The behavior of option 3 is detailed at: http://wiki.mozilla.org/Session_Restore
pref("browser.startup.page",                1);
pref("browser.startup.homepage",            "chrome://branding/locale/browserconfig.properties");

pref("browser.slowStartup.notificationDisabled", false);
pref("browser.slowStartup.timeThreshold", 60000);
pref("browser.slowStartup.maxSamples", 5);

// This url, if changed, MUST continue to point to an https url. Pulling arbitrary content to inject into
// this page over http opens us up to a man-in-the-middle attack that we'd rather not face. If you are a downstream
// repackager of this code using an alternate snippet url, please keep your users safe
pref("browser.aboutHomeSnippets.updateUrl", "https://snippets.mozilla.com/%STARTPAGE_VERSION%/%NAME%/%VERSION%/%APPBUILDID%/%BUILD_TARGET%/%LOCALE%/%CHANNEL%/%OS_VERSION%/%DISTRIBUTION%/%DISTRIBUTION_VERSION%/");

pref("browser.enable_automatic_image_resizing", true);
pref("browser.chrome.site_icons", true);
pref("browser.chrome.favicons", true);
// browser.warnOnQuit == false will override all other possible prompts when quitting or restarting
pref("browser.warnOnQuit", true);
// browser.showQuitWarning specifically controls the quit warning dialog. We
// might still show the window closing dialog with showQuitWarning == false.
pref("browser.showQuitWarning", false);
pref("browser.fullscreen.autohide", true);
pref("browser.fullscreen.animateUp", 1);
pref("browser.overlink-delay", 80);

#ifdef UNIX_BUT_NOT_MAC
pref("browser.urlbar.clickSelectsAll", false);
#else
pref("browser.urlbar.clickSelectsAll", true);
#endif
#ifdef UNIX_BUT_NOT_MAC
pref("browser.urlbar.doubleClickSelectsAll", true);
#else
pref("browser.urlbar.doubleClickSelectsAll", false);
#endif
pref("browser.urlbar.autoFill", true);
pref("browser.urlbar.autoFill.typed", true);
// 0: Match anywhere (e.g., middle of words)
// 1: Match on word boundaries and then try matching anywhere
// 2: Match only on word boundaries (e.g., after / or .)
// 3: Match at the beginning of the url or title
pref("browser.urlbar.matchBehavior", 1);
pref("browser.urlbar.filter.javascript", true);

// the maximum number of results to show in autocomplete when doing richResults
pref("browser.urlbar.maxRichResults", 12);
// The amount of time (ms) to wait after the user has stopped typing
// before starting to perform autocomplete.  50 is the default set in
// autocomplete.xml.
pref("browser.urlbar.delay", 50);

// The special characters below can be typed into the urlbar to either restrict
// the search to visited history, bookmarked, tagged pages; or force a match on
// just the title text or url.
pref("browser.urlbar.restrict.history", "^");
pref("browser.urlbar.restrict.bookmark", "*");
pref("browser.urlbar.restrict.tag", "+");
pref("browser.urlbar.restrict.openpage", "%");
pref("browser.urlbar.restrict.typed", "~");
pref("browser.urlbar.match.title", "#");
pref("browser.urlbar.match.url", "@");

// The default behavior for the urlbar can be configured to use any combination
// of the restrict or match filters with each additional filter restricting
// more (intersection). Add the following values to set the behavior as the
// default: 1: history, 2: bookmark, 4: tag, 8: title, 16: url, 32: typed,
//          64: javascript, 128: tabs
// E.g., 0 = show all results (no filtering), 1 = only visited pages in history,
// 2 = only bookmarks, 3 = visited bookmarks, 1+16 = history matching in the url
pref("browser.urlbar.default.behavior", 0);

pref("browser.urlbar.formatting.enabled", true);
pref("browser.urlbar.trimURLs", true);

pref("browser.altClickSave", false);

// Enable logging downloads operations to the Error Console.
pref("browser.download.debug", false);

// Number of milliseconds to wait for the http headers (and thus
// the Content-Disposition filename) before giving up and falling back to 
// picking a filename without that info in hand so that the user sees some
// feedback from their action.
pref("browser.download.saveLinkAsFilenameTimeout", 4000);

pref("browser.download.useDownloadDir", true);

pref("browser.download.folderList", 1);
pref("browser.download.manager.showAlertOnComplete", true);
pref("browser.download.manager.showAlertInterval", 2000);
pref("browser.download.manager.retention", 2);
pref("browser.download.manager.showWhenStarting", true);
pref("browser.download.manager.closeWhenDone", false);
pref("browser.download.manager.focusWhenStarting", false);
pref("browser.download.manager.flashCount", 2);
pref("browser.download.manager.addToRecentDocs", true);
pref("browser.download.manager.quitBehavior", 0);
pref("browser.download.manager.scanWhenDone", true);
pref("browser.download.manager.resumeOnWakeDelay", 10000);

// This allows disabling the Downloads Panel in favor of the old interface.
pref("browser.download.useToolkitUI", false);

// This records whether or not the panel has been shown at least once.
pref("browser.download.panel.shown", false);

// This records whether or not at least one session with the Downloads Panel
// enabled has been completed already.
pref("browser.download.panel.firstSessionCompleted", false);

// search engines URL
pref("browser.search.searchEnginesURL",      "https://addons.mozilla.org/%LOCALE%/firefox/search-engines/");

// pointer to the default engine name
pref("browser.search.defaultenginename",      "chrome://browser-region/locale/region.properties");

// disable logging for the search service by default
pref("browser.search.log", false);

// Ordering of Search Engines in the Engine list. 
pref("browser.search.order.1",                "chrome://browser-region/locale/region.properties");
pref("browser.search.order.2",                "chrome://browser-region/locale/region.properties");
pref("browser.search.order.3",                "chrome://browser-region/locale/region.properties");

// search bar results always open in a new tab
pref("browser.search.openintab", false);

// context menu searches open in the foreground
pref("browser.search.context.loadInBackground", false);

// send ping to the server to update
pref("browser.search.update", true);

// disable logging for the search service update system by default
pref("browser.search.update.log", false);

// Check whether we need to perform engine updates every 6 hours
pref("browser.search.update.interval", 21600);

// enable search suggestions by default
pref("browser.search.suggest.enabled", true);

#ifdef MOZ_OFFICIAL_BRANDING
// {moz:official} expands to "official"
pref("browser.search.official", true);
#endif

pref("browser.sessionhistory.max_entries", 50);

// handle links targeting new windows
// 1=current window/tab, 2=new window, 3=new tab in most recent window
pref("browser.link.open_newwindow", 3);

// handle external links (i.e. links opened from a different application)
// default: use browser.link.open_newwindow
// 1-3: see browser.link.open_newwindow for interpretation
pref("browser.link.open_newwindow.override.external", -1);

// 0: no restrictions - divert everything
// 1: don't divert window.open at all
// 2: don't divert window.open with features
pref("browser.link.open_newwindow.restriction", 2);

// Disable opening a new window via window.open if browser is in fullscreen mode
#ifdef XP_MACOSX
pref("browser.link.open_newwindow.disabled_in_fullscreen", true);
#else
pref("browser.link.open_newwindow.disabled_in_fullscreen", false);
#endif

// Tabbed browser
pref("browser.tabs.closeWindowWithLastTab", true);
pref("browser.tabs.insertRelatedAfterCurrent", true);
pref("browser.tabs.warnOnClose", true);
pref("browser.tabs.warnOnCloseOtherTabs", true);
pref("browser.tabs.warnOnOpen", true);
pref("browser.tabs.maxOpenBeforeWarn", 15);
pref("browser.tabs.loadInBackground", true);
pref("browser.tabs.opentabfor.middleclick", true);
pref("browser.tabs.loadDivertedInBackground", false);
pref("browser.tabs.loadBookmarksInBackground", false);
pref("browser.tabs.tabClipWidth", 140);
pref("browser.tabs.animate", true);
pref("browser.tabs.onTop", true);
#ifdef XP_WIN
pref("browser.tabs.drawInTitlebar", true);
#else
pref("browser.tabs.drawInTitlebar", false);
#endif

// Where to show tab close buttons:
// 0  on active tab only
// 1  on all tabs until tabClipWidth is reached, then active tab only
// 2  no close buttons at all
// 3  at the end of the tabstrip
pref("browser.tabs.closeButtons", 1);

// When tabs opened by links in other tabs via a combination of 
// browser.link.open_newwindow being set to 3 and target="_blank" etc are
// closed:
// true   return to the tab that opened this tab (its owner)
// false  return to the adjacent tab (old default)
pref("browser.tabs.selectOwnerOnClose", true);

pref("browser.ctrlTab.previews", false);
pref("browser.ctrlTab.recentlyUsedLimit", 7);

// By default, do not export HTML at shutdown.
// If true, at shutdown the bookmarks in your menu and toolbar will
// be exported as HTML to the bookmarks.html file.
pref("browser.bookmarks.autoExportHTML",          false);

// The maximum number of daily bookmark backups to 
// keep in {PROFILEDIR}/bookmarkbackups. Special values:
// -1: unlimited
//  0: no backups created (and deletes all existing backups)
pref("browser.bookmarks.max_backups",             10);

// Scripts & Windows prefs
pref("dom.disable_open_during_load",              true);
pref("javascript.options.showInConsole",          true);
#ifdef DEBUG
pref("general.warnOnAboutConfig",                 false);
#endif

// This is the pref to control the location bar, change this to true to 
// force this - this makes the origin of popup windows more obvious to avoid
// spoofing. We would rather not do it by default because it affects UE for web
// applications, but without it there isn't a really good way to prevent chrome
// spoofing, see bug 337344
pref("dom.disable_window_open_feature.location",  true);
// prevent JS from setting status messages
pref("dom.disable_window_status_change",          true);
// allow JS to move and resize existing windows
pref("dom.disable_window_move_resize",            false);
// prevent JS from monkeying with window focus, etc
pref("dom.disable_window_flip",                   true);

// popups.policy 1=allow,2=reject
pref("privacy.popups.policy",               1);
pref("privacy.popups.usecustom",            true);
pref("privacy.popups.showBrowserMessage",   true);

pref("privacy.item.cookies",                false);

pref("privacy.clearOnShutdown.history",     true);
pref("privacy.clearOnShutdown.formdata",    true);
pref("privacy.clearOnShutdown.passwords",   false);
pref("privacy.clearOnShutdown.downloads",   true);
pref("privacy.clearOnShutdown.cookies",     true);
pref("privacy.clearOnShutdown.cache",       true);
pref("privacy.clearOnShutdown.sessions",    true);
pref("privacy.clearOnShutdown.offlineApps", false);
pref("privacy.clearOnShutdown.siteSettings", false);

pref("privacy.cpd.history",                 true);
pref("privacy.cpd.formdata",                true);
pref("privacy.cpd.passwords",               false);
pref("privacy.cpd.downloads",               true);
pref("privacy.cpd.cookies",                 true);
pref("privacy.cpd.cache",                   true);
pref("privacy.cpd.sessions",                true);
pref("privacy.cpd.offlineApps",             false);
pref("privacy.cpd.siteSettings",            false);

// What default should we use for the time span in the sanitizer:
// 0 - Clear everything
// 1 - Last Hour
// 2 - Last 2 Hours
// 3 - Last 4 Hours
// 4 - Today
pref("privacy.sanitize.timeSpan", 1);
pref("privacy.sanitize.sanitizeOnShutdown", false);

pref("privacy.sanitize.migrateFx3Prefs",    false);

pref("network.proxy.share_proxy_settings",  false); // use the same proxy settings for all protocols

// simple gestures support
pref("browser.gesture.swipe.left", "Browser:BackOrBackDuplicate");
pref("browser.gesture.swipe.right", "Browser:ForwardOrForwardDuplicate");
pref("browser.gesture.swipe.up", "cmd_scrollTop");
pref("browser.gesture.swipe.down", "cmd_scrollBottom");
#ifdef XP_MACOSX
pref("browser.gesture.pinch.latched", true);
pref("browser.gesture.pinch.threshold", 150);
#else
pref("browser.gesture.pinch.latched", false);
pref("browser.gesture.pinch.threshold", 25);
#endif
#ifdef XP_WIN
// Enabled for touch input display zoom.
pref("browser.gesture.pinch.out", "cmd_fullZoomEnlarge");
pref("browser.gesture.pinch.in", "cmd_fullZoomReduce");
pref("browser.gesture.pinch.out.shift", "cmd_fullZoomReset");
pref("browser.gesture.pinch.in.shift", "cmd_fullZoomReset");
#else
// Disabled by default due to issues with track pad input.
pref("browser.gesture.pinch.out", "");
pref("browser.gesture.pinch.in", "");
pref("browser.gesture.pinch.out.shift", "");
pref("browser.gesture.pinch.in.shift", "");
#endif
pref("browser.gesture.twist.latched", false);
pref("browser.gesture.twist.threshold", 0);
pref("browser.gesture.twist.right", "cmd_gestureRotateRight");
pref("browser.gesture.twist.left", "cmd_gestureRotateLeft");
pref("browser.gesture.twist.end", "cmd_gestureRotateEnd");
pref("browser.gesture.tap", "cmd_fullZoomReset");

pref("browser.snapshots.limit", 0);

// 0: Nothing happens
// 1: Scrolling contents
// 2: Go back or go forward, in your history
// 3: Zoom in or out.
#ifdef XP_MACOSX
// On OS X, if the wheel has one axis only, shift+wheel comes through as a
// horizontal scroll event. Thus, we can't assign anything other than normal
// scrolling to shift+wheel.
pref("mousewheel.with_alt.action", 2);
pref("mousewheel.with_shift.action", 1);
// On MacOS X, control+wheel is typically handled by system and we don't
// receive the event.  So, command key which is the main modifier key for
// acceleration is the best modifier for zoom-in/out.  However, we should keep
// the control key setting for backward compatibility.
pref("mousewheel.with_meta.action", 3); // command key on Mac
// Disable control-/meta-modified horizontal mousewheel events, since
// those are used on Mac as part of modified swipe gestures (e.g.
// Left swipe+Cmd = go back in a new tab).
pref("mousewheel.with_control.action.override_x", 0);
pref("mousewheel.with_meta.action.override_x", 0);
#else
pref("mousewheel.with_alt.action", 1);
pref("mousewheel.with_shift.action", 2);
pref("mousewheel.with_meta.action", 1); // win key on Win, Super/Hyper on Linux
#endif
pref("mousewheel.with_control.action",3);
pref("mousewheel.with_win.action", 1);

pref("browser.xul.error_pages.enabled", true);
pref("browser.xul.error_pages.expert_bad_cert", false);

// Work Offline is best manually managed by the user.
pref("network.manage-offline-status", false);

// We want to make sure mail URLs are handled externally...
pref("network.protocol-handler.external.mailto", true); // for mail
pref("network.protocol-handler.external.news", true);   // for news
pref("network.protocol-handler.external.snews", true);  // for secure news
pref("network.protocol-handler.external.nntp", true);   // also news
// ...without warning dialogs
pref("network.protocol-handler.warn-external.mailto", false);
pref("network.protocol-handler.warn-external.news", false);
pref("network.protocol-handler.warn-external.snews", false);
pref("network.protocol-handler.warn-external.nntp", false);

// By default, all protocol handlers are exposed.  This means that
// the browser will respond to openURL commands for all URL types.
// It will also try to open link clicks inside the browser before
// failing over to the system handlers.
pref("network.protocol-handler.expose-all", true);
pref("network.protocol-handler.expose.mailto", false);
pref("network.protocol-handler.expose.news", false);
pref("network.protocol-handler.expose.snews", false);
pref("network.protocol-handler.expose.nntp", false);

pref("accessibility.typeaheadfind", false);
pref("accessibility.typeaheadfind.timeout", 5000);
pref("accessibility.typeaheadfind.linksonly", false);
pref("accessibility.typeaheadfind.flashBar", 1);

// plugin finder service url
pref("pfs.datasource.url", "https://pfs.mozilla.org/plugins/PluginFinderService.php?mimetype=%PLUGIN_MIMETYPE%&appID=%APP_ID%&appVersion=%APP_VERSION%&clientOS=%CLIENT_OS%&chromeLocale=%CHROME_LOCALE%&appRelease=%APP_RELEASE%");

// by default we show an infobar message when pages require plugins the user has not installed, or are outdated
pref("plugins.hide_infobar_for_missing_plugin", false);
pref("plugins.hide_infobar_for_outdated_plugin", false);

pref("plugins.update.url", "https://www.mozilla.org/%LOCALE%/plugincheck/");
pref("plugins.update.notifyUser", false);

pref("plugins.click_to_play", false);

#ifdef XP_WIN
pref("browser.preferences.instantApply", false);
#else
pref("browser.preferences.instantApply", true);
#endif
#ifdef XP_MACOSX
pref("browser.preferences.animateFadeIn", true);
#else
pref("browser.preferences.animateFadeIn", false);
#endif

// Toggles between the two Preferences implementations, pop-up window and in-content
pref("browser.preferences.inContent", false);

pref("browser.download.show_plugins_in_list", true);
pref("browser.download.hide_plugins_without_extensions", true);

// Backspace and Shift+Backspace behavior
// 0 goes Back/Forward
// 1 act like PgUp/PgDown
// 2 and other values, nothing
#ifdef UNIX_BUT_NOT_MAC
pref("browser.backspace_action", 2);
#else
pref("browser.backspace_action", 0);
#endif

// this will automatically enable inline spellchecking (if it is available) for
// editable elements in HTML
// 0 = spellcheck nothing
// 1 = check multi-line controls [default]
// 2 = check multi/single line controls
pref("layout.spellcheckDefault", 1);

pref("browser.send_pings", false);

/* initial web feed readers list */
pref("browser.contentHandlers.types.0.title", "chrome://browser-region/locale/region.properties");
pref("browser.contentHandlers.types.0.uri", "chrome://browser-region/locale/region.properties");
pref("browser.contentHandlers.types.0.type", "application/vnd.mozilla.maybe.feed");
pref("browser.contentHandlers.types.1.title", "chrome://browser-region/locale/region.properties");
pref("browser.contentHandlers.types.1.uri", "chrome://browser-region/locale/region.properties");
pref("browser.contentHandlers.types.1.type", "application/vnd.mozilla.maybe.feed");
pref("browser.contentHandlers.types.2.title", "chrome://browser-region/locale/region.properties");
pref("browser.contentHandlers.types.2.uri", "chrome://browser-region/locale/region.properties");
pref("browser.contentHandlers.types.2.type", "application/vnd.mozilla.maybe.feed");
pref("browser.contentHandlers.types.3.title", "chrome://browser-region/locale/region.properties");
pref("browser.contentHandlers.types.3.uri", "chrome://browser-region/locale/region.properties");
pref("browser.contentHandlers.types.3.type", "application/vnd.mozilla.maybe.feed");
pref("browser.contentHandlers.types.4.title", "chrome://browser-region/locale/region.properties");
pref("browser.contentHandlers.types.4.uri", "chrome://browser-region/locale/region.properties");
pref("browser.contentHandlers.types.4.type", "application/vnd.mozilla.maybe.feed");
pref("browser.contentHandlers.types.5.title", "chrome://browser-region/locale/region.properties");
pref("browser.contentHandlers.types.5.uri", "chrome://browser-region/locale/region.properties");
pref("browser.contentHandlers.types.5.type", "application/vnd.mozilla.maybe.feed");

pref("browser.feeds.handler", "ask");
pref("browser.videoFeeds.handler", "ask");
pref("browser.audioFeeds.handler", "ask");

// At startup, if the handler service notices that the version number in the
// region.properties file is newer than the version number in the handler
// service datastore, it will add any new handlers it finds in the prefs (as
// seeded by this file) to its datastore.  
pref("gecko.handlerService.defaultHandlersVersion", "chrome://browser-region/locale/region.properties");

// The default set of web-based protocol handlers shown in the application
// selection dialog for webcal: ; I've arbitrarily picked 4 default handlers
// per protocol, but if some locale wants more than that (or defaults for some
// protocol not currently listed here), we should go ahead and add those.

// webcal
pref("gecko.handlerService.schemes.webcal.0.name", "chrome://browser-region/locale/region.properties");
pref("gecko.handlerService.schemes.webcal.0.uriTemplate", "chrome://browser-region/locale/region.properties");
pref("gecko.handlerService.schemes.webcal.1.name", "chrome://browser-region/locale/region.properties");
pref("gecko.handlerService.schemes.webcal.1.uriTemplate", "chrome://browser-region/locale/region.properties");
pref("gecko.handlerService.schemes.webcal.2.name", "chrome://browser-region/locale/region.properties");
pref("gecko.handlerService.schemes.webcal.2.uriTemplate", "chrome://browser-region/locale/region.properties");
pref("gecko.handlerService.schemes.webcal.3.name", "chrome://browser-region/locale/region.properties");
pref("gecko.handlerService.schemes.webcal.3.uriTemplate", "chrome://browser-region/locale/region.properties");

// mailto
pref("gecko.handlerService.schemes.mailto.0.name", "chrome://browser-region/locale/region.properties");
pref("gecko.handlerService.schemes.mailto.0.uriTemplate", "chrome://browser-region/locale/region.properties");
pref("gecko.handlerService.schemes.mailto.1.name", "chrome://browser-region/locale/region.properties");
pref("gecko.handlerService.schemes.mailto.1.uriTemplate", "chrome://browser-region/locale/region.properties");
pref("gecko.handlerService.schemes.mailto.2.name", "chrome://browser-region/locale/region.properties");
pref("gecko.handlerService.schemes.mailto.2.uriTemplate", "chrome://browser-region/locale/region.properties");
pref("gecko.handlerService.schemes.mailto.3.name", "chrome://browser-region/locale/region.properties");
pref("gecko.handlerService.schemes.mailto.3.uriTemplate", "chrome://browser-region/locale/region.properties");

// irc
pref("gecko.handlerService.schemes.irc.0.name", "chrome://browser-region/locale/region.properties");
pref("gecko.handlerService.schemes.irc.0.uriTemplate", "chrome://browser-region/locale/region.properties");
pref("gecko.handlerService.schemes.irc.1.name", "chrome://browser-region/locale/region.properties");
pref("gecko.handlerService.schemes.irc.1.uriTemplate", "chrome://browser-region/locale/region.properties");
pref("gecko.handlerService.schemes.irc.2.name", "chrome://browser-region/locale/region.properties");
pref("gecko.handlerService.schemes.irc.2.uriTemplate", "chrome://browser-region/locale/region.properties");
pref("gecko.handlerService.schemes.irc.3.name", "chrome://browser-region/locale/region.properties");
pref("gecko.handlerService.schemes.irc.3.uriTemplate", "chrome://browser-region/locale/region.properties");

// ircs
pref("gecko.handlerService.schemes.ircs.0.name", "chrome://browser-region/locale/region.properties");
pref("gecko.handlerService.schemes.ircs.0.uriTemplate", "chrome://browser-region/locale/region.properties");
pref("gecko.handlerService.schemes.ircs.1.name", "chrome://browser-region/locale/region.properties");
pref("gecko.handlerService.schemes.ircs.1.uriTemplate", "chrome://browser-region/locale/region.properties");
pref("gecko.handlerService.schemes.ircs.2.name", "chrome://browser-region/locale/region.properties");
pref("gecko.handlerService.schemes.ircs.2.uriTemplate", "chrome://browser-region/locale/region.properties");
pref("gecko.handlerService.schemes.ircs.3.name", "chrome://browser-region/locale/region.properties");
pref("gecko.handlerService.schemes.ircs.3.uriTemplate", "chrome://browser-region/locale/region.properties");

// By default, we don't want protocol/content handlers to be registered from a different host, see bug 402287
pref("gecko.handlerService.allowRegisterFromDifferentHost", false);

#ifdef MOZ_SAFE_BROWSING
pref("browser.safebrowsing.enabled", true);
pref("browser.safebrowsing.malware.enabled", true);
pref("browser.safebrowsing.debug", false);

pref("browser.safebrowsing.updateURL", "http://safebrowsing.clients.google.com/safebrowsing/downloads?client=SAFEBROWSING_ID&appver=%VERSION%&pver=2.2");
pref("browser.safebrowsing.keyURL", "https://sb-ssl.google.com/safebrowsing/newkey?client=SAFEBROWSING_ID&appver=%VERSION%&pver=2.2");
pref("browser.safebrowsing.gethashURL", "http://safebrowsing.clients.google.com/safebrowsing/gethash?client=SAFEBROWSING_ID&appver=%VERSION%&pver=2.2");
pref("browser.safebrowsing.reportURL", "http://safebrowsing.clients.google.com/safebrowsing/report?");
pref("browser.safebrowsing.reportGenericURL", "http://%LOCALE%.phish-generic.mozilla.com/?hl=%LOCALE%");
pref("browser.safebrowsing.reportErrorURL", "http://%LOCALE%.phish-error.mozilla.com/?hl=%LOCALE%");
pref("browser.safebrowsing.reportPhishURL", "http://%LOCALE%.phish-report.mozilla.com/?hl=%LOCALE%");
pref("browser.safebrowsing.reportMalwareURL", "http://%LOCALE%.malware-report.mozilla.com/?hl=%LOCALE%");
pref("browser.safebrowsing.reportMalwareErrorURL", "http://%LOCALE%.malware-error.mozilla.com/?hl=%LOCALE%");

pref("browser.safebrowsing.warning.infoURL", "http://www.mozilla.com/%LOCALE%/firefox/phishing-protection/");
pref("browser.safebrowsing.malware.reportURL", "http://safebrowsing.clients.google.com/safebrowsing/diagnostic?client=%NAME%&hl=%LOCALE%&site=");

#ifdef MOZILLA_OFFICIAL
// Normally the "client ID" sent in updates is appinfo.name, but for
// official Firefox releases from Mozilla we use a special identifier.
pref("browser.safebrowsing.id", "navclient-auto-ffox");
#endif

// Name of the about: page contributed by safebrowsing to handle display of error
// pages on phishing/malware hits.  (bug 399233)
pref("urlclassifier.alternate_error_page", "blocked");

// The number of random entries to send with a gethash request.
pref("urlclassifier.gethashnoise", 4);

// The list of tables that use the gethash request to confirm partial results.
pref("urlclassifier.gethashtables", "goog-phish-shavar,goog-malware-shavar");

// If an urlclassifier table has not been updated in this number of seconds,
// a gethash request will be forced to check that the result is still in
// the database.
pref("urlclassifier.max-complete-age", 2700);
#endif

pref("browser.geolocation.warning.infoURL", "https://www.mozilla.org/%LOCALE%/firefox/geolocation/");
pref("browser.mixedcontent.warning.infoURL", "http://support.mozilla.org/1/%APP%/%VERSION%/%OS%/%LOCALE%/mixed-content/");

pref("browser.EULA.version", 3);
pref("browser.rights.version", 3);
pref("browser.rights.3.shown", false);

#ifdef DEBUG
// Don't show the about:rights notification in debug builds.
pref("browser.rights.override", true);
#endif

pref("browser.sessionstore.resume_from_crash", true);
pref("browser.sessionstore.resume_session_once", false);

// minimal interval between two save operations in milliseconds
pref("browser.sessionstore.interval", 15000);
// maximum amount of POSTDATA to be saved in bytes per history entry (-1 = all of it)
// (NB: POSTDATA will be saved either entirely or not at all)
pref("browser.sessionstore.postdata", 0);
// on which sites to save text data, POSTDATA and cookies
// 0 = everywhere, 1 = unencrypted sites, 2 = nowhere
pref("browser.sessionstore.privacy_level", 0);
// the same as browser.sessionstore.privacy_level, but for saving deferred session data
pref("browser.sessionstore.privacy_level_deferred", 1);
// how many tabs can be reopened (per window)
pref("browser.sessionstore.max_tabs_undo", 10);
// how many windows can be reopened (per session) - on non-OS X platforms this
// pref may be ignored when dealing with pop-up windows to ensure proper startup
pref("browser.sessionstore.max_windows_undo", 3);
// number of crashes that can occur before the about:sessionrestore page is displayed
// (this pref has no effect if more than 6 hours have passed since the last crash)
pref("browser.sessionstore.max_resumed_crashes", 1);
// restore_on_demand overrides MAX_CONCURRENT_TAB_RESTORES (sessionstore constant)
// and restore_hidden_tabs. When true, tabs will not be restored until they are
// focused (also applies to tabs that aren't visible). When false, the values
// for MAX_CONCURRENT_TAB_RESTORES and restore_hidden_tabs are respected.
// Selected tabs are always restored regardless of this pref.
pref("browser.sessionstore.restore_on_demand", true);
// Whether to automatically restore hidden tabs (i.e., tabs in other tab groups) or not
pref("browser.sessionstore.restore_hidden_tabs", false);
// If restore_on_demand is set, pinned tabs are restored on startup by default.
// When set to true, this pref overrides that behavior, and pinned tabs will only
// be restored when they are focused.
pref("browser.sessionstore.restore_pinned_tabs_on_demand", false);

// allow META refresh by default
pref("accessibility.blockautorefresh", false);

// Whether history is enabled or not.
pref("places.history.enabled", true);

// the (maximum) number of the recent visits to sample
// when calculating frecency
pref("places.frecency.numVisits", 10);

// buckets (in days) for frecency calculation
pref("places.frecency.firstBucketCutoff", 4);
pref("places.frecency.secondBucketCutoff", 14);
pref("places.frecency.thirdBucketCutoff", 31);
pref("places.frecency.fourthBucketCutoff", 90);

// weights for buckets for frecency calculations
pref("places.frecency.firstBucketWeight", 100);
pref("places.frecency.secondBucketWeight", 70);
pref("places.frecency.thirdBucketWeight", 50);
pref("places.frecency.fourthBucketWeight", 30);
pref("places.frecency.defaultBucketWeight", 10);

// bonus (in percent) for visit transition types for frecency calculations
pref("places.frecency.embedVisitBonus", 0);
pref("places.frecency.framedLinkVisitBonus", 0);
pref("places.frecency.linkVisitBonus", 100);
pref("places.frecency.typedVisitBonus", 2000);
pref("places.frecency.bookmarkVisitBonus", 75);
pref("places.frecency.downloadVisitBonus", 0);
pref("places.frecency.permRedirectVisitBonus", 0);
pref("places.frecency.tempRedirectVisitBonus", 0);
pref("places.frecency.defaultVisitBonus", 0);

// bonus (in percent) for place types for frecency calculations
pref("places.frecency.unvisitedBookmarkBonus", 140);
pref("places.frecency.unvisitedTypedBonus", 200);

// Controls behavior of the "Add Exception" dialog launched from SSL error pages
// 0 - don't pre-populate anything
// 1 - pre-populate site URL, but don't fetch certificate
// 2 - pre-populate site URL and pre-fetch certificate
pref("browser.ssl_override_behavior", 2);

// True if the user should be prompted when a web application supports
// offline apps.
pref("browser.offline-apps.notify", true);

// if true, use full page zoom instead of text zoom
pref("browser.zoom.full", true);

// Whether or not to save and restore zoom levels on a per-site basis.
pref("browser.zoom.siteSpecific", true);

// Whether or not to update background tabs to the current zoom level.
pref("browser.zoom.updateBackgroundTabs", true);

// The breakpad report server to link to in about:crashes
pref("breakpad.reportURL", "https://crash-stats.mozilla.com/report/index/");

#ifndef RELEASE_BUILD
// Override submission of plugin hang reports to a different processing server
// for the smaller-volume nightly/aurora populations.
pref("toolkit.crashreporter.pluginHangSubmitURL",
     "https://hang-reports.mozilla.org/submit");
#endif

// URL for "Learn More" for Crash Reporter
pref("toolkit.crashreporter.infoURL",
     "https://www.mozilla.org/legal/privacy/firefox.html#crash-reporter");

// base URL for web-based support pages
pref("app.support.baseURL", "http://support.mozilla.org/1/firefox/%VERSION%/%OS%/%LOCALE%/");

// Name of alternate about: page for certificate errors (when undefined, defaults to about:neterror)
pref("security.alternate_certificate_error_page", "certerror");

// Whether to start the private browsing mode at application startup
pref("browser.privatebrowsing.autostart", false);

// Don't try to alter this pref, it'll be reset the next time you use the
// bookmarking dialog
pref("browser.bookmarks.editDialog.firstEditField", "namePicker");

// Whether to use a panel that looks like an OS X sheet for customization
#ifdef XP_MACOSX
pref("toolbar.customization.usesheet", true);
#else
pref("toolbar.customization.usesheet", false);
#endif

#ifdef XP_MACOSX
// On mac, the default pref is per-architecture
pref("dom.ipc.plugins.enabled.i386", true);
pref("dom.ipc.plugins.enabled.x86_64", true);
#else
pref("dom.ipc.plugins.enabled", true);
#endif

<<<<<<< HEAD
pref("browser.tabs.remote", true);
pref("dom.ipc.processCount", 10);
=======
pref("browser.tabs.remote", false);
>>>>>>> b388656f

// This pref governs whether we attempt to work around problems caused by
// plugins using OS calls to manipulate the cursor while running out-of-
// process.  These workarounds all involve intercepting (hooking) certain
// OS calls in the plugin process, then arranging to make certain OS calls
// in the browser process.  Eventually plugins will be required to use the
// NPAPI to manipulate the cursor, and these workarounds will be removed.
// See bug 621117.
#ifdef XP_MACOSX
pref("dom.ipc.plugins.nativeCursorSupport", true);
#endif

#ifdef XP_WIN
pref("browser.taskbar.previews.enable", false);
pref("browser.taskbar.previews.max", 20);
pref("browser.taskbar.previews.cachetime", 5);
pref("browser.taskbar.lists.enabled", true);
pref("browser.taskbar.lists.frequent.enabled", true);
pref("browser.taskbar.lists.recent.enabled", false);
pref("browser.taskbar.lists.maxListItemCount", 7);
pref("browser.taskbar.lists.tasks.enabled", true);
pref("browser.taskbar.lists.refreshInSeconds", 120);
#endif

#ifdef MOZ_SERVICES_SYNC
// The sync engines to use.
pref("services.sync.registerEngines", "Bookmarks,Form,History,Password,Prefs,Tab,Addons");
// Preferences to be synced by default
pref("services.sync.prefs.sync.accessibility.blockautorefresh", true);
pref("services.sync.prefs.sync.accessibility.browsewithcaret", true);
pref("services.sync.prefs.sync.accessibility.typeaheadfind", true);
pref("services.sync.prefs.sync.accessibility.typeaheadfind.linksonly", true);
pref("services.sync.prefs.sync.addons.ignoreUserEnabledChanges", true);
// The addons prefs related to repository verification are intentionally
// not synced for security reasons. If a system is compromised, a user
// could weaken the pref locally, install an add-on from an untrusted
// source, and this would propagate automatically to other,
// uncompromised Sync-connected devices.
pref("services.sync.prefs.sync.app.update.mode", true);
pref("services.sync.prefs.sync.browser.download.manager.closeWhenDone", true);
pref("services.sync.prefs.sync.browser.download.manager.retention", true);
pref("services.sync.prefs.sync.browser.download.manager.scanWhenDone", true);
pref("services.sync.prefs.sync.browser.download.manager.showWhenStarting", true);
pref("services.sync.prefs.sync.browser.formfill.enable", true);
pref("services.sync.prefs.sync.browser.link.open_newwindow", true);
pref("services.sync.prefs.sync.browser.offline-apps.notify", true);
pref("services.sync.prefs.sync.browser.safebrowsing.enabled", true);
pref("services.sync.prefs.sync.browser.safebrowsing.malware.enabled", true);
pref("services.sync.prefs.sync.browser.search.selectedEngine", true);
pref("services.sync.prefs.sync.browser.search.update", true);
pref("services.sync.prefs.sync.browser.sessionstore.restore_on_demand", true);
pref("services.sync.prefs.sync.browser.startup.homepage", true);
pref("services.sync.prefs.sync.browser.startup.page", true);
pref("services.sync.prefs.sync.browser.tabs.closeButtons", true);
pref("services.sync.prefs.sync.browser.tabs.loadInBackground", true);
pref("services.sync.prefs.sync.browser.tabs.warnOnClose", true);
pref("services.sync.prefs.sync.browser.tabs.warnOnOpen", true);
pref("services.sync.prefs.sync.browser.urlbar.autocomplete.enabled", true);
pref("services.sync.prefs.sync.browser.urlbar.default.behavior", true);
pref("services.sync.prefs.sync.browser.urlbar.maxRichResults", true);
pref("services.sync.prefs.sync.dom.disable_open_during_load", true);
pref("services.sync.prefs.sync.dom.disable_window_flip", true);
pref("services.sync.prefs.sync.dom.disable_window_move_resize", true);
pref("services.sync.prefs.sync.dom.event.contextmenu.enabled", true);
pref("services.sync.prefs.sync.extensions.personas.current", true);
pref("services.sync.prefs.sync.extensions.update.enabled", true);
pref("services.sync.prefs.sync.intl.accept_languages", true);
pref("services.sync.prefs.sync.javascript.enabled", true);
pref("services.sync.prefs.sync.layout.spellcheckDefault", true);
pref("services.sync.prefs.sync.lightweightThemes.isThemeSelected", true);
pref("services.sync.prefs.sync.lightweightThemes.usedThemes", true);
pref("services.sync.prefs.sync.network.cookie.cookieBehavior", true);
pref("services.sync.prefs.sync.network.cookie.lifetimePolicy", true);
pref("services.sync.prefs.sync.permissions.default.image", true);
pref("services.sync.prefs.sync.pref.advanced.images.disable_button.view_image", true);
pref("services.sync.prefs.sync.pref.advanced.javascript.disable_button.advanced", true);
pref("services.sync.prefs.sync.pref.downloads.disable_button.edit_actions", true);
pref("services.sync.prefs.sync.pref.privacy.disable_button.cookie_exceptions", true);
pref("services.sync.prefs.sync.privacy.clearOnShutdown.cache", true);
pref("services.sync.prefs.sync.privacy.clearOnShutdown.cookies", true);
pref("services.sync.prefs.sync.privacy.clearOnShutdown.downloads", true);
pref("services.sync.prefs.sync.privacy.clearOnShutdown.formdata", true);
pref("services.sync.prefs.sync.privacy.clearOnShutdown.history", true);
pref("services.sync.prefs.sync.privacy.clearOnShutdown.offlineApps", true);
pref("services.sync.prefs.sync.privacy.clearOnShutdown.passwords", true);
pref("services.sync.prefs.sync.privacy.clearOnShutdown.sessions", true);
pref("services.sync.prefs.sync.privacy.clearOnShutdown.siteSettings", true);
pref("services.sync.prefs.sync.privacy.donottrackheader.enabled", true);
pref("services.sync.prefs.sync.privacy.donottrackheader.value", true);
pref("services.sync.prefs.sync.privacy.sanitize.sanitizeOnShutdown", true);
pref("services.sync.prefs.sync.security.OCSP.disable_button.managecrl", true);
pref("services.sync.prefs.sync.security.OCSP.enabled", true);
pref("services.sync.prefs.sync.security.OCSP.require", true);
pref("services.sync.prefs.sync.security.default_personal_cert", true);
pref("services.sync.prefs.sync.security.tls.version.min", true);
pref("services.sync.prefs.sync.security.tls.version.max", true);
pref("services.sync.prefs.sync.signon.rememberSignons", true);
pref("services.sync.prefs.sync.spellchecker.dictionary", true);
pref("services.sync.prefs.sync.xpinstall.whitelist.required", true);
#endif

// Disable the error console
pref("devtools.errorconsole.enabled", false);

// Developer toolbar and GCLI preferences
pref("devtools.toolbar.enabled", true);
pref("devtools.toolbar.visible", false);
pref("devtools.gcli.allowSet", false);
pref("devtools.commands.dir", "");

// Toolbox preferences
pref("devtools.toolbox.footer.height", 250);
pref("devtools.toolbox.sidebar.width", 500);
pref("devtools.toolbox.host", "bottom");
pref("devtools.toolbox.selectedTool", "webconsole");
pref("devtools.toolbox.toolbarSpec", '["paintflashing toggle","tilt toggle","scratchpad","resize toggle"]');
pref("devtools.toolbox.sideEnabled", true);
pref("devtools.toolbox.disabledTools", "[]");

// Enable the Inspector
pref("devtools.inspector.enabled", true);
pref("devtools.inspector.activeSidebar", "ruleview");
pref("devtools.inspector.markupPreview", false);

// Enable the Layout View
pref("devtools.layoutview.enabled", true);
pref("devtools.layoutview.open", false);

// Enable the Responsive UI tool
pref("devtools.responsiveUI.enabled", true);

// Enable the Debugger
pref("devtools.debugger.enabled", true);
pref("devtools.debugger.chrome-enabled", true);
pref("devtools.debugger.chrome-debugging-host", "localhost");
pref("devtools.debugger.chrome-debugging-port", 6080);
pref("devtools.debugger.remote-host", "localhost");
pref("devtools.debugger.remote-autoconnect", false);
pref("devtools.debugger.remote-connection-retries", 3);
pref("devtools.debugger.remote-timeout", 20000);
pref("devtools.debugger.source-maps-enabled", false);

// The default Debugger UI settings
pref("devtools.debugger.ui.win-x", 0);
pref("devtools.debugger.ui.win-y", 0);
pref("devtools.debugger.ui.win-width", 900);
pref("devtools.debugger.ui.win-height", 400);
pref("devtools.debugger.ui.panes-sources-width", 200);
pref("devtools.debugger.ui.panes-instruments-width", 300);
pref("devtools.debugger.ui.pause-on-exceptions", false);
pref("devtools.debugger.ui.panes-visible-on-startup", false);
pref("devtools.debugger.ui.variables-sorting-enabled", true);
pref("devtools.debugger.ui.variables-only-enum-visible", false);
pref("devtools.debugger.ui.variables-searchbox-visible", false);

// Enable the Profiler
pref("devtools.profiler.enabled", true);

// Enable the Network Monitor
pref("devtools.netmonitor.enabled", true);

// The default Network Monitor UI settings
pref("devtools.netmonitor.panes-network-details-width", 450);
pref("devtools.netmonitor.panes-network-details-height", 450);

// Enable the Tilt inspector
pref("devtools.tilt.enabled", true);
pref("devtools.tilt.intro_transition", true);
pref("devtools.tilt.outro_transition", true);

// Enable the Scratchpad tool.
pref("devtools.scratchpad.enabled", true);

// The maximum number of recently-opened files stored.
// Setting this preference to 0 will not clear any recent files, but rather hide
// the 'Open Recent'-menu.
pref("devtools.scratchpad.recentFilesMax", 10);

// Enable the Style Editor.
pref("devtools.styleeditor.enabled", true);
pref("devtools.styleeditor.transitions", true);

// Enable tools for Chrome development.
pref("devtools.chrome.enabled", false);

// Default theme ("dark" or "light")
pref("devtools.theme", "light");

// Display the introductory text
pref("devtools.gcli.hideIntro", false);

// How eager are we to show help: never=1, sometimes=2, always=3
pref("devtools.gcli.eagerHelper", 2);

// Do we allow the 'pref set' command
pref("devtools.gcli.allowSet", false);

// Remember the Web Console filters
pref("devtools.webconsole.filter.network", true);
pref("devtools.webconsole.filter.networkinfo", true);
pref("devtools.webconsole.filter.csserror", true);
pref("devtools.webconsole.filter.cssparser", true);
pref("devtools.webconsole.filter.exception", true);
pref("devtools.webconsole.filter.jswarn", true);
pref("devtools.webconsole.filter.error", true);
pref("devtools.webconsole.filter.warn", true);
pref("devtools.webconsole.filter.info", true);
pref("devtools.webconsole.filter.log", true);
pref("devtools.webconsole.filter.secerror", true);
pref("devtools.webconsole.filter.secwarn", true);

// Text size in the Web Console. Use 0 for the system default size.
pref("devtools.webconsole.fontSize", 0);

// The number of lines that are displayed in the web console for the Net,
// CSS, JS and Web Developer categories.
pref("devtools.hud.loglimit.network", 200);
pref("devtools.hud.loglimit.cssparser", 200);
pref("devtools.hud.loglimit.exception", 200);
pref("devtools.hud.loglimit.console", 200);

// The developer tools editor configuration:
// - tabsize: how many spaces to use when a Tab character is displayed.
// - expandtab: expand Tab characters to spaces.
pref("devtools.editor.tabsize", 4);
pref("devtools.editor.expandtab", true);

// Tells which component you want to use for source editing in developer tools.
//
// Available components:
//   "orion" - this is the Orion source code editor from the Eclipse project. It
//   provides programmer-specific editor features such as syntax highlighting,
//   indenting and bracket recognition.
pref("devtools.editor.component", "orion");

// Enable the Font Inspector
pref("devtools.fontinspector.enabled", true);

// Whether the character encoding menu is under the main Firefox button. This
// preference is a string so that localizers can alter it.
pref("browser.menu.showCharacterEncoding", "chrome://browser/locale/browser.properties");

// Allow using tab-modal prompts when possible.
pref("prompts.tab_modal.enabled", true);
// Whether the Panorama should animate going in/out of tabs
pref("browser.panorama.animate_zoom", true);

// Defines the url to be used for new tabs.
pref("browser.newtab.url", "about:newtab");
// Activates preloading of the new tab url.
pref("browser.newtab.preload", false);

// Toggles the content of 'about:newtab'. Shows the grid when enabled.
pref("browser.newtabpage.enabled", true);

// number of rows of newtab grid
pref("browser.newtabpage.rows", 3);

// number of columns of newtab grid
pref("browser.newtabpage.columns", 3);

// Enable the DOM fullscreen API.
pref("full-screen-api.enabled", true);

// True if the fullscreen API requires approval upon a domain entering fullscreen.
// Domains that have already had fullscreen permission granted won't re-request
// approval.
pref("full-screen-api.approval-required", true);

// Startup Crash Tracking
// number of startup crashes that can occur before starting into safe mode automatically
// (this pref has no effect if more than 6 hours have passed since the last crash)
pref("toolkit.startup.max_resumed_crashes", 3);

// Completely disable pdf.js as an option to preview pdfs within firefox.
// Note: if this is not disabled it does not necessarily mean pdf.js is the pdf
// handler just that it is an option.
pref("pdfjs.disabled", false);
// Used by pdf.js to know the first time firefox is run with it installed so it
// can become the default pdf viewer.
pref("pdfjs.firstRun", true);
// The values of preferredAction and alwaysAskBeforeHandling before pdf.js
// became the default.
pref("pdfjs.previousHandler.preferredAction", 0);
pref("pdfjs.previousHandler.alwaysAskBeforeHandling", false);

// The maximum amount of decoded image data we'll willingly keep around (we
// might keep around more than this, but we'll try to get down to this value).
// (This is intentionally on the high side; see bug 746055.)
pref("image.mem.max_decoded_image_kb", 256000);

// Default social providers
pref("social.manifest.facebook", "{\"origin\":\"https://www.facebook.com\",\"name\":\"Facebook Messenger\",\"workerURL\":\"https://www.facebook.com/desktop/fbdesktop2/socialfox/fbworker.js.php\",\"iconURL\":\"data:image/x-icon;base64,iVBORw0KGgoAAAANSUhEUgAAABAAAAAQCAYAAAAf8%2F9hAAAAX0lEQVQ4jWP4%2F%2F8%2FAyUYTFhHzjgDxP9JxGeQDSBVMxgTbUBCxer%2Fr999%2BQ8DJBuArJksA9A10s8AXIBoA0B%2BR%2FY%2FjD%2BEwoBoA1yT5v3PbdmCE8MAshhID%2FUMoDgzUYIBj0Cgi7ar4coAAAAASUVORK5CYII%3D\",\"sidebarURL\":\"https://www.facebook.com/desktop/fbdesktop2/?socialfox=true\",\"icon32URL\":\"data:image/png;base64,iVBORw0KGgoAAAANSUhEUgAAACAAAAAgCAYAAABzenr0AAAACXBIWXMAAAsTAAALEwEAmpwYAAADbklEQVRYCc1Xv08UQRj99tctexAuCEFjRE0kGBEtLDSGqIWNxkYKbTAxNlY2JhaGWltNtNFeKgsKKxITK43/gCYW+IsoRhA4D47bH7fn9+bcvdm5JR7sefolC3Ozu9978+bNN7PayUv3HN3umdY0Y6IWBtSJ0HSTarXqTOiuTep6Lj+tdxAcA8RAgSmwdd2aCDs0clldYALb/FvgYVhjmfliVA2XpjEgWo0Attn42Z6WH1RFor5ehwo9XQIUZMoVn4qlCoVMSo62EvD8Kh0b3U2Xz43R2PBO6mUCGDlAf65V6MadZzT/rUimoccc2kYA4BfPHqJb105RzjJigKhRq9kEJUBIjgYVuXeL7SAI6eD+Abp5dTwVHOmEHxT50d8WBYJqSOdPj5BjW8gZR8UNqFR2xagx/65XFYaMH+BGWwiYpi4UkBPPLxTp9v1Z+lHc4DWvCQXWmIy6EjITgKowVd5Jjv7N3Hd6y5esigoOwpkJIAmMpZpLJGdiaaC4F0UmAj6bD84GCEwmB/qxMmRilmnwb/mpjAocHh4UEoNAt5NLZB7oy9OJo0PxqkAtePdhiSqunyC1LQUwWMPQaOr6GRre258Ajn4cP7KHcEXhsxpXbj+lT19X2TMNGTLVAcjcalS8gDwsQ2UOMhH4k8FkcrEn5E5ub2sKohxLK2VR77Hl9RUcsrgeRIEiVOT6z+tDbIeLy+vk+kGTCbXxycet6xhl//3f6bJEkdHYhA+mLtDIvoH4ieev5+juoxdk5+pjhALYEdXIpEB5w+NlSKSzqVQ/+H7IO6BLtl3fngGMiqhGJgIwlM6qpyUGFjySdk8m0Zg0ubeD7X9OIDEFajltRQgUJaUKx69tdgaQa0FMADuahZPMFtcEwNPm2hA7ZI5sK4aoE2NvYI+o8hkCIe7CwTv68zS0q9Dk5vpbm/8FXxitSzmMFHpsGj0wyLUheTwD2Y9fVgh1Ae0EPUgD9241ZEnld+v5kgnVZ/8fE0brVh5BK+1oCqKKF72Dk7HwBsssB/pklU1dfChy3S659H5+uelgIb+8WRv1/uGTV9Sdb5wJFlfW6fPCalMhwhSU1j2xKwKbP838GcOwJja4TqO0bjdmXxYTy1EYjFdCWoCEYZhseH/GDL3yJPHnuW6YmT7P1SlIA4768Hke4vOcsX8BE346lLHhDUQAAAAASUVORK5CYII=\", \"icon64URL\":\"data:image/png;base64,iVBORw0KGgoAAAANSUhEUgAAAEAAAABACAYAAACqaXHeAAAAAXNSR0IArs4c6QAAAARnQU1BAACxjwv8YQUAAAAJcEhZcwAADsMAAA7DAcdvqGQAAAAadEVYdFNvZnR3YXJlAFBhaW50Lk5FVCB2My41LjEwMPRyoQAACNNJREFUeNrtm3tw1NUVxz/399hHHkgCaCBGEFEEREVFYFQcSoOKdkZay4z+4dDpYIsjHWx1WoTMhFi1gzBSpVgVGbU4U1sHfPESKODwEEnRYDFAICEIeZIQshs2u/v73ds/drMsyW7YLEkl2Z6Z32yy+9v7u+fc7znne8+5KzgvAjDunzlv0M13PjDZ6c4cARj0WhEoaZ1tOn3yq9XLf/tNU0O1D5Ad7wq/OpxpaXOL1j5uZAwuaGlVgwNBhULRm0XXBG6HZrlNa9uRrzfM+3DlgjIgGMsA7rl/XDdHOnNf9vosTfVuvTsaQhdkZ4iykh2rHtqydvkxwI58BhjTfv7MmP55E9/1nLNdfU15ACkVvoAaMCRvRPa+re9+DgTaPjMAx+DrJv3M67Mz+6LybWLb4NfTHhxzx31DDhZvOtqGAgNwWbjGICV9XQJB0e/KobcOP1i8qTzaAEYgaDtNU/V5A9hSaUFLuQEt2gVQSgml+j4CUAIppYgK/m0GkCjZ9xGAUNAu0LUhgJRAAAIVzwBSqVRQH4hlAClRKZAFhOgEASoFECBR8QwgUyQGdJT/B8HzCEiBNKhUJzEgBYIgQsTJAkohe9oFZHgHKvQoHtZ9K3tewfiixXABLdoFeuSSEmkF+PH4QTz7+M3o+ENptzvGtS36uSwmjMpAYF10XCllHCYoe84FlLS555Zs5jx6J6ahY+iCl98pJiDNS1hwSZop+cm91zJmxEBefGsPlu1AxKC67V3gf5oGlZSMuz6Dp2fdhWnoAEwaN5T5hsYLb+4hKB1dcgelFDpB8ifk8thDt3DO5+fZxRvxBV0IjQR0EB3KfD1GhJS0GZnnYuGcKTgdF9ZWx4/No/BJjUUrdtJqm4iL+K5SCmSAiWMHMevhcQzNzaa6ron5SzfQ7HeiaSKx+au4m6HupcJKSYZdZVI4dypuV2yo3zoql0VP3cOiFV/Q4jdiGkGhQFqMGpbJL346kbE3DEYIQWNTC39Ysp4Gr4HQtZDyiRhA0NlmSHZbRM7pr1H0m6lckeHqdGXG3jCYoqfupeC17bT49fNRXIFSNrkDTGbNGM9dtw1D10M1DI/Xx3NLP6OqETRdDy1eglPT4rqA7K56gCIrXfHCvHwGZqUnBMtR113FS/N+xHPLtuJpDa1mVobg0emjmX7vqEjsUErhaw1Q8Mo6yk4F0A1HeOW7kIlFx/u7jworRabLpmhuPjmD+iG7YNDrrhnIS09P5cW/buOeO67lkftvJt3tDE06PE7Qsnh++QYOHPOim86wcVUS0+whJug0ghTMmcK1V2eH8m2UHP++nrwhAyIwjiXDcrN5vXAGhqGhFBeMYUvJ0re2sPfgGTTDGUZrEogVopMgmGQWUCgMEWTBE5MZPSLngnGqas/w9j92s31fJfmThvPM7HyMMKRj+qgmOiBHSsnr73/B5r1V6A53KD4k3bFS8dNgckFQoWPxu1kTGDc6N7JqzR4ff/+smE+2H8FSLkx3FluLawhaG3n2iXwcppGoV/Hemt18tK0c3UwLIfUS2nVafBeQJNUXkAF+/dht3H37cKSUBC2bTTv+w98++YazPg1dT0NoIUhruoMd+2sJrtjI7381rQM3iCVrN33N++tL0c30xFNdp0GQeFRYQhcRIO0gv5xxE/fdfSO2bfNVSTmrPtxLZW0A3XSh6VporaLG1XQHu0pOU/TaOhY8+QAuZ3w6vHnnQd74536EkZ50wOsSE0zcugolbWZOG8GM/LGUVdSw6sM97D/UgGa60QxXzMJDZAq6yb7SJgr//CkLn5pOmsvR4Z5dxUdZ9t6XoKfFjNyXkqZjuoBUCpGgCyhp8eDdQ5k++UaWrdrMlr2VSFxoZlpE8YtNWGgGXx9ppnDZpxTMfTCS8gAOlJ5g8ds7kCItTIi6j6FqMVxAC2sV2RB1ekmLCTcNpH+myeyFH7BxT1Voopoe4RKJXQqhmxw45mXh0o/xeH0opThcXs2iv2wmoFyhAnbC4yX+3PgISMDShrA5XHGa3d9UITRniIeTfHASmsGhEz7mL/mI2TPv4sU3t+KzHAnu7JKpCosOkcSIICAB5hZE0OiRCM0Iwb0b6LPQdI5W+Zn/yucoYYayRk+16eK1xqRMDAHtA0r3lep0lNAjO8kfpCpMqpTF4xZEUqA7rIlOCiKpgADVWXc4FQwgEfHPB5AiByTixIDUCYJx+wJoqdIcJV5VOAWygEZcF7BToT2upFDKtuz2BrAtf8v3mju972cBJX2exso6ok6N64BhOtM11xXXPBz6v6340PcuO+DZfaJkzWqgqY3L64Bqaaz0ZV45Mkc308dG2kd97FLSaq4v317gazr5HeCLRoACFTxbfeBw+oDhWYYj4/rw+30H+rb/VMPxXQsbKnbuABqJOi4vogyRiRB5/XNvvz3zytFTDEf61eF9b0dCKTS36c4afymTsgLeQ9Ly13X/aYnzE1Uy6PV7679trNy1xe+tKwPqAH/0Vla0qw65gH7AFeG/Y3Uy9P45o0bm3PTIaplM6lTK9jWf/OBUyQcrpdXaTIyfsXQb9QcLaAn7vJd2vxY5XxBpo8pwDmgFGsLKx1oeh8OVmUUSLXUlrWZPzbdLag9v+BjUqfDzepKAyDDcZbznGHG+1NmqSKHpVlfbadJqLW+o2LHobNX+PUB1WPkfnHwYyTmX6lI7Lehr3F576NM/+T3V3wH17f2w1xkg2ggXuSvga6p8p+bgmpVKWpXAmVh+2AsNEKogdYYAJa0GT03J4obyf60HTgKe6PTTqw0QOpcQ3wXs4LlDZyq2FXrrS4uBmjDxuCw3G5eIgA46yeC5ho11pWsWW35PWTibBC4Xf+9eBLRPg0q2+s5UvHG6bMNqJYPHw7nXutxZYvIIiMoCSgbrPVX/fv7syS+3AKfC5MOmF4iRpP6RjrId8O5vrNhS1NpUWQLUholUr6muXEoatP3emrWNR9e/avk9R8P+HuxNypPkrk93pGdnK0VtXemaN6UdOHo55vdE5b/0NKx+K4AxtAAAAABJRU5ErkJggg==\", \"description\":\"Keep up with friends wherever you go on the web.\",\"author\":\"Facebook\",\"homepageURL\":\"https://www.facebook.com/about/messenger-for-firefox\",\"builtin\":\"true\"}");

// comma separated list of domain origins (e.g. https://domain.com) for
// providers that can install from their own website without user warnings.
// entries are
pref("social.whitelist", "https://mozsocial.cliqz.com,https://now.msn.com,https://mixi.jp");
// omma separated list of domain origins (e.g. https://domain.com) for directory
// websites (e.g. AMO) that can install providers for other sites
pref("social.directories", "https://addons.mozilla.org");
// remote-install allows any website to activate a provider, with extended UI
// notifying user of installation. we can later pref off remote install if
// necessary. This does not affect whitelisted and directory installs.
pref("social.remote-install.enabled", true);

pref("social.sidebar.open", true);
pref("social.sidebar.unload_timeout_ms", 10000);
pref("social.toast-notifications.enabled", true);

pref("dom.identity.enabled", false);

// Block insecure active content on https pages
pref("security.mixed_content.block_active_content", true);


// Override the Gecko-default value of false for Firefox.
pref("plain_text.wrap_long_lines", true);

#ifndef RELEASE_BUILD
// Enable Web Audio for Firefox Desktop in Nightly and Aurora
pref("media.webaudio.enabled", true);
#endif

// If this turns true, Moz*Gesture events are not called stopPropagation()
// before content.
pref("dom.debug.propagate_gesture_events_through_content", false);<|MERGE_RESOLUTION|>--- conflicted
+++ resolved
@@ -911,12 +911,8 @@
 pref("dom.ipc.plugins.enabled", true);
 #endif
 
-<<<<<<< HEAD
-pref("browser.tabs.remote", true);
+pref("browser.tabs.remote", false);
 pref("dom.ipc.processCount", 10);
-=======
-pref("browser.tabs.remote", false);
->>>>>>> b388656f
 
 // This pref governs whether we attempt to work around problems caused by
 // plugins using OS calls to manipulate the cursor while running out-of-
