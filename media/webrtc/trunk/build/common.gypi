# Copyright (c) 2011 The Chromium Authors. All rights reserved.
# Use of this source code is governed by a BSD-style license that can be
# found in the LICENSE file.

# IMPORTANT:
# Please don't directly include this file if you are building via gyp_chromium,
# since gyp_chromium is automatically forcing its inclusion.
{
  # Variables expected to be overriden on the GYP command line (-D) or by
  # ~/.gyp/include.gypi.
  'variables': {
    # Putting a variables dict inside another variables dict looks kind of
    # weird.  This is done so that 'host_arch', 'chromeos', etc are defined as
    # variables within the outer variables dict here.  This is necessary
    # to get these variables defined for the conditions within this variables
    # dict that operate on these variables (e.g., for setting 'toolkit_views',
    # we need to have 'chromeos' already set).
    'variables': {
      'variables': {
        'variables': {
          # Whether we're building a ChromeOS build.
          'chromeos%': 0,

          # Whether we are using Views Toolkit
          'toolkit_views%': 0,

          # Whether the Views toolkit can use its Pure form when available
          # or if it must only use GTK (the default at the moment).
          # This is an intermediate step until all of Views is 'Pure',
          # at which point we plan to remove those switches.
          # This turns on the USE_ONLY_PURE_VIEWS macro.
          'use_only_pure_views%': 0,

          # Disable touch support by default.
          'touchui%': 0,

          # Whether the compositor is enabled on views.
          'views_compositor%': 0,

          # Whether or not we are building with the Aura window manager.
          'use_aura%': 0,

          # Use OpenSSL instead of NSS. Under development: see http://crbug.com/62803
          'use_openssl%': 0,
        },
        # Copy conditionally-set variables out one scope.
        'chromeos%': '<(chromeos)',
        'use_only_pure_views%': '<(use_only_pure_views)',
        'touchui%': '<(touchui)',
        'views_compositor%': '<(views_compositor)',
        'use_aura%': '<(use_aura)',
        'use_openssl%': '<(use_openssl)',

        # Compute the architecture that we're building on.
        'conditions': [
          [ 'OS=="win"', {
            'host_arch%': 'ia32',
          }, {
            # This handles the Unix platforms for which there is some support.
            # Anything else gets passed through, which probably won't work very
            # well; such hosts should pass an explicit target_arch to gyp.
            'host_arch%':
              '<!(uname -m | sed -e "s/i.86/ia32/;s/x86_64/x64/;s/amd64/x64/;s/arm.*/arm/;s/i86pc/ia32/")',
          }],

          # Set default value of toolkit_views on for Windows, Chrome OS,
          # Touch and PureView.
          ['OS=="win" or chromeos==1 or touchui==1 or use_only_pure_views==1 or use_aura==1', {
            'toolkit_views%': 1,
          }, {
            'toolkit_views%': 0,
          }],

          # Views are always Pure in Touch and Aura case.
          ['touchui==1 or use_aura==1', {
            'use_only_pure_views%': 1,
          }, {
            'use_only_pure_views%': 0,
          }],

          # Use virtual keyboard by default in TouchUI builds.
          ['touchui==1', {
            'use_virtual_keyboard%': 1,
          }, {
            'use_virtual_keyboard%': 0,
          }],

          # Use the views compositor when using the Aura window manager or
          # touch.
          ['use_aura==1 or touchui==1', {
            'views_compositor%': 1,
          }],
        ],
      },

      # Copy conditionally-set variables out one scope.
      'chromeos%': '<(chromeos)',
      'touchui%': '<(touchui)',
      'use_virtual_keyboard%': '<(use_virtual_keyboard)',
      'host_arch%': '<(host_arch)',
      'toolkit_views%': '<(toolkit_views)',
      'use_only_pure_views%': '<(use_only_pure_views)',
      'views_compositor%': '<(views_compositor)',
      'use_aura%': '<(use_aura)',
      'use_openssl%': '<(use_openssl)',

      # We used to provide a variable for changing how libraries were built.
      # This variable remains until we can clean up all the users.
      # This needs to be one nested variables dict in so that dependent
      # gyp files can make use of it in their outer variables.  (Yikes!)
      # http://code.google.com/p/chromium/issues/detail?id=83308
      'library%': 'static_library',

      # Override branding to select the desired branding flavor.
      'branding%': 'Chromium',

      # Override buildtype to select the desired build flavor.
      # Dev - everyday build for development/testing
      # Official - release build (generally implies additional processing)
      # TODO(mmoss) Once 'buildtype' is fully supported (e.g. Windows gyp
      # conversion is done), some of the things which are now controlled by
      # 'branding', such as symbol generation, will need to be refactored based
      # on 'buildtype' (i.e. we don't care about saving symbols for non-Official
      # builds).
      'buildtype%': 'Dev',

      # Default architecture we're building for is the architecture we're
      # building on.
      'target_arch%': '<(host_arch)',

      # This variable tells WebCore.gyp and JavaScriptCore.gyp whether they are
      # are built under a chromium full build (1) or a webkit.org chromium
      # build (0).
      'inside_chromium_build%': 1,

      # Set to 1 to enable fast builds. It disables debug info for fastest
      # compilation.
      'fastbuild%': 0,

      # Set to 1 to enable dcheck in release without having to use the flag.
      'dcheck_always_on%': 0,

       # Disable file manager component extension by default.
      'file_manager_extension%': 0,

      # Disable WebUI TaskManager by default.
      'webui_task_manager%': 0,

      # Python version.
      'python_ver%': '2.6',

      # Set ARM-v7 compilation flags
      'armv7%': 0,

      # Set Neon compilation flags (only meaningful if armv7==1).
      'arm_neon%': 1,

      # The system root for cross-compiles. Default: none.
      'sysroot%': '',

      # The system libdir used for this ABI.
      'system_libdir%': 'lib',

      # On Linux, we build with sse2 for Chromium builds.
      'disable_sse2%': 0,

      # Use libjpeg-turbo as the JPEG codec used by Chromium.
      'use_libjpeg_turbo%': 1,

      # Variable 'component' is for cases where we would like to build some
      # components as dynamic shared libraries but still need variable
      # 'library' for static libraries.
      # By default, component is set to whatever library is set to and
      # it can be overriden by the GYP command line or by ~/.gyp/include.gypi.
      'component%': 'static_library',

      # Set to select the Title Case versions of strings in GRD files.
      'use_titlecase_in_grd_files%': 0,

      # Use translations provided by volunteers at launchpad.net.  This
      # currently only works on Linux.
      'use_third_party_translations%': 0,

      # Remoting compilation is enabled by default. Set to 0 to disable.
      'remoting%': 1,

      # Threaded compositing
      'use_threaded_compositing%': 0,

      # P2P APIs are compiled in by default. Set to 0 to disable.
      # Also note that this should be enabled for remoting to compile.
      'p2p_apis%': 1,

      # Configuration policy is enabled by default. Set to 0 to disable.
      'configuration_policy%': 1,

      # Safe browsing is compiled in by default. Set to 0 to disable.
      'safe_browsing%': 1,

      # Speech input is compiled in by default. Set to 0 to disable.
      'input_speech%': 1,

      # If this is set, the clang plugins used on the buildbot will be used.
      # Run tools/clang/scripts/update.sh to make sure they are compiled.
      # This causes 'clang_chrome_plugins_flags' to be set.
      # Has no effect if 'clang' is not set as well.
      'clang_use_chrome_plugins%': 0,

      # Enable building with ASAN (Clang's -fasan option).
      # -fasan only works with clang, but asan=1 implies clang=1
      # See https://sites.google.com/a/chromium.org/dev/developers/testing/addresssanitizer
      'asan%': 0,

      # Set to 1 compile with -fPIC cflag on linux. This is a must for shared
      # libraries on linux x86-64 and arm, plus ASLR.
      'linux_fpic%': 1,

      # Enable navigator.registerProtocolHandler and supporting UI.
      'enable_register_protocol_handler%': 1,

      # Enable Web Intents and supporting UI.
      'enable_web_intents%': 0,

      # Webrtc compilation is enabled by default. Set to 0 to disable.
      'enable_webrtc%': 1,

      # PPAPI by default does not support plugins making calls off the main
      # thread. Set to 1 to turn on experimental support for out-of-process
      # plugins to make call of the main thread.
      'enable_pepper_threading%': 0,

      # XInput2 multitouch support is disabled by default (use_xi2_mt=0).
      # Setting to non-zero value enables XI2 MT. When XI2 MT is enabled,
      # the input value also defines the required XI2 minor minimum version.
      # For example, use_xi2_mt=2 means XI2.2 or above version is required.
      'use_xi2_mt%': 0,

      # Use of precompiled headers on Windows is off by default
      # because of complications that it can cause with our
      # infrastructure (trybots etc.).  Enable by setting to 1 in
      # ~/.gyp/include.gypi or via the GYP command line for ~20-25%
      # faster builds.
      'chromium_win_pch%': 0,

      'conditions': [
        # TODO(epoger): Figure out how to set use_skia=1 for Mac outside of
        # the 'conditions' clause.  Initial attempts resulted in chromium and
        # webkit disagreeing on its setting.
        ['OS=="mac"', {
          'use_skia%': 0,
          # Mac uses clang by default, so turn on the plugin as well.
          'clang_use_chrome_plugins%': 1,
        }, {
          'use_skia%': 1,
        }],

        # A flag for POSIX platforms
        ['OS=="win"', {
          'os_posix%': 0,
        }, {
          'os_posix%': 1,
        }],

        # NSS usage.
        ['(OS=="linux" or OS=="freebsd" or OS=="openbsd" or OS=="solaris") and use_openssl==0', {
          'use_nss%': 1,
        }, {
          'use_nss%': 0,
        }],

        # Flags to use X11 on non-Mac POSIX platforms
        ['OS=="win" or OS=="mac" or OS=="android"', {
          'use_glib%': 0,
          'toolkit_uses_gtk%': 0,
          'use_x11%': 0,
        }, {
          # TODO(dnicoara) Wayland build should have these disabled, but
          # currently GTK and X is too spread and it's hard to completely
          # remove every dependency.
          'use_glib%': 1,
          'toolkit_uses_gtk%': 1,
          'use_x11%': 1,
        }],
        ['use_aura==1 and OS!="win"', {
          'toolkit_uses_gtk%': 0,
        }],

        # A flag to enable or disable our compile-time dependency
        # on gnome-keyring. If that dependency is disabled, no gnome-keyring
        # support will be available. This option is useful
        # for Linux distributions and for Aura.
        ['chromeos==1 or use_aura==1', {
          'use_gnome_keyring%': 0,
        }, {
          'use_gnome_keyring%': 1,
        }],

        ['toolkit_views==0 or OS=="mac"', {
          # GTK+ and Mac wants Title Case strings
          'use_titlecase_in_grd_files%': 1,
        }],

        # Enable some hacks to support Flapper only on Chrome OS.
        ['chromeos==1', {
          'enable_flapper_hacks%': 1,
        }, {
          'enable_flapper_hacks%': 0,
        }],

        # Enable file manager extension on Chrome OS, Touch, PureView, Aura.
        ['chromeos==1 or touchui==1 or use_only_pure_views==1 or use_aura==1', {
          'file_manager_extension%': 1,
        }, {
          'file_manager_extension%': 0,
        }],

        # ... except on Windows even with Aura.
        ['use_aura==1 and OS=="win"', {
          'file_manager_extension%': 0,
        }],

        # Enable WebUI TaskManager only on Chrome OS, Touch or PureView.
        ['chromeos==1 or touchui==1 or use_only_pure_views==1 or use_aura==1', {
          'webui_task_manager%': 1,
        }, {
          'webui_task_manager%': 0,
        }],

        ['OS=="android"', {
          'proprietary_codecs%': 1,
          'enable_webrtc%': 0,
        }],

        # Use GPU accelerated cross process image transport by default
        # on TOUCH_UI and linux builds with the Aura window manager
        ['views_compositor==1 and OS=="linux"', {
          'views_gpu_image_transport%': 1,
        }, {
          'views_gpu_image_transport%': 0,
        }],
      ],
    },

    # Copy conditionally-set variables out one scope.
    'branding%': '<(branding)',
    'buildtype%': '<(buildtype)',
    'target_arch%': '<(target_arch)',
    'host_arch%': '<(host_arch)',
    'library%': 'static_library',
    'toolkit_views%': '<(toolkit_views)',
    'use_only_pure_views%': '<(use_only_pure_views)',
    'views_compositor%': '<(views_compositor)',
    'views_gpu_image_transport%': '<(views_gpu_image_transport)',
    'use_aura%': '<(use_aura)',
    'use_openssl%': '<(use_openssl)',
    'use_nss%': '<(use_nss)',
    'os_posix%': '<(os_posix)',
    'use_glib%': '<(use_glib)',
    'toolkit_uses_gtk%': '<(toolkit_uses_gtk)',
    'use_skia%': '<(use_skia)',
    'use_x11%': '<(use_x11)',
    'use_gnome_keyring%': '<(use_gnome_keyring)',
    'linux_fpic%': '<(linux_fpic)',
    'enable_flapper_hacks%': '<(enable_flapper_hacks)',
    'enable_pepper_threading%': '<(enable_pepper_threading)',
    'chromeos%': '<(chromeos)',
    'touchui%': '<(touchui)',
    'use_virtual_keyboard%': '<(use_virtual_keyboard)',
    'use_xi2_mt%':'<(use_xi2_mt)',
    'file_manager_extension%': '<(file_manager_extension)',
    'webui_task_manager%': '<(webui_task_manager)',
    'inside_chromium_build%': '<(inside_chromium_build)',
    'fastbuild%': '<(fastbuild)',
    'dcheck_always_on%': '<(dcheck_always_on)',
    'python_ver%': '<(python_ver)',
    'armv7%': '<(armv7)',
    'arm_neon%': '<(arm_neon)',
    'sysroot%': '<(sysroot)',
    'system_libdir%': '<(system_libdir)',
    'disable_sse2%': '<(disable_sse2)',
    'component%': '<(component)',
    'use_titlecase_in_grd_files%': '<(use_titlecase_in_grd_files)',
    'use_third_party_translations%': '<(use_third_party_translations)',
    'remoting%': '<(remoting)',
    'use_threaded_compositing%': '<(use_threaded_compositing)',
    'enable_webrtc%': '<(enable_webrtc)',
    'chromium_win_pch%': '<(chromium_win_pch)',
    'p2p_apis%': '<(p2p_apis)',
    'configuration_policy%': '<(configuration_policy)',
    'safe_browsing%': '<(safe_browsing)',
    'input_speech%': '<(input_speech)',
    'clang_use_chrome_plugins%': '<(clang_use_chrome_plugins)',
    'asan%': '<(asan)',
    'enable_register_protocol_handler%': '<(enable_register_protocol_handler)',
    'enable_web_intents%': '<(enable_web_intents)',
    # Whether to build for Wayland display server
    'use_wayland%': 0,

    # Use system yasm instead of bundled one.
    'use_system_yasm%': 0,

    # Default to enabled PIE; this is important for ASLR but we need to be
    # able to turn it off for remote debugging on Chromium OS
    'linux_disable_pie%': 0,

    # The release channel that this build targets. This is used to restrict
    # channel-specific build options, like which installer packages to create.
    # The default is 'all', which does no channel-specific filtering.
    'channel%': 'all',

    # Override chromium_mac_pch and set it to 0 to suppress the use of
    # precompiled headers on the Mac.  Prefix header injection may still be
    # used, but prefix headers will not be precompiled.  This is useful when
    # using distcc to distribute a build to compile slaves that don't
    # share the same compiler executable as the system driving the compilation,
    # because precompiled headers rely on pointers into a specific compiler
    # executable's image.  Setting this to 0 is needed to use an experimental
    # Linux-Mac cross compiler distcc farm.
    'chromium_mac_pch%': 1,

    # Mac OS X SDK and deployment target support.
    # The SDK identifies the version of the system headers that will be used,
    # and corresponds to the MAC_OS_X_VERSION_MAX_ALLOWED compile-time macro.
    # "Maximum allowed" refers to the operating system version whose APIs are
    # available in the headers.
    # The deployment target identifies the minimum system version that the
    # built products are expected to function on.  It corresponds to the
    # MAC_OS_X_VERSION_MIN_REQUIRED compile-time macro.
    # To ensure these macros are available, #include <AvailabilityMacros.h>.
    # Additional documentation on these macros is available at
    # http://developer.apple.com/mac/library/technotes/tn2002/tn2064.html#SECTION3
    # Chrome normally builds with the Mac OS X 10.5 SDK and sets the
    # deployment target to 10.5.  Other projects, such as O3D, may override
    # these defaults.
    'mac_sdk%': '10.5',
    'mac_deployment_target%': '10.5',

    # Set to 1 to enable code coverage.  In addition to build changes
    # (e.g. extra CFLAGS), also creates a new target in the src/chrome
    # project file called "coverage".
    # Currently ignored on Windows.
    'coverage%': 0,

    # Although base/allocator lets you select a heap library via an
    # environment variable, the libcmt shim it uses sometimes gets in
    # the way.  To disable it entirely, and switch to normal msvcrt, do e.g.
    #  'win_use_allocator_shim': 0,
    #  'win_release_RuntimeLibrary': 2
    # to ~/.gyp/include.gypi, gclient runhooks --force, and do a release build.
    'win_use_allocator_shim%': 1, # 1 = shim allocator via libcmt; 0 = msvcrt

    # Whether usage of OpenMAX is enabled.
    'enable_openmax%': 0,

    # Whether proprietary audio/video codecs are assumed to be included with
    # this build (only meaningful if branding!=Chrome).
    'proprietary_codecs%': 0,

    # TODO(bradnelson): eliminate this when possible.
    # To allow local gyp files to prevent release.vsprops from being included.
    # Yes(1) means include release.vsprops.
    # Once all vsprops settings are migrated into gyp, this can go away.
    'msvs_use_common_release%': 1,

    # TODO(bradnelson): eliminate this when possible.
    # To allow local gyp files to override additional linker options for msvs.
    # Yes(1) means set use the common linker options.
    'msvs_use_common_linker_extras%': 1,

    # TODO(sgk): eliminate this if possible.
    # It would be nicer to support this via a setting in 'target_defaults'
    # in chrome/app/locales/locales.gypi overriding the setting in the
    # 'Debug' configuration in the 'target_defaults' dict below,
    # but that doesn't work as we'd like.
    'msvs_debug_link_incremental%': '2',

    # Needed for some of the largest modules.
    'msvs_debug_link_nonincremental%': '1',

    # Turn on Use Library Dependency Inputs for linking chrome.dll on Windows
    # to get incremental linking to be faster in debug builds.
    'incremental_chrome_dll%': '<!(python <(DEPTH)/tools/win/supalink/check_installed.py)',

    # This is the location of the sandbox binary. Chrome looks for this before
    # running the zygote process. If found, and SUID, it will be used to
    # sandbox the zygote process and, thus, all renderer processes.
    'linux_sandbox_path%': '',

    # Set this to true to enable SELinux support.
    'selinux%': 0,

    # Set this to true when building with Clang.
    # See http://code.google.com/p/chromium/wiki/Clang for details.
    # TODO: eventually clang should behave identically to gcc, and this
    # won't be necessary.
    'clang%': 0,

    # These two variables can be set in GYP_DEFINES while running
    # |gclient runhooks| to let clang run a plugin in every compilation.
    # Only has an effect if 'clang=1' is in GYP_DEFINES as well.
    # Example:
    #     GYP_DEFINES='clang=1 clang_load=/abs/path/to/libPrintFunctionNames.dylib clang_add_plugin=print-fns' gclient runhooks

    'clang_load%': '',
    'clang_add_plugin%': '',

    # The default type of gtest.
    'gtest_target_type%': 'executable',

    # Enable sampling based profiler.
    # See http://google-perftools.googlecode.com/svn/trunk/doc/cpuprofile.html
    'profiling%': '0',

    # Enable strict glibc debug mode.
    'glibcxx_debug%': 0,

    # Override whether we should use Breakpad on Linux. I.e. for Chrome bot.
    'linux_breakpad%': 0,
    # And if we want to dump symbols for Breakpad-enabled builds.
    'linux_dump_symbols%': 0,
    # And if we want to strip the binary after dumping symbols.
    'linux_strip_binary%': 0,
    # Strip the test binaries needed for Linux reliability tests.
    'linux_strip_reliability_tests%': 0,

    # Enable TCMalloc.
    'linux_use_tcmalloc%': 1,

    # Disable TCMalloc's debugallocation.
    'linux_use_debugallocation%': 0,

    # Disable TCMalloc's heapchecker.
    'linux_use_heapchecker%': 0,

    # Disable shadow stack keeping used by heapcheck to unwind the stacks
    # better.
    'linux_keep_shadow_stacks%': 0,

    # Set to 1 to link against libgnome-keyring instead of using dlopen().
    'linux_link_gnome_keyring%': 0,
    # Set to 1 to link against gsettings APIs instead of using dlopen().
    'linux_link_gsettings%': 0,

    # Used to disable Native Client at compile time, for platforms where it
    # isn't supported
    'disable_nacl%': 0,

    # Set Thumb compilation flags.
    'arm_thumb%': 0,

    # Set ARM fpu compilation flags (only meaningful if armv7==1 and
    # arm_neon==0).
    'arm_fpu%': 'vfpv3',

    # Enable new NPDevice API.
    'enable_new_npdevice_api%': 0,

    # Enable EGLImage support in OpenMAX
    'enable_eglimage%': 1,

    # Enable a variable used elsewhere throughout the GYP files to determine
    # whether to compile in the sources for the GPU plugin / process.
    'enable_gpu%': 1,

    # .gyp files or targets should set chromium_code to 1 if they build
    # Chromium-specific code, as opposed to external code.  This variable is
    # used to control such things as the set of warnings to enable, and
    # whether warnings are treated as errors.
    'chromium_code%': 0,

    # Set to 1 to compile with the built in pdf viewer.
    'internal_pdf%': 0,

    # This allows to use libcros from the current system, ie. /usr/lib/
    # The cros_api will be pulled in as a static library, and all headers
    # from the system include dirs.
    'system_libcros%': 0,

    # NOTE: When these end up in the Mac bundle, we need to replace '-' for '_'
    # so Cocoa is happy (http://crbug.com/20441).
    'locales': [
      'am', 'ar', 'bg', 'bn', 'ca', 'cs', 'da', 'de', 'el', 'en-GB',
      'en-US', 'es-419', 'es', 'et', 'fa', 'fi', 'fil', 'fr', 'gu', 'he',
      'hi', 'hr', 'hu', 'id', 'it', 'ja', 'kn', 'ko', 'lt', 'lv',
      'ml', 'mr', 'nb', 'nl', 'pl', 'pt-BR', 'pt-PT', 'ro', 'ru',
      'sk', 'sl', 'sr', 'sv', 'sw', 'ta', 'te', 'th', 'tr', 'uk',
      'vi', 'zh-CN', 'zh-TW',
    ],

    # Pseudo locales are special locales which are used for testing and
    # debugging. They don't get copied to the final app. For more info,
    # check out https://sites.google.com/a/chromium.org/dev/Home/fake-bidi
    'pseudo_locales': [
      'fake-bidi',
    ],

    'grit_defines': [],

    # Use Harfbuzz-NG instead of Harfbuzz.
    # Under development: http://crbug.com/68551
    'use_harfbuzz_ng%': 0,

    # If debug_devtools is set to 1, JavaScript files for DevTools are
    # stored as is and loaded from disk. Otherwise, a concatenated file
    # is stored in resources.pak. It is still possible to load JS files
    # from disk by passing --debug-devtools cmdline switch.
    'debug_devtools%': 0,

    # Point to ICU directory.
    'icu_src_dir': '../third_party/icu',

    'conditions': [
      ['os_posix==1 and OS!="mac" and OS!="android"', {
        # This will set gcc_version to XY if you are running gcc X.Y.*.
        # This is used to tweak build flags for gcc 4.4.

	# disabled for Mozilla since it doesn't use this, and 'msys' messes $(CXX) up
	#        'gcc_version%': '<!(python <(DEPTH)/build/compiler_version.py)',
        # Figure out the python architecture to decide if we build pyauto.
<<<<<<< HEAD
	# disabled for mozilla because windows != mac and this runs a shell script
	#        'python_arch%': '<!(<(DEPTH)/build/linux/python_arch.sh <(sysroot)/usr/lib/libpython<(python_ver).so.1.0)',
=======
        'python_arch%': '<!(<(DEPTH)/build/linux/python_arch.sh <(sysroot)/usr/<(system_libdir)/libpython<(python_ver).so.1.0)',
>>>>>>> b43df0ca
        'conditions': [
          ['branding=="Chrome"', {
            'linux_breakpad%': 1,
          }],
          # All Chrome builds have breakpad symbols, but only process the
          # symbols from official builds.
          ['(branding=="Chrome" and buildtype=="Official")', {
            'linux_dump_symbols%': 1,
          }],
        ],
      }],  # os_posix==1 and OS!="mac" and OS!="android"
      ['OS=="android"', {
        # Location of Android NDK.
        'variables': {
          'variables': {
            'android_ndk_root%': '<!(/bin/echo -n $ANDROID_NDK_ROOT)',
            'android_target_arch%': 'arm',  # target_arch in android terms.

            # Switch between different build types, currently only '0' is
            # supported.
            'android_build_type%': 0,
          },
          'android_ndk_root%': '<(android_ndk_root)',
          'android_ndk_sysroot': '<(android_ndk_root)/platforms/android-9/arch-<(android_target_arch)',
          'android_build_type%': '<(android_build_type)',
        },
        'android_ndk_root%': '<(android_ndk_root)',
        'android_ndk_sysroot': '<(android_ndk_sysroot)',
        'android_ndk_include': '<(android_ndk_sysroot)/usr/include',
        'android_ndk_lib': '<(android_ndk_sysroot)/usr/lib',

        # Uses Android's crash report system
        'linux_breakpad%': 0,

        # Always uses openssl.
        'use_openssl%': 1,

        'proprietary_codecs%': '<(proprietary_codecs)',
        'safe_browsing%': 0,
        'configuration_policy%': 0,
        'input_speech%': 0,

        # Builds the gtest targets as a shared_library.
        # TODO(michaelbai): Use the fixed value 'shared_library' once it
        # is fully supported.
        'gtest_target_type%': '<(gtest_target_type)',

        # Uses system APIs for decoding audio and video.
        'use_libffmpeg%': '0',

        # Always use the chromium skia. The use_system_harfbuzz needs to
        # match use_system_skia.
        'use_system_skia%': '0',
        'use_system_harfbuzz%': '0',

        # Use the system icu.
        'use_system_icu%': 0,

        # Choose static link by build type.
        'conditions': [
          ['android_build_type==0', {
            'static_link_system_icu%': 1,
          }, {
            'static_link_system_icu%': 0,
          }],
        ],
        # Enable to use system sqlite.
        'use_system_sqlite%': '<(android_build_type)',
        # Enable to use system libjpeg.
        'use_system_libjpeg%': '<(android_build_type)',
        # Enable to use the system libexpat.
        'use_system_libexpat%': '<(android_build_type)',
        # Enable to use the system stlport, otherwise statically
        # link the NDK one?
        'use_system_stlport%': '<(android_build_type)',
        # Copy it out one scope.
        'android_build_type%': '<(android_build_type)',
      }],  # OS=="android"
      ['OS=="mac"', {
        # Enable clang on mac by default!
        'clang%': 1,
        'conditions': [
          # mac_product_name is set to the name of the .app bundle as it should
          # appear on disk.  This duplicates data from
          # chrome/app/theme/chromium/BRANDING and
          # chrome/app/theme/google_chrome/BRANDING, but is necessary to get
          # these names into the build system.
          ['branding=="Chrome"', {
            'mac_product_name%': 'Google Chrome',
          }, { # else: branding!="Chrome"
            'mac_product_name%': 'Chromium',
          }],

          # Feature variables for enabling Mac Breakpad and Keystone auto-update
          # support.  Both features are on by default in official builds with
          # Chrome branding.
          ['branding=="Chrome" and buildtype=="Official"', {
            'mac_breakpad%': 1,
            'mac_keystone%': 1,
          }, { # else: branding!="Chrome" or buildtype!="Official"
            'mac_breakpad%': 0,
            'mac_keystone%': 0,
          }],
        ],
      }],  # OS=="mac"

      # Whether to use multiple cores to compile with visual studio. This is
      # optional because it sometimes causes corruption on VS 2005.
      # It is on by default on VS 2008 and off on VS 2005.
      ['OS=="win"', {
        'conditions': [
          ['component=="shared_library"', {
            'win_use_allocator_shim%': 0,
          }],
          ['MSVS_VERSION=="2005"', {
            'msvs_multi_core_compile%': 0,
          },{
            'msvs_multi_core_compile%': 1,
          }],
          # Don't do incremental linking for large modules on 32-bit.
          ['MSVS_OS_BITS==32', {
            'msvs_large_module_debug_link_mode%': '1',  # No
          },{
            'msvs_large_module_debug_link_mode%': '2',  # Yes
          }],
          ['MSVS_VERSION=="2010e" or MSVS_VERSION=="2008e" or MSVS_VERSION=="2005e"', {
            'msvs_express%': 1,
            'secure_atl%': 0,
          },{
            'msvs_express%': 0,
            'secure_atl%': 1,
          }],
        ],
        'nacl_win64_defines': [
          # This flag is used to minimize dependencies when building
          # Native Client loader for 64-bit Windows.
          'NACL_WIN64',
        ],
      }],

      ['os_posix==1 and chromeos==0 and target_arch!="arm"', {
        'use_cups%': 1,
      }, {
        'use_cups%': 0,
      }],

      # Set the relative path from this file to the GYP file of the JPEG
      # library used by Chromium.
      ['use_libjpeg_turbo==1', {
        'libjpeg_gyp_path': '../third_party/libjpeg_turbo/libjpeg.gyp',
      }, {
        'libjpeg_gyp_path': '../third_party/libjpeg/libjpeg.gyp',
      }],  # use_libjpeg_turbo==1

      # Options controlling the use of GConf (the classic GNOME configuration
      # system) and GIO, which contains GSettings (the new GNOME config system).
      ['chromeos==1', {
        'use_gconf%': 0,
        'use_gio%': 0,
      }, {
        'use_gconf%': 1,
        'use_gio%': 1,
      }],

      # Set up -D and -E flags passed into grit.
      ['branding=="Chrome"', {
        # TODO(mmoss) The .grd files look for _google_chrome, but for
        # consistency they should look for google_chrome_build like C++.
        'grit_defines': ['-D', '_google_chrome',
                         '-E', 'CHROMIUM_BUILD=google_chrome'],
      }, {
        'grit_defines': ['-D', '_chromium',
                         '-E', 'CHROMIUM_BUILD=chromium'],
      }],
      ['chromeos==1', {
        'grit_defines': ['-D', 'chromeos'],
      }],
      ['toolkit_views==1', {
        'grit_defines': ['-D', 'toolkit_views'],
      }],
      ['use_only_pure_views==1', {
        'grit_defines': ['-D', 'use_only_pure_views'],
      }],
      ['use_aura==1', {
        'grit_defines': ['-D', 'use_aura'],
      }],
      ['use_nss==1', {
        'grit_defines': ['-D', 'use_nss'],
      }],
      ['touchui==1', {
        'grit_defines': ['-D', 'touchui'],
      }],
      ['use_virtual_keyboard==1', {
        'grit_defines': ['-D', 'use_virtual_keyboard'],
      }],
      ['file_manager_extension==1', {
        'grit_defines': ['-D', 'file_manager_extension'],
      }],
      ['webui_task_manager==1', {
        'grit_defines': ['-D', 'webui_task_manager'],
      }],
      ['remoting==1', {
        'grit_defines': ['-D', 'remoting'],
      }],
      ['use_titlecase_in_grd_files==1', {
        'grit_defines': ['-D', 'use_titlecase'],
      }],
      ['use_third_party_translations==1', {
        'grit_defines': ['-D', 'use_third_party_translations'],
        'locales': [
          'ast', 'bs', 'ca@valencia', 'en-AU', 'eo', 'eu', 'gl', 'hy', 'ia',
          'ka', 'ku', 'kw', 'ms', 'ug'
        ],
      }],
      ['OS=="android"', {
        'grit_defines': ['-D', 'android'],
      }],
      ['clang_use_chrome_plugins==1', {
        'clang_chrome_plugins_flags':
            '<!(<(DEPTH)/tools/clang/scripts/plugin_flags.sh)',
      }],

      # Set use_ibus to 1 to enable ibus support.
      ['touchui==1 and chromeos==1', {
        'use_ibus%': 1,
      }, {
        'use_ibus%': 0,
      }],

      ['enable_register_protocol_handler==1', {
        'grit_defines': ['-D', 'enable_register_protocol_handler'],
      }],

      ['enable_web_intents==1', {
        'grit_defines': ['-D', 'enable_web_intents'],
      }],

      ['asan==1', {
        'clang%': 1,
        # Do not use Chrome plugins for Clang. The Clang version in
        # third_party/asan may be different from the default one.
        'clang_use_chrome_plugins%': 0,
      }],
    ],
    # List of default apps to install in new profiles.  The first list contains
    # the source files as found in svn.  The second list, used only for linux,
    # contains the destination location for each of the files.
    'default_apps_list': [
      'browser/resources/default_apps/external_extensions.json',
      'browser/resources/default_apps/gmail.crx',
      'browser/resources/default_apps/youtube.crx',
    ],
    'default_apps_list_linux_dest': [
      '<(PRODUCT_DIR)/default_apps/external_extensions.json',
      '<(PRODUCT_DIR)/default_apps/gmail.crx',
      '<(PRODUCT_DIR)/default_apps/youtube.crx',
    ],
  },
  'target_defaults': {
    'variables': {
      # The condition that operates on chromium_code is in a target_conditions
      # section, and will not have access to the default fallback value of
      # chromium_code at the top of this file, or to the chromium_code
      # variable placed at the root variables scope of .gyp files, because
      # those variables are not set at target scope.  As a workaround,
      # if chromium_code is not set at target scope, define it in target scope
      # to contain whatever value it has during early variable expansion.
      # That's enough to make it available during target conditional
      # processing.
      'chromium_code%': '<(chromium_code)',

      # See http://gcc.gnu.org/onlinedocs/gcc-4.4.2/gcc/Optimize-Options.html
      'mac_release_optimization%': '3', # Use -O3 unless overridden
      'mac_debug_optimization%': '0',   # Use -O0 unless overridden

      # See http://msdn.microsoft.com/en-us/library/aa652360(VS.71).aspx
      'win_release_Optimization%': '2', # 2 = /Os
      'win_debug_Optimization%': '0',   # 0 = /Od

      # See http://msdn.microsoft.com/en-us/library/2kxx5t2c(v=vs.80).aspx
      'win_release_OmitFramePointers%': '1',

      # See http://msdn.microsoft.com/en-us/library/8wtf2dfz(VS.71).aspx
      'win_debug_RuntimeChecks%': '3',    # 3 = all checks enabled, 0 = off

      # See http://msdn.microsoft.com/en-us/library/47238hez(VS.71).aspx
      'win_debug_InlineFunctionExpansion%': '',    # empty = default, 0 = off,
      'win_release_InlineFunctionExpansion%': '2', # 1 = only __inline, 2 = max

      # VS inserts quite a lot of extra checks to algorithms like
      # std::partial_sort in Debug build which make them O(N^2)
      # instead of O(N*logN). This is particularly slow under memory
      # tools like ThreadSanitizer so we want it to be disablable.
      # See http://msdn.microsoft.com/en-us/library/aa985982(v=VS.80).aspx
      'win_debug_disable_iterator_debugging%': '0',

      'release_extra_cflags%': '',
      'debug_extra_cflags%': '',
      'release_valgrind_build%': 0,

      # Only used by Windows build for now.  Can be used to build into a
      # differet output directory, e.g., a build_dir_prefix of VS2010_ would
      # output files in src/build/VS2010_{Debug,Release}.
      'build_dir_prefix%': '',

      'conditions': [
        ['OS=="win" and component=="shared_library"', {
          # See http://msdn.microsoft.com/en-us/library/aa652367.aspx
          'win_release_RuntimeLibrary%': '2', # 2 = /MT (nondebug DLL)
          'win_debug_RuntimeLibrary%': '3',   # 3 = /MTd (debug DLL)
        }, {
          # See http://msdn.microsoft.com/en-us/library/aa652367.aspx
          'win_release_RuntimeLibrary%': '0', # 0 = /MT (nondebug static)
          'win_debug_RuntimeLibrary%': '1',   # 1 = /MTd (debug static)
        }],
      ],
    },
    'conditions': [
      ['branding=="Chrome"', {
        'defines': ['GOOGLE_CHROME_BUILD'],
      }, {  # else: branding!="Chrome"
        'defines': ['CHROMIUM_BUILD'],
      }],
      ['component=="shared_library"', {
        'defines': ['COMPONENT_BUILD'],
      }],
      ['toolkit_views==1', {
        'defines': ['TOOLKIT_VIEWS=1'],
      }],
      ['use_only_pure_views==1', {
        'defines': ['USE_ONLY_PURE_VIEWS=1'],
      }],
      ['views_compositor==1', {
        'defines': ['VIEWS_COMPOSITOR=1'],
      }],
      ['views_gpu_image_transport==1', {
        'defines': ['UI_COMPOSITOR_IMAGE_TRANSPORT'],
      }],
      ['use_aura==1', {
        'defines': ['USE_AURA=1'],
      }],
      ['use_nss==1', {
        'defines': ['USE_NSS=1'],
      }],
      ['toolkit_uses_gtk==1', {
        'defines': ['TOOLKIT_USES_GTK=1'],
      }],
      ['chromeos==1', {
        'defines': ['OS_CHROMEOS=1'],
      }],
      ['touchui==1', {
        'defines': ['TOUCH_UI=1'],
      }],
      ['use_virtual_keyboard==1', {
        'defines': ['USE_VIRTUAL_KEYBOARD=1'],
      }],
      ['use_xi2_mt!=0', {
        'defines': ['USE_XI2_MT=<(use_xi2_mt)'],
      }],
      ['use_wayland==1', {
        'defines': ['USE_WAYLAND=1', 'WL_EGL_PLATFORM=1'],
      }],
      ['file_manager_extension==1', {
        'defines': ['FILE_MANAGER_EXTENSION=1'],
      }],
      ['webui_task_manager==1', {
        'defines': ['WEBUI_TASK_MANAGER=1'],
      }],
      ['profiling==1', {
        'defines': ['ENABLE_PROFILING=1'],
      }],
      ['OS=="linux" and glibcxx_debug==1', {
        'defines': ['_GLIBCXX_DEBUG=1',],
        'cflags_cc!': ['-fno-rtti'],
        'cflags_cc+': ['-frtti', '-g'],
      }],
      ['remoting==1', {
        'defines': ['ENABLE_REMOTING=1'],
      }],
      ['p2p_apis==1', {
        'defines': ['ENABLE_P2P_APIS=1'],
      }],
      ['proprietary_codecs==1', {
        'defines': ['USE_PROPRIETARY_CODECS'],
      }],
      ['enable_flapper_hacks==1', {
        'defines': ['ENABLE_FLAPPER_HACKS=1'],
      }],
      ['enable_pepper_threading==1', {
        'defines': ['ENABLE_PEPPER_THREADING'],
      }],
      ['configuration_policy==1', {
        'defines': ['ENABLE_CONFIGURATION_POLICY'],
      }],
      ['input_speech==1', {
        'defines': ['ENABLE_INPUT_SPEECH'],
      }],
      ['fastbuild!=0', {

        'conditions': [
          # For Windows and Mac, we don't genererate debug information.
          ['OS=="win" or OS=="mac"', {
            'msvs_settings': {
              'VCLinkerTool': {
                'GenerateDebugInformation': 'false',
              },
              'VCCLCompilerTool': {
                'DebugInformationFormat': '0',
              }
            },
            'xcode_settings': {
              'GCC_GENERATE_DEBUGGING_SYMBOLS': 'NO',
            },
          }, { # else: OS != "win", generate less debug information.
            'variables': {
              'debug_extra_cflags': '-g1',
            },
          }],
          # Clang creates chubby debug information, which makes linking very
          # slow. For now, don't create debug information with clang.  See
          # http://crbug.com/70000
          ['OS=="linux" and clang==1', {
            'variables': {
              'debug_extra_cflags': '-g0',
            },
          }],
        ],  # conditions for fastbuild.
      }],  # fastbuild!=0
      ['dcheck_always_on!=0', {
        'defines': ['DCHECK_ALWAYS_ON=1'],
      }],  # dcheck_always_on!=0
      ['selinux==1', {
        'defines': ['CHROMIUM_SELINUX=1'],
      }],
      ['win_use_allocator_shim==0', {
        'conditions': [
          ['OS=="win"', {
            'defines': ['NO_TCMALLOC'],
          }],
        ],
      }],
      ['enable_gpu==1', {
        'defines': [
          'ENABLE_GPU=1',
        ],
      }],
      ['use_openssl==1', {
        'defines': [
          'USE_OPENSSL=1',
        ],
      }],
      ['enable_eglimage==1', {
        'defines': [
          'ENABLE_EGLIMAGE=1',
        ],
      }],
      ['use_skia==1', {
        'defines': [
          'USE_SKIA=1',
        ],
      }],
      ['coverage!=0', {
        'conditions': [
          ['OS=="mac"', {
            'xcode_settings': {
              'GCC_INSTRUMENT_PROGRAM_FLOW_ARCS': 'YES',  # -fprofile-arcs
              'GCC_GENERATE_TEST_COVERAGE_FILES': 'YES',  # -ftest-coverage
            },
            # Add -lgcov for types executable, shared_library, and
            # loadable_module; not for static_library.
            # This is a delayed conditional.
            'target_conditions': [
              ['_type!="static_library"', {
                'xcode_settings': { 'OTHER_LDFLAGS': [ '-lgcov' ] },
              }],
            ],
          }],
          ['OS=="linux" or OS=="android"', {
            'cflags': [ '-ftest-coverage',
                        '-fprofile-arcs' ],
            'link_settings': { 'libraries': [ '-lgcov' ] },
          }],
          # Finally, for Windows, we simply turn on profiling.
          ['OS=="win"', {
            'msvs_settings': {
              'VCLinkerTool': {
                'Profile': 'true',
              },
              'VCCLCompilerTool': {
                # /Z7, not /Zi, so coverage is happyb
                'DebugInformationFormat': '1',
                'AdditionalOptions': ['/Yd'],
              }
            }
         }],  # OS==win
        ],  # conditions for coverage
      }],  # coverage!=0
      ['OS=="win"', {
        'defines': [
          '__STD_C',
          '_CRT_SECURE_NO_DEPRECATE',
          '_SCL_SECURE_NO_DEPRECATE',
        ],
        'include_dirs': [
          '<(DEPTH)/third_party/wtl/include',
        ],
      }],  # OS==win
      ['enable_register_protocol_handler==1', {
        'defines': [
          'ENABLE_REGISTER_PROTOCOL_HANDLER=1',
        ],
      }],
      ['enable_web_intents==1', {
        'defines': [
          'ENABLE_WEB_INTENTS=1',
        ],
      }],
    ],  # conditions for 'target_defaults'
    'target_conditions': [
      ['chromium_code==0', {
        'conditions': [
          [ 'os_posix==1 and OS!="mac"', {
            # We don't want to get warnings from third-party code,
            # so remove any existing warning-enabling flags like -Wall.
            'cflags!': [
              '-Wall',
              '-Wextra',
              '-Werror',
            ],
            'cflags': [
              # Don't warn about hash_map in third-party code.
              '-Wno-deprecated',
              # Don't warn about printf format problems.
              # This is off by default in gcc but on in Ubuntu's gcc(!).
              '-Wno-format',
            ],
            'cflags_cc!': [
              # TODO(fischman): remove this.
              # http://code.google.com/p/chromium/issues/detail?id=90453
              '-Wsign-compare',
            ]
          }],
          [ 'os_posix==1 and OS!="mac" and OS!="openbsd" and chromeos==0', {
            'cflags': [
              # Don't warn about ignoring the return value from e.g. close().
              # This is off by default in some gccs but on by default in others.
              # Currently this option is not set for Chrome OS build because
              # the current version of gcc (4.3.4) used for building Chrome in
              # Chrome OS chroot doesn't support this option.
              # OpenBSD does not support this option either, since it's using
              # gcc 4.2.1, which does not have this flag yet.
              # TODO(mazda): remove the conditional for Chrome OS when gcc
              # version is upgraded.
              '-Wno-unused-result',
            ],
          }],
          [ 'OS=="win"', {
            'defines': [
              '_CRT_SECURE_NO_DEPRECATE',
              '_CRT_NONSTDC_NO_WARNINGS',
              '_CRT_NONSTDC_NO_DEPRECATE',
              '_SCL_SECURE_NO_DEPRECATE',
            ],
            'msvs_disabled_warnings': [4800],
            'msvs_settings': {
              'VCCLCompilerTool': {
                'WarningLevel': '3',
                'WarnAsError': 'false', # TODO(maruel): Enable it.
                'Detect64BitPortabilityProblems': 'false',
              },
            },
          }],
          # TODO(darin): Unfortunately, some third_party code depends on base/
          [ 'OS=="win" and component=="shared_library"', {
            'msvs_disabled_warnings': [
              4251,  # class 'std::xx' needs to have dll-interface.
            ],
          }],
          [ 'OS=="mac"', {
            'xcode_settings': {
              'GCC_TREAT_WARNINGS_AS_ERRORS': 'NO',
              'WARNING_CFLAGS!': ['-Wall', '-Wextra'],
            },
          }],
        ],
      }, {
        # In Chromium code, we define __STDC_FORMAT_MACROS in order to get the
        # C99 macros on Mac and Linux.
        'defines': [
          '__STDC_FORMAT_MACROS',
        ],
        'conditions': [
          ['OS!="win"', {
            'sources/': [ ['exclude', '_win(_unittest)?\\.(h|cc)$'],
                          ['exclude', '(^|/)win/'],
                          ['exclude', '(^|/)win_[^/]*\\.(h|cc)$'] ],
          }],
          ['OS!="mac"', {
            'sources/': [ ['exclude', '_(cocoa|mac)(_unittest)?\\.(h|cc)$'],
                          ['exclude', '(^|/)(cocoa|mac)/'],
                          ['exclude', '\\.mm?$' ] ],
          }],
          ['use_x11!=1', {
            'sources/': [
              ['exclude', '_(chromeos|x|x11)(_unittest)?\\.(h|cc)$'],
              ['exclude', '(^|/)x11_[^/]*\\.(h|cc)$'],
            ],
          }],
          ['toolkit_uses_gtk!=1', {
            'sources/': [
              ['exclude', '_(gtk|xdg)(_unittest)?\\.(h|cc)$'],
              ['exclude', '(^|/)gtk/'],
              ['exclude', '(^|/)gtk_[^/]*\\.(h|cc)$'],
            ],
          }],
          ['use_wayland!=1', {
            'sources/': [
              ['exclude', '_(wayland)(_unittest)?\\.(h|cc)$'],
              ['exclude', '(^|/)wayland/'],
              ['exclude', '(^|/)(wayland)_[^/]*\\.(h|cc)$'],
            ],
          }],
          ['OS!="linux"', {
            'sources/': [
              ['exclude', '_linux(_unittest)?\\.(h|cc)$'],
              ['exclude', '(^|/)linux/'],
            ],
          }],
          ['OS!="android"', {
            'sources/': [
              ['exclude', '_android(_unittest)?\\.cc$'],
              ['exclude', '(^|/)android/'],
            ],
          }],
          # We use "POSIX" to refer to all non-Windows operating systems.
          ['OS=="win"', {
            'sources/': [ ['exclude', '_posix\\.(h|cc)$'] ],
            # turn on warnings for signed/unsigned mismatch on chromium code.
            'msvs_settings': {
              'VCCLCompilerTool': {
                'AdditionalOptions': ['/we4389'],
              },
            },
          }],
          ['OS=="win" and component=="shared_library"', {
            'msvs_disabled_warnings': [
              4251,  # class 'std::xx' needs to have dll-interface.
            ],
          }],
          ['chromeos!=1', {
            'sources/': [ ['exclude', '_chromeos\\.(h|cc)$'] ]
          }],
          ['toolkit_views==0', {
            'sources/': [ ['exclude', '_views\\.(h|cc)$'] ]
          }],
          ['use_aura==0', {
            'sources/': [ ['exclude', '_aura\\.(h|cc)$'],
                          ['exclude', '(^|/)aura/'],
            ]
          }],
          ['use_aura==0 or use_x11==0', {
            'sources/': [ ['exclude', '_aurax11\\.(h|cc)$'] ]
          }],
          ['use_aura==0 or OS!="win"', {
            'sources/': [ ['exclude', '_aurawin\\.(h|cc)$'] ]
          }],
        ],
      }],
    ],  # target_conditions for 'target_defaults'
    'default_configuration': 'Debug',
    'configurations': {
      # VCLinkerTool LinkIncremental values below:
      #   0 == default
      #   1 == /INCREMENTAL:NO
      #   2 == /INCREMENTAL
      # Debug links incremental, Release does not.
      #
      # Abstract base configurations to cover common attributes.
      #
      'Common_Base': {
        'abstract': 1,
        'msvs_configuration_attributes': {
          'OutputDirectory': '<(DEPTH)\\build\\<(build_dir_prefix)$(ConfigurationName)',
          'IntermediateDirectory': '$(OutDir)\\obj\\$(ProjectName)',
          'CharacterSet': '1',
        },
      },
      'x86_Base': {
        'abstract': 1,
        'msvs_settings': {
          'VCLinkerTool': {
            'TargetMachine': '1',
          },
        },
        'msvs_configuration_platform': 'Win32',
      },
      'x64_Base': {
        'abstract': 1,
        'msvs_configuration_platform': 'x64',
        'msvs_settings': {
          'VCLinkerTool': {
            'TargetMachine': '17', # x86 - 64
            'AdditionalLibraryDirectories!':
              ['<(DEPTH)/third_party/platformsdk_win7/files/Lib'],
            'AdditionalLibraryDirectories':
              ['<(DEPTH)/third_party/platformsdk_win7/files/Lib/x64'],
          },
          'VCLibrarianTool': {
            'AdditionalLibraryDirectories!':
              ['<(DEPTH)/third_party/platformsdk_win7/files/Lib'],
            'AdditionalLibraryDirectories':
              ['<(DEPTH)/third_party/platformsdk_win7/files/Lib/x64'],
          },
        },
        'defines': [
          # Not sure if tcmalloc works on 64-bit Windows.
          'NO_TCMALLOC',
        ],
      },
      'Debug_Base': {
        'abstract': 1,
        'defines': [
          'DYNAMIC_ANNOTATIONS_ENABLED=1',
          'WTF_USE_DYNAMIC_ANNOTATIONS=1',
        ],
        'xcode_settings': {
          'COPY_PHASE_STRIP': 'NO',
          'GCC_OPTIMIZATION_LEVEL': '<(mac_debug_optimization)',
          'OTHER_CFLAGS': [
            '<@(debug_extra_cflags)',
          ],
        },
        'msvs_settings': {
          'VCCLCompilerTool': {
            'Optimization': '<(win_debug_Optimization)',
            'PreprocessorDefinitions': ['_DEBUG'],
            'BasicRuntimeChecks': '<(win_debug_RuntimeChecks)',
            'RuntimeLibrary': '<(win_debug_RuntimeLibrary)',
            'conditions': [
              # According to MSVS, InlineFunctionExpansion=0 means
              # "default inlining", not "/Ob0".
              # Thus, we have to handle InlineFunctionExpansion==0 separately.
              ['win_debug_InlineFunctionExpansion==0', {
                'AdditionalOptions': ['/Ob0'],
              }],
              ['win_debug_InlineFunctionExpansion!=""', {
                'InlineFunctionExpansion':
                  '<(win_debug_InlineFunctionExpansion)',
              }],
              ['win_debug_disable_iterator_debugging==1', {
                'PreprocessorDefinitions': ['_HAS_ITERATOR_DEBUGGING=0'],
              }],
            ],
          },
          'VCLinkerTool': {
            'LinkIncremental': '<(msvs_debug_link_incremental)',
            # ASLR makes debugging with windbg difficult because Chrome.exe and
            # Chrome.dll share the same base name. As result, windbg will
            # name the Chrome.dll module like chrome_<base address>, where
            # <base address> typically changes with each launch. This in turn
            # means that breakpoints in Chrome.dll don't stick from one launch
            # to the next. For this reason, we turn ASLR off in debug builds.
            # Note that this is a three-way bool, where 0 means to pick up
            # the default setting, 1 is off and 2 is on.
            'RandomizedBaseAddress': 1,
          },
          'VCResourceCompilerTool': {
            'PreprocessorDefinitions': ['_DEBUG'],
          },
        },
        'conditions': [
          ['OS=="linux"', {
            'cflags': [
              '<@(debug_extra_cflags)',
            ],
          }],
          ['release_valgrind_build==0', {
            'xcode_settings': {
              'OTHER_CFLAGS': [
                '-fstack-protector-all',  # Implies -fstack-protector
              ],
            },
          }],
        ],
      },
      'Release_Base': {
        'abstract': 1,
        'defines': [
          'NDEBUG',
        ],
        'xcode_settings': {
          'DEAD_CODE_STRIPPING': 'YES',  # -Wl,-dead_strip
          'GCC_OPTIMIZATION_LEVEL': '<(mac_release_optimization)',
          'OTHER_CFLAGS': [ '<@(release_extra_cflags)', ],
        },
        'msvs_settings': {
          'VCCLCompilerTool': {
            'Optimization': '<(win_release_Optimization)',
            'RuntimeLibrary': '<(win_release_RuntimeLibrary)',
            'conditions': [
              # According to MSVS, InlineFunctionExpansion=0 means
              # "default inlining", not "/Ob0".
              # Thus, we have to handle InlineFunctionExpansion==0 separately.
              ['win_release_InlineFunctionExpansion==0', {
                'AdditionalOptions': ['/Ob0'],
              }],
              ['win_release_InlineFunctionExpansion!=""', {
                'InlineFunctionExpansion':
                  '<(win_release_InlineFunctionExpansion)',
              }],

              ['win_release_OmitFramePointers==1', {
                'OmitFramePointers': 'true',
              }],
              ['win_release_OmitFramePointers==0', {
                'OmitFramePointers': 'false',
              }],
            ],
          },
          'VCLinkerTool': {
            # LinkIncremental is a tri-state boolean, where 0 means default
            # (i.e., inherit from parent solution), 1 means false, and
            # 2 means true.
            'LinkIncremental': '1',
            # This corresponds to the /PROFILE flag which ensures the PDB
            # file contains FIXUP information (growing the PDB file by about
            # 5%) but does not otherwise alter the output binary. This
            # information is used by the Syzygy optimization tool when
            # decomposing the release image.
            'Profile': 'true',
          },
        },
        'conditions': [
          ['release_valgrind_build==0', {
            'defines': [
              'NVALGRIND',
              'DYNAMIC_ANNOTATIONS_ENABLED=0',
            ],
          }, {
            'defines': [
              'DYNAMIC_ANNOTATIONS_ENABLED=1',
              'WTF_USE_DYNAMIC_ANNOTATIONS=1',
            ],
          }],
          ['win_use_allocator_shim==0', {
            'defines': ['NO_TCMALLOC'],
          }],
          ['OS=="linux"', {
            'cflags': [
             '<@(release_extra_cflags)',
            ],
          }],
        ],
      },
      #
      # Concrete configurations
      #
      'Debug': {
        'inherit_from': ['Common_Base', 'x86_Base', 'Debug_Base'],
      },
      'Release': {
        'inherit_from': ['Common_Base', 'x86_Base', 'Release_Base'],
        'conditions': [
          ['msvs_use_common_release', {
            'includes': ['release.gypi'],
          }],
        ]
      },
      'conditions': [
        [ 'OS=="win"', {
          # TODO(bradnelson): add a gyp mechanism to make this more graceful.
          'Debug_x64': {
            'inherit_from': ['Common_Base', 'x64_Base', 'Debug_Base'],
          },
          'Release_x64': {
            'inherit_from': ['Common_Base', 'x64_Base', 'Release_Base'],
          },
        }],
      ],
    },
  },
  'conditions': [
    ['os_posix==1 and OS!="mac"', {
      'target_defaults': {
        # Enable -Werror by default, but put it in a variable so it can
        # be disabled in ~/.gyp/include.gypi on the valgrind builders.
        'variables': {
          # Use -fno-strict-aliasing, see http://crbug.com/32204
          'no_strict_aliasing%': 1,
          'conditions': [
            ['OS=="linux"', {
              'werror%': '-Werror',
              }, { # turn off -Werror on other Unices
              'werror%': '',
            }],
          ],
        },
        'cflags': [
          '<(werror)',  # See note above about the werror variable.
          '-pthread',
          '-fno-exceptions',
          '-Wall',
          # TODO(evan): turn this back on once all the builds work.
          # '-Wextra',
          # Don't warn about unused function params.  We use those everywhere.
          '-Wno-unused-parameter',
          # Don't warn about the "struct foo f = {0};" initialization pattern.
          '-Wno-missing-field-initializers',
          '-D_FILE_OFFSET_BITS=64',
          # Don't export any symbols (for example, to plugins we dlopen()).
          # Note: this is *required* to make some plugins work.
          '-fvisibility=hidden',
          '-pipe',
        ],
        'cflags_cc': [
          '-fno-rtti',
          '-fno-threadsafe-statics',
          # Make inline functions have hidden visiblity by default.
          # Surprisingly, not covered by -fvisibility=hidden.
          '-fvisibility-inlines-hidden',
          # GCC turns on -Wsign-compare for C++ under -Wall, but clang doesn't,
          # so we specify it explicitly.
          # TODO(fischman): remove this if http://llvm.org/PR10448 obsoletes it.
          # http://code.google.com/p/chromium/issues/detail?id=90453
          '-Wsign-compare',
        ],
        'ldflags': [
          '-pthread', '-Wl,-z,noexecstack',
        ],
        'configurations': {
          'Debug_Base': {
            'variables': {
              'debug_optimize%': '0',
            },
            'defines': [
              '_DEBUG',
            ],
            'cflags': [
              '-O>(debug_optimize)',
              '-g',
            ],
            'conditions' : [
              ['OS=="android"', {
                'cflags': [
                  '-fno-omit-frame-pointer',
                ],
              }],
            ],
            'target_conditions' : [
              ['_toolset=="target"', {
                'conditions': [
                  ['OS=="android" and debug_optimize==0', {
                    'cflags': [
                      '-mlong-calls',  # Needed when compiling with -O0
                    ],
                  }],
                  ['arm_thumb==1', {
                    'cflags': [
                      '-marm',
                    ],
                  }],
                 ],
              }],
            ],
          },
          'Release_Base': {
            'variables': {
              'release_optimize%': '2',
              # Binaries become big and gold is unable to perform GC
              # and remove unused sections for some of test targets
              # on 32 bit platform.
              # (This is currently observed only in chromeos valgrind bots)
              # The following flag is to disable --gc-sections linker
              # option for these bots.
              'no_gc_sections%': 0,

              # TODO(bradnelson): reexamine how this is done if we change the
              # expansion of configurations
              'release_valgrind_build%': 0,
            },
            'cflags': [
              '-O>(release_optimize)',
              # Don't emit the GCC version ident directives, they just end up
              # in the .comment section taking up binary size.
              '-fno-ident',
              # Put data and code in their own sections, so that unused symbols
              # can be removed at link time with --gc-sections.
              '-fdata-sections',
              '-ffunction-sections',
            ],
            'ldflags': [
              # Specifically tell the linker to perform optimizations.
              # See http://lwn.net/Articles/192624/ .
              '-Wl,-O1',
              '-Wl,--as-needed',
            ],
            'conditions' : [
              ['no_gc_sections==0', {
                'ldflags': [
                  '-Wl,--gc-sections',
                ],
              }],
              ['OS=="android"', {
                'cflags': [
                  '-fomit-frame-pointer',
                ],
              }],
              ['clang==1', {
                'cflags!': [
                  '-fno-ident',
                ],
              }],
              ['profiling==1', {
                'cflags': [
                  '-fno-omit-frame-pointer',
                  '-g',
                ],
              }],
              # At gyp time, we test the linker for ICF support; this flag
              # is then provided to us by gyp.  (Currently only gold supports
              # an --icf flag.)
              # There seems to be a conflict of --icf and -pie in gold which
              # can generate crashy binaries. As a security measure, -pie
              # takes precendence for now.
              ['LINKER_SUPPORTS_ICF==1 and release_valgrind_build==0', {
                'target_conditions': [
                  ['_toolset=="target"', {
                    'ldflags': [
                      #'-Wl,--icf=safe',
                      '-Wl,--icf=none',
                    ]
                  }]
                ]
              }],
            ]
          },
        },
        'variants': {
          'coverage': {
            'cflags': ['-fprofile-arcs', '-ftest-coverage'],
            'ldflags': ['-fprofile-arcs'],
          },
          'profile': {
            'cflags': ['-pg', '-g'],
            'ldflags': ['-pg'],
          },
          'symbols': {
            'cflags': ['-g'],
          },
        },
        'conditions': [
          ['target_arch=="ia32"', {
            'target_conditions': [
              ['_toolset=="target"', {
                'asflags': [
                  # Needed so that libs with .s files (e.g. libicudata.a)
                  # are compatible with the general 32-bit-ness.
                  '-32',
                ],
                # All floating-point computations on x87 happens in 80-bit
                # precision.  Because the C and C++ language standards allow
                # the compiler to keep the floating-point values in higher
                # precision than what's specified in the source and doing so
                # is more efficient than constantly rounding up to 64-bit or
                # 32-bit precision as specified in the source, the compiler,
                # especially in the optimized mode, tries very hard to keep
                # values in x87 floating-point stack (in 80-bit precision)
                # as long as possible. This has important side effects, that
                # the real value used in computation may change depending on
                # how the compiler did the optimization - that is, the value
                # kept in 80-bit is different than the value rounded down to
                # 64-bit or 32-bit. There are possible compiler options to
                # make this behavior consistent (e.g. -ffloat-store would keep
                # all floating-values in the memory, thus force them to be
                # rounded to its original precision) but they have significant
                # runtime performance penalty.
                #
                # -mfpmath=sse -msse2 makes the compiler use SSE instructions
                # which keep floating-point values in SSE registers in its
                # native precision (32-bit for single precision, and 64-bit
                # for double precision values). This means the floating-point
                # value used during computation does not change depending on
                # how the compiler optimized the code, since the value is
                # always kept in its specified precision.
                'conditions': [
                  ['branding=="Chromium" and disable_sse2==0', {
                    'cflags': [
                      '-march=pentium4',
                      '-msse2',
                      '-mfpmath=sse',
                    ],
                  }],
                  # ChromeOS targets Pinetrail, which is sse3, but most of the
                  # benefit comes from sse2 so this setting allows ChromeOS
                  # to build on other CPUs.  In the future -march=atom would
                  # help but requires a newer compiler.
                  ['chromeos==1 and disable_sse2==0', {
                    'cflags': [
                      '-msse2',
                    ],
                  }],
                  # Install packages have started cropping up with
                  # different headers between the 32-bit and 64-bit
                  # versions, so we have to shadow those differences off
                  # and make sure a 32-bit-on-64-bit build picks up the
                  # right files.
                  ['host_arch!="ia32"', {
                    'include_dirs+': [
                      '/usr/include32',
                    ],
                  }],
                ],
                # -mmmx allows mmintrin.h to be used for mmx intrinsics.
                # video playback is mmx and sse2 optimized.
                'cflags': [
                  '-m32',
                  '-mmmx',
                ],
                'ldflags': [
                  '-m32',
                ],
              }],
            ],
          }],
          ['target_arch=="arm"', {
            'target_conditions': [
              ['_toolset=="target"', {
                'cflags_cc': [
                  # The codesourcery arm-2009q3 toolchain warns at that the ABI
                  # has changed whenever it encounters a varargs function. This
                  # silences those warnings, as they are not helpful and
                  # clutter legitimate warnings.
                  '-Wno-abi',
                ],
                'conditions': [
                  ['arm_thumb==1', {
                    'cflags': [
                    '-mthumb',
                    ]
                  }],
                  ['armv7==1', {
                    'cflags': [
                      '-march=armv7-a',
                      '-mtune=cortex-a8',
                      '-mfloat-abi=softfp',
                    ],
                    'conditions': [
                      ['arm_neon==1', {
                        'cflags': [ '-mfpu=neon', ],
                      }, {
                        'cflags': [ '-mfpu=<(arm_fpu)', ],
                      }]
                    ],
                  }],
                  ['OS=="android"', {
                    # The following flags are derived from what Android uses
                    # by default when building for arm.
                    'cflags': [ '-Wno-psabi', ],
                    'conditions': [
                      ['arm_thumb == 1', {
                        # Android toolchain doesn't support -mimplicit-it=thumb
                        'cflags!': [ '-Wa,-mimplicit-it=thumb', ],
                        'cflags': [ '-mthumb-interwork', ],
                      }],
                      ['armv7==0', {
                        # Flags suitable for Android emulator
                        'cflags': [
                          '-march=armv5te',
                          '-mtune=xscale',
                          '-msoft-float',
                          '-D__ARM_ARCH_5__',
                          '-D__ARM_ARCH_5T__',
                          '-D__ARM_ARCH_5E__',
                          '-D__ARM_ARCH_5TE__',
                        ],
                      }],
                    ],
                  }],
                ],
              }],
            ],
          }],
          ['linux_fpic==1', {
            'cflags': [
              '-fPIC',
            ],
          }],
          # TODO(rkc): Currently building Chrome with the PIE flag causes
          # remote debugging to break (remote debugger does not get correct
          # section header offsets hence causing all symbol handling to go
          # kaboom). See crosbug.com/15266
          # Remove this flag once this issue is fixed.
          ['linux_disable_pie==1', {
            'target_conditions': [
              ['_type=="executable"', {
                'ldflags': [
                  '-nopie',
                ],
              }],
            ],
          }],
          ['sysroot!=""', {
            'target_conditions': [
              ['_toolset=="target"', {
                'cflags': [
                  '--sysroot=<(sysroot)',
                ],
                'ldflags': [
                  '--sysroot=<(sysroot)',
                ],
              }]]
          }],
          ['clang==1', {
            'cflags': [
              '-Wheader-hygiene',
              # Clang spots more unused functions.
              '-Wno-unused-function',
              # Don't die on dtoa code that uses a char as an array index.
              '-Wno-char-subscripts',
              # Especially needed for gtest macros using enum values from Mac
              # system headers.
              # TODO(pkasting): In C++11 this is legal, so this should be
              # removed when we change to that.  (This is also why we don't
              # bother fixing all these cases today.)
              '-Wno-unnamed-type-template-args',
              # WebKit uses nullptr in a legit way, other that that this warning
              # doesn't fire.
              '-Wno-c++11-compat',
              # This (rightyfully) complains about 'override', which we use
              # heavily.
              '-Wno-c++11-extensions',
            ],
            'cflags!': [
              # Clang doesn't seem to know know this flag.
              '-mfpmath=sse',
            ],
          }],
          ['clang==1 and clang_use_chrome_plugins==1', {
            'cflags': [
              '<(clang_chrome_plugins_flags)',
            ],
          }],
          ['clang==1 and clang_load!="" and clang_add_plugin!=""', {
            'cflags': [
              '-Xclang', '-load', '-Xclang', '<(clang_load)',
              '-Xclang', '-add-plugin', '-Xclang', '<(clang_add_plugin)',
            ],
          }],
          ['asan==1', {
            # Only in the linux section for now, since ASAN doesn't
            # work on Mac yet.
            'cflags': [
              '-fasan',
              '-w',
            ],
            'ldflags': [
              '-fasan',
            ],
          }],
          ['no_strict_aliasing==1', {
            'cflags': [
              '-fno-strict-aliasing',
            ],
          }],
          ['linux_breakpad==1', {
            'cflags': [ '-g' ],
            'defines': ['USE_LINUX_BREAKPAD'],
          }],
          ['linux_use_heapchecker==1', {
            'variables': {'linux_use_tcmalloc%': 1},
          }],
          ['linux_use_tcmalloc==0', {
            'defines': ['NO_TCMALLOC'],
          }],
          ['linux_use_heapchecker==0', {
            'defines': ['NO_HEAPCHECKER'],
          }],
          ['linux_keep_shadow_stacks==1', {
            'defines': ['KEEP_SHADOW_STACKS'],
            'cflags': ['-finstrument-functions'],
          }],
        ],
      },
    }],
    # FreeBSD-specific options; note that most FreeBSD options are set above,
    # with Linux.
    ['OS=="freebsd"', {
      'target_defaults': {
        'ldflags': [
          '-Wl,--no-keep-memory',
        ],
      },
    }],
    # Android-specific options; note that most are set above with Linux.
    ['OS=="android"', {
      'variables': {
        'android_target_arch%': 'arm',  # target_arch in android terms.
        'conditions': [
          # Android uses x86 instead of ia32 for their target_arch designation.
          ['target_arch=="ia32"', {
            'android_target_arch%': 'x86',
          }],
          # Use shared stlport library when system one used.
          # Figure this out early since it needs symbols from libgcc.a, so it
          # has to be before that in the set of libraries.
          ['use_system_stlport==1', {
            'android_stlport_library': 'stlport',
          }, {
            'android_stlport_library': 'stlport_static',
          }],
        ],

        # Placing this variable here prevents from forking libvpx, used
        # by remoting.  Remoting is off, so it needn't built,
        # so forking it's deps seems like overkill.
        # But this variable need defined to properly run gyp.
        # A proper solution is to have an OS==android conditional
        # in third_party/libvpx/libvpx.gyp to define it.
        'libvpx_path': 'lib/linux/arm',
      },
      'target_defaults': {
        # Build a Release build by default to match Android build behavior.
        # This is typical with Android because Debug builds tend to be much
        # larger and run very slowly on constrained devices. It is still
        # possible to do a Debug build by specifying BUILDTYPE=Debug on the
        # 'make' command line.
        'default_configuration': 'Release',

        'variables': {
          'release_extra_cflags%': '',
         },

        'target_conditions': [
          # Settings for building device targets using Android's toolchain.
          # These are based on the setup.mk file from the Android NDK.
          #
          # The NDK Android executable link step looks as follows:
          #  $LDFLAGS
          #  $(TARGET_CRTBEGIN_DYNAMIC_O)  <-- crtbegin.o
          #  $(PRIVATE_OBJECTS)            <-- The .o that we built
          #  $(PRIVATE_STATIC_LIBRARIES)   <-- The .a that we built
          #  $(TARGET_LIBGCC)              <-- libgcc.a
          #  $(PRIVATE_SHARED_LIBRARIES)   <-- The .so that we built
          #  $(PRIVATE_LDLIBS)             <-- System .so
          #  $(TARGET_CRTEND_O)            <-- crtend.o
          #
          # For now the above are approximated for executables by adding
          # crtbegin.o to the end of the ldflags and 'crtend.o' to the end
          # of 'libraries'.
          #
          # The NDK Android shared library link step looks as follows:
          #  $LDFLAGS
          #  $(PRIVATE_OBJECTS)            <-- The .o that we built
          #  -l,--whole-archive
          #  $(PRIVATE_WHOLE_STATIC_LIBRARIES)
          #  -l,--no-whole-archive
          #  $(PRIVATE_STATIC_LIBRARIES)   <-- The .a that we built
          #  $(TARGET_LIBGCC)              <-- libgcc.a
          #  $(PRIVATE_SHARED_LIBRARIES)   <-- The .so that we built
          #  $(PRIVATE_LDLIBS)             <-- System .so
          #
          # For now, assume not need any whole static libs.
          #
          # For both executables and shared libraries, add the proper
          # libgcc.a to the start of libraries which puts it in the
          # proper spot after .o and .a files get linked in.
          #
          # TODO: The proper thing to do longer-tem would be proper gyp
          # support for a custom link command line.
          ['_toolset=="target"', {
            'cflags!': [
              '-pthread',  # Not supported by Android toolchain.
            ],
            'cflags': [
              '-U__linux__',  # Don't allow toolchain to claim -D__linux__
              '-ffunction-sections',
              '-funwind-tables',
              '-g',
              '-fstack-protector',
              '-fno-short-enums',
              '-finline-limit=64',
              '-Wa,--noexecstack',
              '-Wno-error=non-virtual-dtor',  # TODO(michaelbai): Fix warnings.
              '<@(release_extra_cflags)',
              # Note: This include is in cflags to ensure that it comes after
              # all of the includes.
              '-I<(android_ndk_include)',
            ],
            'defines': [
              'ANDROID',
              '__GNU_SOURCE=1',  # Necessary for clone()
              'USE_STLPORT=1',
              '_STLP_USE_PTR_SPECIALIZATIONS=1',
              'HAVE_OFF64_T',
              'HAVE_SYS_UIO_H',
              'ANDROID_BINSIZE_HACK', # Enable temporary hacks to reduce binsize.
            ],
            'ldflags!': [
              '-pthread',  # Not supported by Android toolchain.
            ],
            'ldflags': [
              '-nostdlib',
              '-Wl,--no-undefined',
              '-Wl,--icf=safe',  # Enable identical code folding to reduce size
              # Don't export symbols from statically linked libraries.
              '-Wl,--exclude-libs=ALL',
            ],
            'libraries!': [
               '-lrt',  # librt is built into Bionic.
               # Not supported by Android toolchain.
               # Where do these come from?  Can't find references in
               # any Chromium gyp or gypi file.  Maybe they come from
               # gyp itself?
               '-lpthread', '-lnss3', '-lnssutil3', '-lsmime3', '-lplds4', '-lplc4', '-lnspr4',
             ],
             'libraries': [
               '-l<(android_stlport_library)',
               # Manually link the libgcc.a that the cross compiler uses.
               '<!($CROSS_CC -print-libgcc-file-name)',
               '-lc',
               '-ldl',
               '-lstdc++',
               '-lm',
            ],
            'conditions': [
              ['android_build_type==0', {
                'ldflags': [
                  '-Wl,-rpath-link=<(android_ndk_lib)',
                  '-L<(android_ndk_lib)',
                ],
              }],
              # NOTE: The stlport header include paths below are specified in
              # cflags rather than include_dirs because they need to come
              # after include_dirs. Think of them like system headers, but
              # don't use '-isystem' because the arm-linux-androideabi-4.4.3
              # toolchain (circa Gingerbread) will exhibit strange errors.
              # The include ordering here is important; change with caution.
              ['use_system_stlport==0', {
                'cflags': [
                  '-I<(android_ndk_root)/sources/cxx-stl/stlport/stlport',
                ],
                'conditions': [
                  ['target_arch=="arm" and armv7==1', {
                    'ldflags': [
                      '-L<(android_ndk_root)/sources/cxx-stl/stlport/libs/armeabi-v7a',
                    ],
                  }],
                  ['target_arch=="arm" and armv7==0', {
                    'ldflags': [
                      '-L<(android_ndk_root)/sources/cxx-stl/stlport/libs/armeabi',
                    ],
                  }],
                  ['target_arch=="ia32"', {
                    'ldflags': [
                      '-L<(android_ndk_root)/sources/cxx-stl/stlport/libs/x86',
                    ],
                  }],
                ],
              }],
              ['target_arch=="ia32"', {
                # The x86 toolchain currently has problems with stack-protector.
                'cflags!': [
                  '-fstack-protector',
                ],
                'cflags': [
                  '-fno-stack-protector',
                ],
              }],
            ],
            'target_conditions': [
              ['_type=="executable"', {
                'ldflags': [
                  '-Bdynamic',
                  '-Wl,-dynamic-linker,/system/bin/linker',
                  '-Wl,--gc-sections',
                  '-Wl,-z,nocopyreloc',
                  # crtbegin_dynamic.o should be the last item in ldflags.
                  '<(android_ndk_lib)/crtbegin_dynamic.o',
                ],
                'libraries': [
                  # crtend_android.o needs to be the last item in libraries.
                  # Do not add any libraries after this!
                  '<(android_ndk_lib)/crtend_android.o',
                ],
              }],
              ['_type=="shared_library"', {
                'ldflags': [
                  '-Wl,-shared,-Bsymbolic',
                ],
              }],
            ],
          }],
          # Settings for building host targets using the system toolchain.
          ['_toolset=="host"', {
            'ldflags!': [
              '-Wl,-z,noexecstack',
              '-Wl,--gc-sections',
              '-Wl,-O1',
              '-Wl,--as-needed',
            ],
            'sources/': [
              ['exclude', '_android(_unittest)?\\.cc$'],
              ['exclude', '(^|/)android/']
            ],
          }],
        ],
      },
    }],
    ['OS=="solaris"', {
      'cflags!': ['-fvisibility=hidden'],
      'cflags_cc!': ['-fvisibility-inlines-hidden'],
    }],
    ['OS=="mac"', {
      'target_defaults': {
        'variables': {
          # These should end with %, but there seems to be a bug with % in
          # variables that are intended to be set to different values in
          # different targets, like these.
          'mac_pie': 1,        # Most executables can be position-independent.
          'mac_real_dsym': 0,  # Fake .dSYMs are fine in most cases.
          'mac_strip': 1,      # Strip debugging symbols from the target.
        },
        'mac_bundle': 0,
        'xcode_settings': {
          'ALWAYS_SEARCH_USER_PATHS': 'NO',
          'GCC_C_LANGUAGE_STANDARD': 'c99',         # -std=c99
          'GCC_CW_ASM_SYNTAX': 'NO',                # No -fasm-blocks
          'GCC_DYNAMIC_NO_PIC': 'NO',               # No -mdynamic-no-pic
                                                    # (Equivalent to -fPIC)
          'GCC_ENABLE_CPP_EXCEPTIONS': 'NO',        # -fno-exceptions
          'GCC_ENABLE_CPP_RTTI': 'NO',              # -fno-rtti
          'GCC_ENABLE_PASCAL_STRINGS': 'NO',        # No -mpascal-strings
          # GCC_INLINES_ARE_PRIVATE_EXTERN maps to -fvisibility-inlines-hidden
          'GCC_INLINES_ARE_PRIVATE_EXTERN': 'YES',
          'GCC_OBJC_CALL_CXX_CDTORS': 'YES',        # -fobjc-call-cxx-cdtors
          'GCC_SYMBOLS_PRIVATE_EXTERN': 'YES',      # -fvisibility=hidden
          'GCC_THREADSAFE_STATICS': 'NO',           # -fno-threadsafe-statics
          'GCC_TREAT_WARNINGS_AS_ERRORS': 'YES',    # -Werror
          'GCC_VERSION': '4.2',
          'GCC_WARN_ABOUT_MISSING_NEWLINE': 'YES',  # -Wnewline-eof
          # MACOSX_DEPLOYMENT_TARGET maps to -mmacosx-version-min
          'MACOSX_DEPLOYMENT_TARGET': '<(mac_deployment_target)',
          'PREBINDING': 'NO',                       # No -Wl,-prebind
          # Keep pch files below xcodebuild/.
          'SHARED_PRECOMPS_DIR': '$(CONFIGURATION_BUILD_DIR)/SharedPrecompiledHeaders',
          'USE_HEADERMAP': 'NO',
          'OTHER_CFLAGS': [
            '-fno-strict-aliasing',  # See http://crbug.com/32204
          ],
          'WARNING_CFLAGS': [
            '-Wall',
            '-Wendif-labels',
            '-Wextra',
            # Don't warn about unused function parameters.
            '-Wno-unused-parameter',
            # Don't warn about the "struct foo f = {0};" initialization
            # pattern.
            '-Wno-missing-field-initializers',
          ],
          'conditions': [
            ['chromium_mac_pch', {'GCC_PRECOMPILE_PREFIX_HEADER': 'YES'},
                                 {'GCC_PRECOMPILE_PREFIX_HEADER': 'NO'}
            ],
            ['clang==1', {
              'CC': '$(SOURCE_ROOT)/<(clang_dir)/clang',
              'LDPLUSPLUS': '$(SOURCE_ROOT)/<(clang_dir)/clang++',

	      # Don't use -Wc++0x-extensions, which Xcode 4 enables by default
	      # when buliding with clang. This warning is triggered when the
	      # override keyword is used via the OVERRIDE macro from
	      # base/compiler_specific.h.
	      'CLANG_WARN_CXX0X_EXTENSIONS': 'NO',

              'GCC_VERSION': 'com.apple.compilers.llvm.clang.1_0',
              'WARNING_CFLAGS': [
                '-Wheader-hygiene',
                # Don't die on dtoa code that uses a char as an array index.
                # This is required solely for base/third_party/dmg_fp/dtoa.cc.
                '-Wno-char-subscripts',
                # Clang spots more unused functions.
                '-Wno-unused-function',
                # See comments on this flag higher up in this file.
                '-Wno-unnamed-type-template-args',
                # WebKit uses nullptr in a legit way, other that that this
                # warning doesn't fire.
                '-Wno-c++0x-compat',
                # This (rightyfully) complains about 'override', which we use
                # heavily.
                '-Wno-c++11-extensions',
              ],
            }],
            ['clang==1 and clang_use_chrome_plugins==1', {
              'OTHER_CFLAGS': [
                '<(clang_chrome_plugins_flags)',
              ],
            }],
            ['clang==1 and clang_load!="" and clang_add_plugin!=""', {
              'OTHER_CFLAGS': [
                '-Xclang', '-load', '-Xclang', '<(clang_load)',
                '-Xclang', '-add-plugin', '-Xclang', '<(clang_add_plugin)',
              ],
            }],
          ],
        },
        'conditions': [
          ['clang==1', {
            'variables': {
              'clang_dir': '../third_party/llvm-build/Release+Asserts/bin',
            },
          }],
        ],
        'target_conditions': [
          ['_type!="static_library"', {
            'xcode_settings': {'OTHER_LDFLAGS': ['-Wl,-search_paths_first']},
          }],
          ['_mac_bundle', {
            'xcode_settings': {'OTHER_LDFLAGS': ['-Wl,-ObjC']},
          }],
          ['_type=="executable"', {
            'postbuilds': [
              {
                # Arranges for data (heap) pages to be protected against
                # code execution when running on Mac OS X 10.7 ("Lion"), and
                # ensures that the position-independent executable (PIE) bit
                # is set for ASLR when running on Mac OS X 10.5 ("Leopard").
                'variables': {
                  # Define change_mach_o_flags in a variable ending in _path
                  # so that GYP understands it's a path and performs proper
                  # relativization during dict merging.
                  'change_mach_o_flags':
                      'mac/change_mach_o_flags_from_xcode.sh',
                  'change_mach_o_flags_options%': [
                  ],
                  'target_conditions': [
                    ['mac_pie==0 or release_valgrind_build==1', {
                      # Don't enable PIE if it's unwanted. It's unwanted if
                      # the target specifies mac_pie=0 or if building for
                      # Valgrind, because Valgrind doesn't understand slide.
                      # See the similar mac_pie/release_valgrind_build check
                      # below.
                      'change_mach_o_flags_options': [
                        '--no-pie',
                      ],
                    }],
                  ],
                },
                'postbuild_name': 'Change Mach-O Flags',
                'action': [
                   '$(srcdir)$(os_sep)build$(os_sep)<(change_mach_o_flags)',
                  '>@(change_mach_o_flags_options)',
                ],
              },
            ],
            'conditions': [
              ['asan==1', {
                'variables': {
                 'asan_saves_file': 'asan.saves',
                },
                'xcode_settings': {
                  'CHROMIUM_STRIP_SAVE_FILE': '<(asan_saves_file)'
                },
              }],
            ],
            'target_conditions': [
              ['mac_pie==1 and release_valgrind_build==0', {
                # Turn on position-independence (ASLR) for executables. When
                # PIE is on for the Chrome executables, the framework will
                # also be subject to ASLR.
                # Don't do this when building for Valgrind, because Valgrind
                # doesn't understand slide. TODO: Make Valgrind on Mac OS X
                # understand slide, and get rid of the Valgrind check.
                'xcode_settings': {
                  'OTHER_LDFLAGS': [
                    '-Wl,-pie',  # Position-independent executable (MH_PIE)
                  ],
                },
              }],
            ],
          }],
          ['(_type=="executable" or _type=="shared_library" or \
             _type=="loadable_module") and mac_strip!=0', {
            'target_conditions': [
              ['mac_real_dsym == 1', {
                # To get a real .dSYM bundle produced by dsymutil, set the
                # debug information format to dwarf-with-dsym.  Since
                # strip_from_xcode will not be used, set Xcode to do the
                # stripping as well.
                'configurations': {
                  'Release_Base': {
                    'xcode_settings': {
                      'DEBUG_INFORMATION_FORMAT': 'dwarf-with-dsym',
                      'DEPLOYMENT_POSTPROCESSING': 'YES',
                      'STRIP_INSTALLED_PRODUCT': 'YES',
                      'target_conditions': [
                        ['_type=="shared_library" or _type=="loadable_module"', {
                          # The Xcode default is to strip debugging symbols
                          # only (-S).  Local symbols should be stripped as
                          # well, which will be handled by -x.  Xcode will
                          # continue to insert -S when stripping even when
                          # additional flags are added with STRIPFLAGS.
                          'STRIPFLAGS': '-x',
                        }],  # _type=="shared_library" or _type=="loadable_module"'
                      ],  # target_conditions
                    },  # xcode_settings
                  },  # configuration "Release"
                },  # configurations
              }, {  # mac_real_dsym != 1
                # To get a fast fake .dSYM bundle, use a post-build step to
                # produce the .dSYM and strip the executable.  strip_from_xcode
                # only operates in the Release configuration.
                'postbuilds': [
                  {
                    'variables': {
                      # Define strip_from_xcode in a variable ending in _path
                      # so that gyp understands it's a path and performs proper
                      # relativization during dict merging.
                      'strip_from_xcode': 'mac/strip_from_xcode',
                    },
                    'postbuild_name': 'Strip If Needed',
                    'action': ['$(srcdir)$(os_sep)build$(os_sep)<(strip_from_xcode)'],
                  },
                ],  # postbuilds
              }],  # mac_real_dsym
            ],  # target_conditions
          }],  # (_type=="executable" or _type=="shared_library" or
               #  _type=="loadable_module") and mac_strip!=0
        ],  # target_conditions
      },  # target_defaults
    }],  # OS=="mac"
    ['OS=="win"', {
      'target_defaults': {
        'defines': [
          '_WIN32_WINNT=0x0601',
          'WINVER=0x0601',
          'WIN32',
          '_WINDOWS',
          'NOMINMAX',
          'PSAPI_VERSION=1',
          '_CRT_RAND_S',
          'CERT_CHAIN_PARA_HAS_EXTRA_FIELDS',
          'WIN32_LEAN_AND_MEAN',
          '_ATL_NO_OPENGL',
          '_HAS_TR1=0',
        ],
        'conditions': [
          ['component=="static_library"', {
            'defines': [
              '_HAS_EXCEPTIONS=0',
            ],
          }],
          ['secure_atl', {
            'defines': [
              '_SECURE_ATL',
            ],
          }],
        ],
        'msvs_system_include_dirs': [
          '<(DEPTH)/third_party/platformsdk_win7/files/Include',
          '<(DEPTH)/third_party/directxsdk/files/Include',
          '$(VSInstallDir)/VC/atlmfc/include',
        ],
        'msvs_cygwin_dirs': ['<(DEPTH)/third_party/cygwin'],
        'msvs_disabled_warnings': [4351, 4396, 4503, 4819,
          # TODO(maruel): These warnings are level 4. They will be slowly
          # removed as code is fixed.
          4100, 4121, 4125, 4127, 4130, 4131, 4189, 4201, 4238, 4244, 4245,
          4310, 4355, 4428, 4481, 4505, 4510, 4512, 4530, 4610, 4611, 4701,
          4702, 4706,
        ],
        'msvs_settings': {
          'VCCLCompilerTool': {
            'MinimalRebuild': 'false',
            'BufferSecurityCheck': 'true',
            'EnableFunctionLevelLinking': 'true',
            'RuntimeTypeInfo': 'false',
            'WarningLevel': '4',
            'WarnAsError': 'true',
            'DebugInformationFormat': '3',
            'conditions': [
              ['msvs_multi_core_compile', {
                'AdditionalOptions': ['/MP'],
              }],
              ['MSVS_VERSION=="2005e"', {
                'AdditionalOptions': ['/w44068'], # Unknown pragma to 4 (ATL)
              }],
              ['component=="shared_library"', {
                'ExceptionHandling': '1',  # /EHsc
              }, {
                'ExceptionHandling': '0',
              }],
            ],
          },
          'VCLibrarianTool': {
            'AdditionalOptions': ['/ignore:4221'],
            'AdditionalLibraryDirectories': [
              '<(DEPTH)/third_party/platformsdk_win7/files/Lib',
              '<(DEPTH)/third_party/directxsdk/files/Lib/x86',
            ],
          },
          'VCLinkerTool': {
            'AdditionalDependencies': [
              'wininet.lib',
              'dnsapi.lib',
              'version.lib',
              'msimg32.lib',
              'ws2_32.lib',
              'usp10.lib',
              'psapi.lib',
              'dbghelp.lib',
              'winmm.lib',
              'shlwapi.lib',
            ],
            'conditions': [
              ['msvs_express', {
                # Explicitly required when using the ATL with express
                'AdditionalDependencies': [
                  'atlthunk.lib',
                ],
              }],
              ['MSVS_VERSION=="2005e"', {
                # Non-express versions link automatically to these
                'AdditionalDependencies': [
                  'advapi32.lib',
                  'comdlg32.lib',
                  'ole32.lib',
                  'shell32.lib',
                  'user32.lib',
                  'winspool.lib',
                ],
              }],
            ],
            'AdditionalLibraryDirectories': [
              '<(DEPTH)/third_party/platformsdk_win7/files/Lib',
              '<(DEPTH)/third_party/directxsdk/files/Lib/x86',
            ],
            'GenerateDebugInformation': 'true',
            'MapFileName': '$(OutDir)\\$(TargetName).map',
            'ImportLibrary': '$(OutDir)\\lib\\$(TargetName).lib',
            'FixedBaseAddress': '1',
            # SubSystem values:
            #   0 == not set
            #   1 == /SUBSYSTEM:CONSOLE
            #   2 == /SUBSYSTEM:WINDOWS
            # Most of the executables we'll ever create are tests
            # and utilities with console output.
            'SubSystem': '1',
          },
          'VCMIDLTool': {
            'GenerateStublessProxies': 'true',
            'TypeLibraryName': '$(InputName).tlb',
            'OutputDirectory': '$(IntDir)',
            'HeaderFileName': '$(InputName).h',
            'DLLDataFileName': 'dlldata.c',
            'InterfaceIdentifierFileName': '$(InputName)_i.c',
            'ProxyFileName': '$(InputName)_p.c',
          },
          'VCResourceCompilerTool': {
            'Culture' : '1033',
            'AdditionalIncludeDirectories': [
              '<(DEPTH)',
              '<(SHARED_INTERMEDIATE_DIR)',
            ],
          },
        },
      },
    }],
    ['disable_nacl==1', {
      'target_defaults': {
        'defines': [
          'DISABLE_NACL',
        ],
      },
    }],
    ['OS=="win" and msvs_use_common_linker_extras', {
      'target_defaults': {
        'msvs_settings': {
          'VCLinkerTool': {
            'DelayLoadDLLs': [
              'dbghelp.dll',
              'dwmapi.dll',
              'uxtheme.dll',
            ],
          },
        },
        'configurations': {
          'x86_Base': {
            'msvs_settings': {
              'VCLinkerTool': {
                'AdditionalOptions': [
                  '/safeseh',
                  '/dynamicbase',
                  '/ignore:4199',
                  '/ignore:4221',
                  '/nxcompat',
                ],
              },
            },
          },
          'x64_Base': {
            'msvs_settings': {
              'VCLinkerTool': {
                'AdditionalOptions': [
                  # safeseh is not compatible with x64
                  '/dynamicbase',
                  '/ignore:4199',
                  '/ignore:4221',
                  '/nxcompat',
                ],
              },
            },
          },
        },
      },
    }],
    ['enable_new_npdevice_api==1', {
      'target_defaults': {
        'defines': [
          'ENABLE_NEW_NPDEVICE_API',
        ],
      },
    }],
    ['clang==1', {
      'make_global_settings': [
        ['CC', 'third_party/llvm-build/Release+Asserts/bin/clang'],
        ['CXX', 'third_party/llvm-build/Release+Asserts/bin/clang++'],
        ['LINK', '$(CXX)'],
        ['CC.host', '$(CC)'],
        ['CXX.host', '$(CXX)'],
        ['LINK.host', '$(LINK)'],
      ],
    }],
  ],
  'xcode_settings': {
    # DON'T ADD ANYTHING NEW TO THIS BLOCK UNLESS YOU REALLY REALLY NEED IT!
    # This block adds *project-wide* configuration settings to each project
    # file.  It's almost always wrong to put things here.  Specify your
    # custom xcode_settings in target_defaults to add them to targets instead.

    # In an Xcode Project Info window, the "Base SDK for All Configurations"
    # setting sets the SDK on a project-wide basis.  In order to get the
    # configured SDK to show properly in the Xcode UI, SDKROOT must be set
    # here at the project level.
    'SDKROOT': 'macosx<(mac_sdk)',  # -isysroot

    # The Xcode generator will look for an xcode_settings section at the root
    # of each dict and use it to apply settings on a file-wide basis.  Most
    # settings should not be here, they should be in target-specific
    # xcode_settings sections, or better yet, should use non-Xcode-specific
    # settings in target dicts.  SYMROOT is a special case, because many other
    # Xcode variables depend on it, including variables such as
    # PROJECT_DERIVED_FILE_DIR.  When a source group corresponding to something
    # like PROJECT_DERIVED_FILE_DIR is added to a project, in order for the
    # files to appear (when present) in the UI as actual files and not red
    # red "missing file" proxies, the correct path to PROJECT_DERIVED_FILE_DIR,
    # and therefore SYMROOT, needs to be set at the project level.
    'SYMROOT': '<(DEPTH)/xcodebuild',
  },
}<|MERGE_RESOLUTION|>--- conflicted
+++ resolved
@@ -617,12 +617,8 @@
 	# disabled for Mozilla since it doesn't use this, and 'msys' messes $(CXX) up
 	#        'gcc_version%': '<!(python <(DEPTH)/build/compiler_version.py)',
         # Figure out the python architecture to decide if we build pyauto.
-<<<<<<< HEAD
 	# disabled for mozilla because windows != mac and this runs a shell script
-	#        'python_arch%': '<!(<(DEPTH)/build/linux/python_arch.sh <(sysroot)/usr/lib/libpython<(python_ver).so.1.0)',
-=======
-        'python_arch%': '<!(<(DEPTH)/build/linux/python_arch.sh <(sysroot)/usr/<(system_libdir)/libpython<(python_ver).so.1.0)',
->>>>>>> b43df0ca
+	#        'python_arch%': '<!(<(DEPTH)/build/linux/python_arch.sh <(sysroot)/usr/<(system_libdir)/libpython<(python_ver).so.1.0)',
         'conditions': [
           ['branding=="Chrome"', {
             'linux_breakpad%': 1,
