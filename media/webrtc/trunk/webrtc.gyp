# Copyright (c) 2011 The WebRTC project authors. All Rights Reserved.
#
# Use of this source code is governed by a BSD-style license
# that can be found in the LICENSE file in the root of the source
# tree. An additional intellectual property rights grant can be found
# in the file PATENTS.  All contributing project authors may
# be found in the AUTHORS file in the root of the source tree.

{
  'includes': [ 'src/build/common.gypi', ],
  'targets': [
    {
      'target_name': 'All',
      'type': 'none',
      'dependencies': [
        # TODO(andrew): re-enable when libjingle is rolled.
        #'peerconnection/peerconnection.gyp:*',
        'src/common_audio/common_audio.gyp:*',
        'src/common_video/common_video.gyp:*',
        'src/modules/modules.gyp:*',
        'src/system_wrappers/source/system_wrappers.gyp:*',
        'src/video_engine/video_engine.gyp:*',
        'src/voice_engine/voice_engine.gyp:*',
        'test/test.gyp:*',
      ],
          'dependencies': [
            'third_party_mods/libjingle/libjingle.gyp:libjingle_app',
            # TODO(tommi): Switch to this and remove specific gtk dependency
            # sections below for cflags and link_settings.
            # '<(DEPTH)/build/linux/system.gyp:gtk',
          ],
          'include_dirs': [
            'third_party/libjingle/source',
            'third_party_mods/libjingle/source',
          ],
    },
  ],
  'conditions': [
<<<<<<< HEAD
    ['OS=="win"', {
      'targets': [
        {
          'target_name': 'peerconnection_client',
          'type': 'executable',
          'sources': [
            'peerconnection/samples/client/conductor.cc',
            'peerconnection/samples/client/conductor.h',
            'peerconnection/samples/client/defaults.cc',
            'peerconnection/samples/client/defaults.h',
            'peerconnection/samples/client/main.cc',
            'peerconnection/samples/client/main_wnd.cc',
            'peerconnection/samples/client/main_wnd.h',
            'peerconnection/samples/client/peer_connection_client.cc',
            'peerconnection/samples/client/peer_connection_client.h',
            'third_party/libjingle/source/talk/base/win32socketinit.cc',
            'third_party/libjingle/source/talk/base/win32socketserver.cc',
          ],
          'msvs_settings': {
            'VCLinkerTool': {
             'SubSystem': '2',  # Windows
            },
          },
          'dependencies': [
            'third_party_mods/libjingle/libjingle.gyp:libjingle_app',
          ],
          'include_dirs': [
            'third_party/libjingle/source',
            'third_party_mods/libjingle/source',
          ],
        },
      ],  # targets
    }, ],  # OS="win"
    ['OS=="linux"', {
# comment this out for Win32...
      'targets': [
        {
          'target_name': 'peerconnection_client',
          'type': 'executable',
          'sources': [
            'peerconnection/samples/client/conductor.cc',
            'peerconnection/samples/client/conductor.h',
            'peerconnection/samples/client/defaults.cc',
            'peerconnection/samples/client/defaults.h',
            'peerconnection/samples/client/linux/main.cc',
            'peerconnection/samples/client/linux/main_wnd.cc',
            'peerconnection/samples/client/linux/main_wnd.h',
            'peerconnection/samples/client/peer_connection_client.cc',
            'peerconnection/samples/client/peer_connection_client.h',
          ],
          'dependencies': [
            'third_party_mods/libjingle/libjingle.gyp:libjingle_app',
            # TODO(tommi): Switch to this and remove specific gtk dependency
            # sections below for cflags and link_settings.
            # '<(DEPTH)/build/linux/system.gyp:gtk',
          ],
          'include_dirs': [
            'third_party/libjingle/source',
            'third_party_mods/libjingle/source',
          ],
          'cflags': [
            '<!@(pkg-config --cflags gtk+-2.0)',
          ],
          'link_settings': {
            'ldflags': [
              '<!@(pkg-config --libs-only-L --libs-only-other gtk+-2.0 gthread-2.0)',
            ],
            'libraries': [
              '<!@(pkg-config --libs-only-l gtk+-2.0 gthread-2.0)',
              '-lX11',
              '-lXext',
            ],
          },
        },
      ],  # targets
    }, ],  # OS="linux"
=======
    ['build_with_chromium==1', {
      # Exclude components in engine_configuration.h.
      'defines': [
        'WEBRTC_CHROMIUM_BUILD',
      ],
    }, ],  # build_with_chromium=1
>>>>>>> c70c0039
  ],  # conditions
}<|MERGE_RESOLUTION|>--- conflicted
+++ resolved
@@ -36,90 +36,11 @@
     },
   ],
   'conditions': [
-<<<<<<< HEAD
-    ['OS=="win"', {
-      'targets': [
-        {
-          'target_name': 'peerconnection_client',
-          'type': 'executable',
-          'sources': [
-            'peerconnection/samples/client/conductor.cc',
-            'peerconnection/samples/client/conductor.h',
-            'peerconnection/samples/client/defaults.cc',
-            'peerconnection/samples/client/defaults.h',
-            'peerconnection/samples/client/main.cc',
-            'peerconnection/samples/client/main_wnd.cc',
-            'peerconnection/samples/client/main_wnd.h',
-            'peerconnection/samples/client/peer_connection_client.cc',
-            'peerconnection/samples/client/peer_connection_client.h',
-            'third_party/libjingle/source/talk/base/win32socketinit.cc',
-            'third_party/libjingle/source/talk/base/win32socketserver.cc',
-          ],
-          'msvs_settings': {
-            'VCLinkerTool': {
-             'SubSystem': '2',  # Windows
-            },
-          },
-          'dependencies': [
-            'third_party_mods/libjingle/libjingle.gyp:libjingle_app',
-          ],
-          'include_dirs': [
-            'third_party/libjingle/source',
-            'third_party_mods/libjingle/source',
-          ],
-        },
-      ],  # targets
-    }, ],  # OS="win"
-    ['OS=="linux"', {
-# comment this out for Win32...
-      'targets': [
-        {
-          'target_name': 'peerconnection_client',
-          'type': 'executable',
-          'sources': [
-            'peerconnection/samples/client/conductor.cc',
-            'peerconnection/samples/client/conductor.h',
-            'peerconnection/samples/client/defaults.cc',
-            'peerconnection/samples/client/defaults.h',
-            'peerconnection/samples/client/linux/main.cc',
-            'peerconnection/samples/client/linux/main_wnd.cc',
-            'peerconnection/samples/client/linux/main_wnd.h',
-            'peerconnection/samples/client/peer_connection_client.cc',
-            'peerconnection/samples/client/peer_connection_client.h',
-          ],
-          'dependencies': [
-            'third_party_mods/libjingle/libjingle.gyp:libjingle_app',
-            # TODO(tommi): Switch to this and remove specific gtk dependency
-            # sections below for cflags and link_settings.
-            # '<(DEPTH)/build/linux/system.gyp:gtk',
-          ],
-          'include_dirs': [
-            'third_party/libjingle/source',
-            'third_party_mods/libjingle/source',
-          ],
-          'cflags': [
-            '<!@(pkg-config --cflags gtk+-2.0)',
-          ],
-          'link_settings': {
-            'ldflags': [
-              '<!@(pkg-config --libs-only-L --libs-only-other gtk+-2.0 gthread-2.0)',
-            ],
-            'libraries': [
-              '<!@(pkg-config --libs-only-l gtk+-2.0 gthread-2.0)',
-              '-lX11',
-              '-lXext',
-            ],
-          },
-        },
-      ],  # targets
-    }, ],  # OS="linux"
-=======
     ['build_with_chromium==1', {
       # Exclude components in engine_configuration.h.
       'defines': [
         'WEBRTC_CHROMIUM_BUILD',
       ],
     }, ],  # build_with_chromium=1
->>>>>>> c70c0039
   ],  # conditions
 }