--- conflicted
+++ resolved
@@ -50,22 +50,15 @@
       ? mMessageManager->SendSyncMessage(aMessageName, aObject, aRemote, aCx, aArgc, aRetval)
       : NS_ERROR_NULL_POINTER;
   }
-<<<<<<< HEAD
   NS_IMETHOD Wrap(const JS::Value & obj, JSContext* cx, uint32_t *_retval)
   {
     return mMessageManager
       ? mMessageManager->Wrap(obj, cx, _retval)
       : NS_ERROR_NULL_POINTER;
   }
-
-  NS_IMETHOD GetContent(nsIDOMWindow** aContent);
-  NS_IMETHOD GetDocShell(nsIDocShell** aDocShell);
-  NS_IMETHOD Dump(const nsAString& aStr)
-=======
   NS_IMETHOD GetContent(nsIDOMWindow** aContent) MOZ_OVERRIDE;
   NS_IMETHOD GetDocShell(nsIDocShell** aDocShell) MOZ_OVERRIDE;
   NS_IMETHOD Dump(const nsAString& aStr) MOZ_OVERRIDE
->>>>>>> c6535461
   {
     return mMessageManager ? mMessageManager->Dump(aStr) : NS_OK;
   }
@@ -83,18 +76,12 @@
   virtual bool DoSendSyncMessage(JSContext* aCx,
                                  const nsAString& aMessage,
                                  const mozilla::dom::StructuredCloneData& aData,
-<<<<<<< HEAD
                                  JSObject* aCpows,
                                  InfallibleTArray<nsString>* aJSONRetVal);
   virtual bool DoSendAsyncMessage(JSContext* aCx,
                                   const nsAString& aMessage,
                                   const mozilla::dom::StructuredCloneData& aData,
                                   JSObject* aCpows);
-=======
-                                 InfallibleTArray<nsString>* aJSONRetVal) MOZ_OVERRIDE;
-  virtual bool DoSendAsyncMessage(const nsAString& aMessage,
-                                  const mozilla::dom::StructuredCloneData& aData) MOZ_OVERRIDE;
->>>>>>> c6535461
 
   virtual nsresult PreHandleEvent(nsEventChainPreVisitor& aVisitor) MOZ_OVERRIDE;
   NS_IMETHOD AddEventListener(const nsAString& aType,
