/* -*- Mode: C++; c-basic-offset: 4; indent-tabs-mode: nil; tab-width: 8; -*- */
/* vim: set sw=4 ts=8 et tw=80 : */
/* This Source Code Form is subject to the terms of the Mozilla Public
 * License, v. 2.0. If a copy of the MPL was not distributed with this
 * file, You can obtain one at http://mozilla.org/MPL/2.0/. */

#include "nsInProcessTabChildGlobal.h"
#include "nsContentUtils.h"
#include "nsIScriptSecurityManager.h"
#include "nsIInterfaceRequestorUtils.h"
#include "nsEventDispatcher.h"
#include "nsIComponentManager.h"
#include "nsIServiceManager.h"
#include "nsIJSRuntimeService.h"
#include "nsComponentManagerUtils.h"
#include "nsNetUtil.h"
#include "nsScriptLoader.h"
#include "nsFrameLoader.h"
#include "xpcpublic.h"
#include "nsIMozBrowserFrame.h"
#include "nsDOMClassInfoID.h"
#include "mozilla/dom/StructuredCloneUtils.h"

using mozilla::dom::StructuredCloneData;
using mozilla::dom::StructuredCloneClosure;

bool
nsInProcessTabChildGlobal::DoSendSyncMessage(JSContext* aCx,
                                             const nsAString& aMessage,
                                             const StructuredCloneData& aData,
                                             JSObject* aCpows,
                                             InfallibleTArray<nsString>* aJSONRetVal)
{
  nsTArray<nsCOMPtr<nsIRunnable> > asyncMessages;
  asyncMessages.SwapElements(mASyncMessages);
  uint32_t len = asyncMessages.Length();
  for (uint32_t i = 0; i < len; ++i) {
    nsCOMPtr<nsIRunnable> async = asyncMessages[i];
    async->Run();
  }
  if (mChromeMessageManager) {
    SameProcessCpowHolder cpows(aCpows);
    nsRefPtr<nsFrameMessageManager> mm = mChromeMessageManager;
<<<<<<< HEAD
    mm->ReceiveMessage(mOwner, aMessage, true, &aData, &cpows, aJSONRetVal);
=======
    mm->ReceiveMessage(mOwner, aMessage, true, &aData, JS::NullPtr(),
                       aJSONRetVal);
>>>>>>> c6535461
  }
  return true;
}

class nsAsyncMessageToParent : public nsRunnable
{
public:
  nsAsyncMessageToParent(JSContext* aCx,
                         nsInProcessTabChildGlobal* aTabChild,
                         const nsAString& aMessage,
                         const StructuredCloneData& aData,
                         JSObject* aCpows)
    : mRuntime(js::GetRuntime(aCx)),
      mTabChild(aTabChild),
      mMessage(aMessage),
      mCpows(aCpows),
      mRun(false)
  {
    if (aData.mDataLength && !mData.copy(aData.mData, aData.mDataLength)) {
      NS_RUNTIMEABORT("OOM");
    }
    if (mCpows && !js_AddObjectRoot(mRuntime, &mCpows)) {
      NS_RUNTIMEABORT("OOM");
    }
    mClosure = aData.mClosure;
  }

  ~nsAsyncMessageToParent()
  {
    if (mCpows)
        js_RemoveObjectRoot(mRuntime, &mCpows);
  }

  NS_IMETHOD Run()
  {
    if (mRun) {
      return NS_OK;
    }

    mRun = true;
    mTabChild->mASyncMessages.RemoveElement(this);
    if (mTabChild->mChromeMessageManager) {
      StructuredCloneData data;
      data.mData = mData.data();
      data.mDataLength = mData.nbytes();
      data.mClosure = mClosure;

      SameProcessCpowHolder cpows(mCpows);

      nsRefPtr<nsFrameMessageManager> mm = mTabChild->mChromeMessageManager;
      mm->ReceiveMessage(mTabChild->mOwner, mMessage, false, &data,
<<<<<<< HEAD
                         &cpows, nullptr, nullptr);
=======
                         JS::NullPtr(), nullptr, nullptr);
>>>>>>> c6535461
    }
    return NS_OK;
  }
  JSRuntime* mRuntime;
  nsRefPtr<nsInProcessTabChildGlobal> mTabChild;
  nsString mMessage;
  JSAutoStructuredCloneBuffer mData;
  StructuredCloneClosure mClosure;
  JSObject* mCpows;
  // True if this runnable has already been called. This can happen if DoSendSyncMessage
  // is called while waiting for an asynchronous message send.
  bool mRun;
};

bool
nsInProcessTabChildGlobal::DoSendAsyncMessage(JSContext* aCx,
                                              const nsAString& aMessage,
                                              const StructuredCloneData& aData,
                                              JSObject* aCpows)
{
  nsCOMPtr<nsIRunnable> ev =
    new nsAsyncMessageToParent(aCx, this, aMessage, aData, aCpows);
  mASyncMessages.AppendElement(ev);
  NS_DispatchToCurrentThread(ev);
  return true;
}

nsInProcessTabChildGlobal::nsInProcessTabChildGlobal(nsIDocShell* aShell,
                                                     nsIContent* aOwner,
                                                     nsFrameMessageManager* aChrome)
: mDocShell(aShell), mInitialized(false), mLoadingScript(false),
  mDelayedDisconnect(false), mOwner(aOwner), mChromeMessageManager(aChrome)
{

  // If owner corresponds to an <iframe mozbrowser> or <iframe mozapp>, we'll
  // have to tweak our PreHandleEvent implementation.
  nsCOMPtr<nsIMozBrowserFrame> browserFrame = do_QueryInterface(mOwner);
  if (browserFrame) {
    mIsBrowserOrAppFrame = browserFrame->GetReallyIsBrowserOrApp();
  }
  else {
    mIsBrowserOrAppFrame = false;
  }
}

nsInProcessTabChildGlobal::~nsInProcessTabChildGlobal()
{
  NS_ASSERTION(!mCx, "Couldn't release JSContext?!?");
}

/* [notxpcom] boolean markForCC (); */
// This method isn't automatically forwarded safely because it's notxpcom, so
// the IDL binding doesn't know what value to return.
NS_IMETHODIMP_(bool)
nsInProcessTabChildGlobal::MarkForCC()
{
  return mMessageManager ? mMessageManager->MarkForCC() : false;
}

nsresult
nsInProcessTabChildGlobal::Init()
{
#ifdef DEBUG
  nsresult rv =
#endif
  InitTabChildGlobal();
  NS_WARN_IF_FALSE(NS_SUCCEEDED(rv),
                   "Couldn't initialize nsInProcessTabChildGlobal");
  mMessageManager = new nsFrameMessageManager(this,
                                              nullptr,
                                              mCx,
                                              mozilla::dom::ipc::MM_CHILD);
  return NS_OK;
}

NS_IMPL_CYCLE_COLLECTION_UNLINK_BEGIN_INHERITED(nsInProcessTabChildGlobal,
                                                nsDOMEventTargetHelper)
  NS_IMPL_CYCLE_COLLECTION_UNLINK(mMessageManager)
  NS_IMPL_CYCLE_COLLECTION_UNLINK(mGlobal)
  nsFrameScriptExecutor::Unlink(tmp);
NS_IMPL_CYCLE_COLLECTION_UNLINK_END

NS_IMPL_CYCLE_COLLECTION_TRAVERSE_BEGIN_INHERITED(nsInProcessTabChildGlobal,
                                                  nsDOMEventTargetHelper)
  NS_IMPL_CYCLE_COLLECTION_TRAVERSE(mMessageManager)
  nsFrameScriptExecutor::Traverse(tmp, cb);
NS_IMPL_CYCLE_COLLECTION_TRAVERSE_END

NS_INTERFACE_MAP_BEGIN_CYCLE_COLLECTION_INHERITED(nsInProcessTabChildGlobal)
  NS_INTERFACE_MAP_ENTRY(nsIMessageListenerManager)
  NS_INTERFACE_MAP_ENTRY(nsIMessageSender)
  NS_INTERFACE_MAP_ENTRY(nsISyncMessageSender)
  NS_INTERFACE_MAP_ENTRY(nsIContentFrameMessageManager)
  NS_INTERFACE_MAP_ENTRY(nsIInProcessContentFrameMessageManager)
  NS_INTERFACE_MAP_ENTRY(nsIScriptObjectPrincipal)
  NS_INTERFACE_MAP_ENTRY(nsIGlobalObject)
  NS_INTERFACE_MAP_ENTRY(nsISupportsWeakReference)
  NS_DOM_INTERFACE_MAP_ENTRY_CLASSINFO(ContentFrameMessageManager)
NS_INTERFACE_MAP_END_INHERITING(nsDOMEventTargetHelper)

NS_IMPL_ADDREF_INHERITED(nsInProcessTabChildGlobal, nsDOMEventTargetHelper)
NS_IMPL_RELEASE_INHERITED(nsInProcessTabChildGlobal, nsDOMEventTargetHelper)

NS_IMETHODIMP
nsInProcessTabChildGlobal::GetContent(nsIDOMWindow** aContent)
{
  *aContent = nullptr;
  nsCOMPtr<nsIDOMWindow> window = do_GetInterface(mDocShell);
  window.swap(*aContent);
  return NS_OK;
}

NS_IMETHODIMP
nsInProcessTabChildGlobal::GetDocShell(nsIDocShell** aDocShell)
{
  NS_IF_ADDREF(*aDocShell = mDocShell);
  return NS_OK;
}

NS_IMETHODIMP
nsInProcessTabChildGlobal::Btoa(const nsAString& aBinaryData,
                            nsAString& aAsciiBase64String)
{
  return nsContentUtils::Btoa(aBinaryData, aAsciiBase64String);
}

NS_IMETHODIMP
nsInProcessTabChildGlobal::Atob(const nsAString& aAsciiString,
                            nsAString& aBinaryData)
{
  return nsContentUtils::Atob(aAsciiString, aBinaryData);
}


NS_IMETHODIMP
nsInProcessTabChildGlobal::PrivateNoteIntentionalCrash()
{
    return NS_ERROR_NOT_IMPLEMENTED;
}

void
nsInProcessTabChildGlobal::Disconnect()
{
  // Let the frame scripts know the child is being closed. We do any other
  // cleanup after the event has been fired. See DelayedDisconnect
  nsContentUtils::AddScriptRunner(
     NS_NewRunnableMethod(this, &nsInProcessTabChildGlobal::DelayedDisconnect)
  );
}

void
nsInProcessTabChildGlobal::DelayedDisconnect()
{
  // Don't let the event escape
  mOwner = nullptr;

  // Fire the "unload" event
  nsDOMEventTargetHelper::DispatchTrustedEvent(NS_LITERAL_STRING("unload"));

  // Continue with the Disconnect cleanup
  nsCOMPtr<nsIDOMWindow> win = do_GetInterface(mDocShell);
  nsCOMPtr<nsPIDOMWindow> pwin = do_QueryInterface(win);
  if (pwin) {
    pwin->SetChromeEventHandler(pwin->GetChromeEventHandler());
  }
  mDocShell = nullptr;
  mChromeMessageManager = nullptr;
  if (mMessageManager) {
    static_cast<nsFrameMessageManager*>(mMessageManager.get())->Disconnect();
    mMessageManager = nullptr;
  }
  if (mListenerManager) {
    mListenerManager->Disconnect();
  }

  if (!mLoadingScript) {
    nsContentUtils::ReleaseWrapper(static_cast<EventTarget*>(this), this);
    if (mCx) {
      DestroyCx();
    }
  } else {
    mDelayedDisconnect = true;
  }
}

NS_IMETHODIMP_(nsIContent *)
nsInProcessTabChildGlobal::GetOwnerContent()
{
  return mOwner;
}

nsresult
nsInProcessTabChildGlobal::PreHandleEvent(nsEventChainPreVisitor& aVisitor)
{
  aVisitor.mCanHandle = true;

  if (mIsBrowserOrAppFrame &&
      (!mOwner || !nsContentUtils::IsInChromeDocshell(mOwner->OwnerDoc()))) {
    if (mOwner) {
      nsPIDOMWindow* innerWindow = mOwner->OwnerDoc()->GetInnerWindow();
      if (innerWindow) {
        aVisitor.mParentTarget = innerWindow->GetParentTarget();
      }
    }
  } else {
    aVisitor.mParentTarget = mOwner;
  }

#ifdef DEBUG
  if (mOwner) {
    nsCOMPtr<nsIFrameLoaderOwner> owner = do_QueryInterface(mOwner);
    nsRefPtr<nsFrameLoader> fl = owner->GetFrameLoader();
    if (fl) {
      NS_ASSERTION(this == fl->GetTabChildGlobalAsEventTarget(),
                   "Wrong event target!");
      NS_ASSERTION(fl->mMessageManager == mChromeMessageManager,
                   "Wrong message manager!");
    }
  }
#endif

  return NS_OK;
}

nsresult
nsInProcessTabChildGlobal::InitTabChildGlobal()
{
  nsAutoCString id;
  id.AssignLiteral("inProcessTabChildGlobal");
  nsIURI* uri = mOwner->OwnerDoc()->GetDocumentURI();
  if (uri) {
    nsAutoCString u;
    uri->GetSpec(u);
    id.AppendLiteral("?ownedBy=");
    id.Append(u);
  }
  nsISupports* scopeSupports = NS_ISUPPORTS_CAST(EventTarget*, this);
  NS_ENSURE_STATE(InitTabChildGlobalInternal(scopeSupports, id));
  return NS_OK;
}

class nsAsyncScriptLoad : public nsRunnable
{
public:
  nsAsyncScriptLoad(nsInProcessTabChildGlobal* aTabChild, const nsAString& aURL)
  : mTabChild(aTabChild), mURL(aURL) {}

  NS_IMETHOD Run()
  {
    mTabChild->LoadFrameScript(mURL);
    return NS_OK;
  }
  nsRefPtr<nsInProcessTabChildGlobal> mTabChild;
  nsString mURL;
};

void
nsInProcessTabChildGlobal::LoadFrameScript(const nsAString& aURL)
{
  if (!nsContentUtils::IsSafeToRunScript()) {
    nsContentUtils::AddScriptRunner(new nsAsyncScriptLoad(this, aURL));
    return;
  }
  if (!mInitialized) {
    mInitialized = true;
    Init();
  }
  bool tmp = mLoadingScript;
  mLoadingScript = true;
  LoadFrameScriptInternal(aURL);
  mLoadingScript = tmp;
  if (!mLoadingScript && mDelayedDisconnect) {
    mDelayedDisconnect = false;
    Disconnect();
  }
}<|MERGE_RESOLUTION|>--- conflicted
+++ resolved
@@ -41,12 +41,8 @@
   if (mChromeMessageManager) {
     SameProcessCpowHolder cpows(aCpows);
     nsRefPtr<nsFrameMessageManager> mm = mChromeMessageManager;
-<<<<<<< HEAD
-    mm->ReceiveMessage(mOwner, aMessage, true, &aData, &cpows, aJSONRetVal);
-=======
-    mm->ReceiveMessage(mOwner, aMessage, true, &aData, JS::NullPtr(),
+    mm->ReceiveMessage(mOwner, aMessage, true, &aData, &cpows,
                        aJSONRetVal);
->>>>>>> c6535461
   }
   return true;
 }
@@ -98,11 +94,7 @@
 
       nsRefPtr<nsFrameMessageManager> mm = mTabChild->mChromeMessageManager;
       mm->ReceiveMessage(mTabChild->mOwner, mMessage, false, &data,
-<<<<<<< HEAD
                          &cpows, nullptr, nullptr);
-=======
-                         JS::NullPtr(), nullptr, nullptr);
->>>>>>> c6535461
     }
     return NS_OK;
   }
