/* -*- Mode: C++; tab-width: 2; indent-tabs-mode: nil; c-basic-offset: 2 -*- */
/* vim: set ts=2 sw=2 tw=79 et: */
/* This Source Code Form is subject to the terms of the Mozilla Public
 * License, v. 2.0. If a copy of the MPL was not distributed with this
 * file, You can obtain one at http://mozilla.org/MPL/2.0/. */

#include "base/basictypes.h"

#include "nsFrameMessageManager.h"

#include "AppProcessChecker.h"
#include "ContentChild.h"
#include "ContentParent.h"
#include "nsContentUtils.h"
#include "nsCxPusher.h"
#include "nsError.h"
#include "nsIXPConnect.h"
#include "jsapi.h"
#include "nsJSUtils.h"
#include "nsJSPrincipals.h"
#include "nsNetUtil.h"
#include "nsScriptLoader.h"
#include "nsFrameLoader.h"
#include "nsIXULRuntime.h"
#include "nsIScriptError.h"
#include "nsIConsoleService.h"
#include "nsIProtocolHandler.h"
#include "nsIScriptSecurityManager.h"
#include "nsIJSRuntimeService.h"
#include "nsIDOMClassInfo.h"
#include "nsIDOMFile.h"
#include "xpcpublic.h"
#include "mozilla/Preferences.h"
#include "mozilla/dom/StructuredCloneUtils.h"
#include "JavaScriptChild.h"
#include "JavaScriptParent.h"
#include <algorithm>

#ifdef ANDROID
#include <android/log.h>
#endif
#ifdef XP_WIN
#include <windows.h>
#endif

using namespace mozilla;
using namespace mozilla::dom;
using namespace mozilla::dom::ipc;
using namespace mozilla::jsipc;

NS_IMPL_CYCLE_COLLECTION_TRAVERSE_BEGIN(nsFrameMessageManager)
  uint32_t count = tmp->mListeners.Length();
  for (uint32_t i = 0; i < count; i++) {
    NS_CYCLE_COLLECTION_NOTE_EDGE_NAME(cb, "mListeners[i] mListener");
    cb.NoteXPCOMChild(tmp->mListeners[i].mListener.get());
  }
  NS_IMPL_CYCLE_COLLECTION_TRAVERSE(mChildManagers)
NS_IMPL_CYCLE_COLLECTION_TRAVERSE_END

NS_IMPL_CYCLE_COLLECTION_UNLINK_BEGIN(nsFrameMessageManager)
  tmp->mListeners.Clear();
  for (int32_t i = tmp->mChildManagers.Count(); i > 0; --i) {
    static_cast<nsFrameMessageManager*>(tmp->mChildManagers[i - 1])->
      Disconnect(false);
  }
  NS_IMPL_CYCLE_COLLECTION_UNLINK(mChildManagers)
NS_IMPL_CYCLE_COLLECTION_UNLINK_END


NS_INTERFACE_MAP_BEGIN_CYCLE_COLLECTION(nsFrameMessageManager)
  NS_INTERFACE_MAP_ENTRY_AMBIGUOUS(nsISupports, nsIContentFrameMessageManager)

  /* nsFrameMessageManager implements nsIMessageSender and nsIMessageBroadcaster,
   * both of which descend from nsIMessageListenerManager. QI'ing to
   * nsIMessageListenerManager is therefore ambiguous and needs explicit casts
   * depending on which child interface applies. */
  NS_INTERFACE_MAP_ENTRY_AGGREGATED(nsIMessageListenerManager,
                                    (mIsBroadcaster ?
                                       static_cast<nsIMessageListenerManager*>(
                                         static_cast<nsIMessageBroadcaster*>(this)) :
                                       static_cast<nsIMessageListenerManager*>(
                                         static_cast<nsIMessageSender*>(this))))

  /* Message managers in child process implement nsIMessageSender and
     nsISyncMessageSender.  Message managers in the chrome process are
     either broadcasters (if they have subordinate/child message
     managers) or they're simple message senders. */
  NS_INTERFACE_MAP_ENTRY_CONDITIONAL(nsISyncMessageSender, !mChrome)
  NS_INTERFACE_MAP_ENTRY_CONDITIONAL(nsIMessageSender, !mChrome || !mIsBroadcaster)
  NS_INTERFACE_MAP_ENTRY_CONDITIONAL(nsIMessageBroadcaster, mChrome && mIsBroadcaster)

  /* nsIContentFrameMessageManager is accessible only in TabChildGlobal. */
  NS_INTERFACE_MAP_ENTRY_CONDITIONAL(nsIContentFrameMessageManager,
                                     !mChrome && !mIsProcessManager)

  /* Frame message managers (non-process message managers) support nsIFrameScriptLoader. */
  NS_INTERFACE_MAP_ENTRY_CONDITIONAL(nsIFrameScriptLoader,
                                     mChrome && !mIsProcessManager)

  /* Message senders in the chrome process support nsIProcessChecker. */
  NS_INTERFACE_MAP_ENTRY_CONDITIONAL(nsIProcessChecker,
                                     mChrome && !mIsBroadcaster)

  NS_DOM_INTERFACE_MAP_ENTRY_CLASSINFO_CONDITIONAL(ChromeMessageBroadcaster,
                                                   mChrome && mIsBroadcaster)
  NS_DOM_INTERFACE_MAP_ENTRY_CLASSINFO_CONDITIONAL(ChromeMessageSender,
                                                   mChrome && !mIsBroadcaster)
NS_INTERFACE_MAP_END

NS_IMPL_CYCLE_COLLECTING_ADDREF(nsFrameMessageManager)
NS_IMPL_CYCLE_COLLECTING_RELEASE(nsFrameMessageManager)

template<ActorFlavorEnum>
struct DataBlobs
{ };

template<>
struct DataBlobs<Parent>
{
  typedef BlobTraits<Parent>::ProtocolType ProtocolType;

  static InfallibleTArray<ProtocolType*>& Blobs(ClonedMessageData& aData)
  {
    return aData.blobsParent();
  }

  static const InfallibleTArray<ProtocolType*>& Blobs(const ClonedMessageData& aData)
  {
    return aData.blobsParent();
  }
};

template<>
struct DataBlobs<Child>
{
  typedef BlobTraits<Child>::ProtocolType ProtocolType;

  static InfallibleTArray<ProtocolType*>& Blobs(ClonedMessageData& aData)
  {
    return aData.blobsChild();
  }

  static const InfallibleTArray<ProtocolType*>& Blobs(const ClonedMessageData& aData)
  {
    return aData.blobsChild();
  }
};

template<ActorFlavorEnum Flavor>
static bool
BuildClonedMessageData(typename BlobTraits<Flavor>::ConcreteContentManagerType* aManager,
                       const StructuredCloneData& aData,
                       ClonedMessageData& aClonedData)
{
  SerializedStructuredCloneBuffer& buffer = aClonedData.data();
  buffer.data = aData.mData;
  buffer.dataLength = aData.mDataLength;
  const nsTArray<nsCOMPtr<nsIDOMBlob> >& blobs = aData.mClosure.mBlobs;
  if (!blobs.IsEmpty()) {
    typedef typename BlobTraits<Flavor>::ProtocolType ProtocolType;
    InfallibleTArray<ProtocolType*>& blobList = DataBlobs<Flavor>::Blobs(aClonedData);
    uint32_t length = blobs.Length();
    blobList.SetCapacity(length);
    for (uint32_t i = 0; i < length; ++i) {
      Blob<Flavor>* protocolActor = aManager->GetOrCreateActorForBlob(blobs[i]);
      if (!protocolActor) {
        return false;
      }
      blobList.AppendElement(protocolActor);
    }
  }
  return true;
}

bool
MessageManagerCallback::BuildClonedMessageDataForParent(ContentParent* aParent,
                                                        const StructuredCloneData& aData,
                                                        ClonedMessageData& aClonedData)
{
  return BuildClonedMessageData<Parent>(aParent, aData, aClonedData);
}

bool
MessageManagerCallback::BuildClonedMessageDataForChild(ContentChild* aChild,
                                                       const StructuredCloneData& aData,
                                                       ClonedMessageData& aClonedData)
{
  return BuildClonedMessageData<Child>(aChild, aData, aClonedData);
}

template<ActorFlavorEnum Flavor>
static StructuredCloneData
UnpackClonedMessageData(const ClonedMessageData& aData)
{
  const SerializedStructuredCloneBuffer& buffer = aData.data();
  typedef typename BlobTraits<Flavor>::ProtocolType ProtocolType;
  const InfallibleTArray<ProtocolType*>& blobs = DataBlobs<Flavor>::Blobs(aData);
  StructuredCloneData cloneData;
  cloneData.mData = buffer.data;
  cloneData.mDataLength = buffer.dataLength;
  if (!blobs.IsEmpty()) {
    uint32_t length = blobs.Length();
    cloneData.mClosure.mBlobs.SetCapacity(length);
    for (uint32_t i = 0; i < length; ++i) {
      Blob<Flavor>* blob = static_cast<Blob<Flavor>*>(blobs[i]);
      MOZ_ASSERT(blob);
      nsCOMPtr<nsIDOMBlob> domBlob = blob->GetBlob();
      MOZ_ASSERT(domBlob);
      cloneData.mClosure.mBlobs.AppendElement(domBlob);
    }
  }
  return cloneData;
}

StructuredCloneData
mozilla::dom::ipc::UnpackClonedMessageDataForParent(const ClonedMessageData& aData)
{
  return UnpackClonedMessageData<Parent>(aData);
}

StructuredCloneData
mozilla::dom::ipc::UnpackClonedMessageDataForChild(const ClonedMessageData& aData)
{
  return UnpackClonedMessageData<Child>(aData);
}

bool
SameProcessCpowHolder::ToObject(JSContext* aCx, JSObject** aObjp)
{
  *aObjp = mObj;

  if (!mObj) {
    return true;
  }

  return JS_WrapObject(aCx, aObjp);
}

// nsIMessageListenerManager

NS_IMETHODIMP
nsFrameMessageManager::AddMessageListener(const nsAString& aMessage,
                                          nsIMessageListener* aListener)
{
  nsCOMPtr<nsIAtom> message = do_GetAtom(aMessage);
  uint32_t len = mListeners.Length();
  for (uint32_t i = 0; i < len; ++i) {
    if (mListeners[i].mMessage == message &&
      mListeners[i].mListener == aListener) {
      return NS_OK;
    }
  }
  nsMessageListenerInfo* entry = mListeners.AppendElement();
  NS_ENSURE_TRUE(entry, NS_ERROR_OUT_OF_MEMORY);
  entry->mMessage = message;
  entry->mListener = aListener;
  return NS_OK;
}

NS_IMETHODIMP
nsFrameMessageManager::RemoveMessageListener(const nsAString& aMessage,
                                             nsIMessageListener* aListener)
{
  nsCOMPtr<nsIAtom> message = do_GetAtom(aMessage);
  uint32_t len = mListeners.Length();
  for (uint32_t i = 0; i < len; ++i) {
    if (mListeners[i].mMessage == message &&
      mListeners[i].mListener == aListener) {
      mListeners.RemoveElementAt(i);
      return NS_OK;
    }
  }
  return NS_OK;
}

// nsIFrameScriptLoader

NS_IMETHODIMP
nsFrameMessageManager::LoadFrameScript(const nsAString& aURL,
                                       bool aAllowDelayedLoad)
{
  if (aAllowDelayedLoad) {
    if (IsGlobal() || IsWindowLevel()) {
      // Cache for future windows or frames
      mPendingScripts.AppendElement(aURL);
    } else if (!mCallback) {
      // We're frame message manager, which isn't connected yet.
      mPendingScripts.AppendElement(aURL);
      return NS_OK;
    }
  }

  if (mCallback) {
#ifdef DEBUG_smaug
    printf("Will load %s \n", NS_ConvertUTF16toUTF8(aURL).get());
#endif
    NS_ENSURE_TRUE(mCallback->DoLoadFrameScript(aURL), NS_ERROR_FAILURE);
  }

  for (int32_t i = 0; i < mChildManagers.Count(); ++i) {
    nsRefPtr<nsFrameMessageManager> mm =
      static_cast<nsFrameMessageManager*>(mChildManagers[i]);
    if (mm) {
      // Use false here, so that child managers don't cache the script, which
      // is already cached in the parent.
      mm->LoadFrameScript(aURL, false);
    }
  }
  return NS_OK;
}

NS_IMETHODIMP
nsFrameMessageManager::RemoveDelayedFrameScript(const nsAString& aURL)
{
  mPendingScripts.RemoveElement(aURL);
  return NS_OK;
}

static JSBool
JSONCreator(const jschar* aBuf, uint32_t aLen, void* aData)
{
  nsAString* result = static_cast<nsAString*>(aData);
  result->Append(static_cast<const PRUnichar*>(aBuf),
                 static_cast<uint32_t>(aLen));
  return true;
}

static bool
GetParamsForMessage(JSContext* aCx,
                    const JS::Value& aJSON,
                    JSAutoStructuredCloneBuffer& aBuffer,
                    StructuredCloneClosure& aClosure)
{
  if (WriteStructuredClone(aCx, aJSON, aBuffer, aClosure)) {
    return true;
  }
  JS_ClearPendingException(aCx);

  // Not clonable, try JSON
  //XXX This is ugly but currently structured cloning doesn't handle
  //    properly cases when interface is implemented in JS and used
  //    as a dictionary.
  nsAutoString json;
  JS::Rooted<JS::Value> v(aCx, aJSON);
  NS_ENSURE_TRUE(JS_Stringify(aCx, v.address(), nullptr, JSVAL_NULL,
                              JSONCreator, &json), false);
  NS_ENSURE_TRUE(!json.IsEmpty(), false);

  JS::Rooted<JS::Value> val(aCx, JS::NullValue());
  NS_ENSURE_TRUE(JS_ParseJSON(aCx, static_cast<const jschar*>(json.get()),
                              json.Length(), &val), false);

  return WriteStructuredClone(aCx, val, aBuffer, aClosure);
}


// nsISyncMessageSender

NS_IMETHODIMP
nsFrameMessageManager::SendSyncMessage(const nsAString& aMessageName,
<<<<<<< HEAD
                                       const JS::Value& aObject,
                                       const jsval& aRemote,
=======
                                       const JS::Value& aJSON,
                                       const JS::Value& aObjects,
>>>>>>> f5d4eb82
                                       JSContext* aCx,
                                       uint8_t aArgc,
                                       JS::Value* aRetval)
{
  NS_ASSERTION(!IsGlobal(), "Should not call SendSyncMessage in chrome");
  NS_ASSERTION(!IsWindowLevel(), "Should not call SendSyncMessage in chrome");
  NS_ASSERTION(!mParentManager, "Should not have parent manager in content!");

  *aRetval = JSVAL_VOID;
  NS_ENSURE_TRUE(mCallback, NS_ERROR_NOT_INITIALIZED);

  StructuredCloneData data;
  JSAutoStructuredCloneBuffer buffer;
  if (aArgc >= 2 &&
      !GetParamsForMessage(aCx, aJSON, buffer, data.mClosure)) {
    return NS_ERROR_DOM_DATA_CLONE_ERR;
  }
  data.mData = buffer.data();
  data.mDataLength = buffer.nbytes();

<<<<<<< HEAD
  JSObject* remote = nullptr;
  if (aArgc >= 3 && aRemote.isObject()) {
    remote = JSVAL_TO_OBJECT(aRemote);
  }

  InfallibleTArray<nsString> retval;
  if (mCallback->DoSendSyncMessage(aCx, aMessageName, data, remote, &retval)) {
=======
  JS::RootedObject objects(aCx);
  if (aArgc >= 3 && aObjects.isObject()) {
    objects = &aObjects.toObject();
  }

  InfallibleTArray<nsString> retval;
  if (mCallback->DoSendSyncMessage(aCx, aMessageName, data, objects, &retval)) {
>>>>>>> f5d4eb82
    uint32_t len = retval.Length();
    JS::Rooted<JSObject*> dataArray(aCx, JS_NewArrayObject(aCx, len, nullptr));
    NS_ENSURE_TRUE(dataArray, NS_ERROR_OUT_OF_MEMORY);

    for (uint32_t i = 0; i < len; ++i) {
      if (retval[i].IsEmpty()) {
        continue;
      }

      JS::Rooted<JS::Value> ret(aCx);
      if (!JS_ParseJSON(aCx, static_cast<const jschar*>(retval[i].get()),
                        retval[i].Length(), &ret)) {
        return NS_ERROR_UNEXPECTED;
      }
      NS_ENSURE_TRUE(JS_SetElement(aCx, dataArray, i, ret.address()),
                     NS_ERROR_OUT_OF_MEMORY);
    }

    *aRetval = OBJECT_TO_JSVAL(dataArray);
  }
  return NS_OK;
}

nsresult
nsFrameMessageManager::DispatchAsyncMessageInternal(JSContext* aCx,
                                                    const nsAString& aMessage,
                                                    const StructuredCloneData& aData,
<<<<<<< HEAD
                                                    JSObject* aCpows)
=======
                                                    JS::Handle<JSObject *> aCpows)
>>>>>>> f5d4eb82
{
  if (mIsBroadcaster) {
    int32_t len = mChildManagers.Count();
    for (int32_t i = 0; i < len; ++i) {
      static_cast<nsFrameMessageManager*>(mChildManagers[i])->
         DispatchAsyncMessageInternal(aCx, aMessage, aData, aCpows);
    }
    return NS_OK;
  }

  NS_ENSURE_TRUE(mCallback, NS_ERROR_NOT_INITIALIZED);
  if (!mCallback->DoSendAsyncMessage(aCx, aMessage, aData, aCpows)) {
    return NS_ERROR_FAILURE;
  }
  return NS_OK;
}

nsresult
nsFrameMessageManager::DispatchAsyncMessage(const nsAString& aMessageName,
<<<<<<< HEAD
                                            const JS::Value& aObject,
                                            const jsval& aRemote,
=======
                                            const JS::Value& aJSON,
                                            const JS::Value& aObjects,
>>>>>>> f5d4eb82
                                            JSContext* aCx,
                                            uint8_t aArgc)
{
  StructuredCloneData data;
  JSAutoStructuredCloneBuffer buffer;

  if (aArgc >= 2 &&
      !GetParamsForMessage(aCx, aJSON, buffer, data.mClosure)) {
    return NS_ERROR_DOM_DATA_CLONE_ERR;
  }

<<<<<<< HEAD
  JSObject* remote = nullptr;
  if (aArgc >= 3 && aRemote.isObject()) {
    remote = JSVAL_TO_OBJECT(aRemote);
=======
  JS::RootedObject objects(aCx);
  if (aArgc >= 3 && aObjects.isObject()) {
    objects = &aObjects.toObject();
>>>>>>> f5d4eb82
  }

  data.mData = buffer.data();
  data.mDataLength = buffer.nbytes();

<<<<<<< HEAD
  return DispatchAsyncMessageInternal(aCx, aMessageName, data, remote);
=======
  return DispatchAsyncMessageInternal(aCx, aMessageName, data, objects);
>>>>>>> f5d4eb82
}


// nsIMessageSender

NS_IMETHODIMP
nsFrameMessageManager::SendAsyncMessage(const nsAString& aMessageName,
<<<<<<< HEAD
                                        const JS::Value& aObject,
                                        const jsval& aRemote,
                                        JSContext* aCx,
                                        uint8_t aArgc)
{
  return DispatchAsyncMessage(aMessageName, aObject, aRemote, aCx, aArgc);
=======
                                        const JS::Value& aJSON,
                                        const JS::Value& aObjects,
                                        JSContext* aCx,
                                        uint8_t aArgc)
{
  return DispatchAsyncMessage(aMessageName, aJSON, aObjects, aCx, aArgc);
>>>>>>> f5d4eb82
}


// nsIMessageBroadcaster

NS_IMETHODIMP
nsFrameMessageManager::BroadcastAsyncMessage(const nsAString& aMessageName,
<<<<<<< HEAD
                                             const JS::Value& aObject,
                                             const jsval& aRemote,
                                             JSContext* aCx,
                                             uint8_t aArgc)
{
  return DispatchAsyncMessage(aMessageName, aObject, aRemote, aCx, aArgc);
=======
                                             const JS::Value& aJSON,
                                             const JS::Value& aObjects,
                                             JSContext* aCx,
                                             uint8_t aArgc)
{
  return DispatchAsyncMessage(aMessageName, aJSON, aObjects, aCx, aArgc);
>>>>>>> f5d4eb82
}

NS_IMETHODIMP
nsFrameMessageManager::GetChildCount(uint32_t* aChildCount)
{
  *aChildCount = static_cast<uint32_t>(mChildManagers.Count()); 
  return NS_OK;
}

NS_IMETHODIMP
nsFrameMessageManager::GetChildAt(uint32_t aIndex, 
                                  nsIMessageListenerManager** aMM)
{
  *aMM = nullptr;
  nsCOMPtr<nsIMessageListenerManager> mm =
    do_QueryInterface(mChildManagers.SafeObjectAt(static_cast<uint32_t>(aIndex)));
  mm.swap(*aMM);
  return NS_OK;
}


// nsIContentFrameMessageManager

NS_IMETHODIMP
nsFrameMessageManager::Dump(const nsAString& aStr)
{
#ifdef ANDROID
  __android_log_print(ANDROID_LOG_INFO, "Gecko", "%s", NS_ConvertUTF16toUTF8(aStr).get());
#endif
#ifdef XP_WIN
  if (IsDebuggerPresent()) {
    OutputDebugStringW(PromiseFlatString(aStr).get());
  }
#endif
  fputs(NS_ConvertUTF16toUTF8(aStr).get(), stdout);
  fflush(stdout);
  return NS_OK;
}

NS_IMETHODIMP
nsFrameMessageManager::PrivateNoteIntentionalCrash()
{
  return NS_ERROR_NOT_IMPLEMENTED;
}

NS_IMETHODIMP
nsFrameMessageManager::GetContent(nsIDOMWindow** aContent)
{
  *aContent = nullptr;
  return NS_OK;
}

NS_IMETHODIMP
nsFrameMessageManager::GetDocShell(nsIDocShell** aDocShell)
{
  *aDocShell = nullptr;
  return NS_OK;
}

NS_IMETHODIMP
nsFrameMessageManager::Btoa(const nsAString& aBinaryData,
                            nsAString& aAsciiBase64String)
{
  return NS_OK;
}

NS_IMETHODIMP
nsFrameMessageManager::Atob(const nsAString& aAsciiString,
                            nsAString& aBinaryData)
{
  return NS_OK;
}

// nsIProcessChecker

nsresult
nsFrameMessageManager::AssertProcessInternal(ProcessCheckerType aType,
                                             const nsAString& aCapability,
                                             bool* aValid)
{
  *aValid = false;

  // This API is only supported for message senders in the chrome process.
  if (!mChrome || mIsBroadcaster) {
    return NS_ERROR_NOT_IMPLEMENTED;
  }
  if (!mCallback) {
    return NS_ERROR_NOT_AVAILABLE;
  }
  switch (aType) {
    case PROCESS_CHECKER_PERMISSION:
      *aValid = mCallback->CheckPermission(aCapability);
      break;
    case PROCESS_CHECKER_MANIFEST_URL:
      *aValid = mCallback->CheckManifestURL(aCapability);
      break;
    case ASSERT_APP_HAS_PERMISSION:
      *aValid = mCallback->CheckAppHasPermission(aCapability);
      break;
    default:
      break;
  }
  return NS_OK;
}

NS_IMETHODIMP
nsFrameMessageManager::AssertPermission(const nsAString& aPermission,
                                        bool* aHasPermission)
{
  return AssertProcessInternal(PROCESS_CHECKER_PERMISSION,
                               aPermission,
                               aHasPermission);
}

NS_IMETHODIMP
nsFrameMessageManager::AssertContainApp(const nsAString& aManifestURL,
                                        bool* aHasManifestURL)
{
  return AssertProcessInternal(PROCESS_CHECKER_MANIFEST_URL,
                               aManifestURL,
                               aHasManifestURL);
}

NS_IMETHODIMP
nsFrameMessageManager::AssertAppHasPermission(const nsAString& aPermission,
                                              bool* aHasPermission)
{
  return AssertProcessInternal(ASSERT_APP_HAS_PERMISSION,
                               aPermission,
                               aHasPermission);
}

NS_IMETHODIMP
nsFrameMessageManager::CheckAppHasStatus(unsigned short aStatus,
                                         bool* aHasStatus)
{
  *aHasStatus = false;

  // This API is only supported for message senders in the chrome process.
  if (!mChrome || mIsBroadcaster) {
    return NS_ERROR_NOT_IMPLEMENTED;
  }
  if (!mCallback) {
    return NS_ERROR_NOT_AVAILABLE;
  }
  *aHasStatus = mCallback->CheckAppHasStatus(aStatus);

  return NS_OK;
}

class MMListenerRemover
{
public:
  MMListenerRemover(nsFrameMessageManager* aMM)
    : mWasHandlingMessage(aMM->mHandlingMessage)
    , mMM(aMM)
  {
    mMM->mHandlingMessage = true;
  }
  ~MMListenerRemover()
  {
    if (!mWasHandlingMessage) {
      mMM->mHandlingMessage = false;
      if (mMM->mDisconnected) {
        mMM->mListeners.Clear();
      }
    }
  }

  bool mWasHandlingMessage;
  nsRefPtr<nsFrameMessageManager> mMM;
};

bool
SameProcessCpowHolder::ToObject(JSContext* cx, JSObject** objp)
{
  *objp = mObj;

  if (!mObj) {
    return true;
  }

  return JS_WrapObject(cx, objp);
}

// nsIMessageListener

nsresult
nsFrameMessageManager::ReceiveMessage(nsISupports* aTarget,
                                      const nsAString& aMessage,
                                      bool aSync,
                                      const StructuredCloneData* aCloneData,
                                      CpowHolder* aCpows,
<<<<<<< HEAD
                                      InfallibleTArray<nsString>* aJSONRetVal,
                                      JSContext* aContext)
{
  JSContext *cxToUse = mContext ? mContext
                                : (aContext ? aContext
                                            : nsContentUtils::GetSafeJSContext());
  AutoPushJSContext ctx(cxToUse);
=======
                                      InfallibleTArray<nsString>* aJSONRetVal)
{
  AutoSafeJSContext ctx;
>>>>>>> f5d4eb82
  if (mListeners.Length()) {
    nsCOMPtr<nsIAtom> name = do_GetAtom(aMessage);
    MMListenerRemover lr(this);

    for (uint32_t i = 0; i < mListeners.Length(); ++i) {
      if (mListeners[i].mMessage == name) {
        nsCOMPtr<nsIXPConnectWrappedJS> wrappedJS =
          do_QueryInterface(mListeners[i].mListener);
        if (!wrappedJS) {
          continue;
        }
        JS::Rooted<JSObject*> object(ctx, wrappedJS->GetJSObject());
        if (!object) {
          continue;
        }
        JSAutoCompartment ac(ctx, object);

        // The parameter for the listener function.
        JS::Rooted<JSObject*> param(ctx,
          JS_NewObject(ctx, nullptr, nullptr, nullptr));
        NS_ENSURE_TRUE(param, NS_ERROR_OUT_OF_MEMORY);

        JS::Rooted<JS::Value> targetv(ctx);
        JS::Rooted<JSObject*> global(ctx, JS_GetGlobalForObject(ctx, object));
        nsContentUtils::WrapNative(ctx, global, aTarget, targetv.address(),
                                   nullptr, true);

        JS::RootedObject cpows(ctx);
        if (aCpows) {
          if (!aCpows->ToObject(ctx, cpows.address())) {
            return NS_ERROR_UNEXPECTED;
          }
        }

        if (!cpows) {
          cpows = JS_NewObject(ctx, nullptr, nullptr, nullptr);
          if (!cpows) {
            return NS_ERROR_UNEXPECTED;
          }
        }

        JS::RootedValue cpowsv(ctx, JS::ObjectValue(*cpows));

        JS::Rooted<JS::Value> json(ctx, JS::NullValue());
        if (aCloneData && aCloneData->mDataLength &&
            !ReadStructuredClone(ctx, *aCloneData, json.address())) {
          JS_ClearPendingException(ctx);
          return NS_OK;
        }
        JS::Rooted<JSString*> jsMessage(ctx,
          JS_NewUCStringCopyN(ctx,
                              static_cast<const jschar*>(aMessage.BeginReading()),
                              aMessage.Length()));
        NS_ENSURE_TRUE(jsMessage, NS_ERROR_OUT_OF_MEMORY);
        JS_DefineProperty(ctx, param, "target", targetv, nullptr, nullptr, JSPROP_ENUMERATE);
        JS_DefineProperty(ctx, param, "name",
                          STRING_TO_JSVAL(jsMessage), nullptr, nullptr, JSPROP_ENUMERATE);
        JS_DefineProperty(ctx, param, "sync",
                          BOOLEAN_TO_JSVAL(aSync), nullptr, nullptr, JSPROP_ENUMERATE);
        JS_DefineProperty(ctx, param, "json", json, nullptr, nullptr, JSPROP_ENUMERATE); // deprecated
        JS_DefineProperty(ctx, param, "data", json, nullptr, nullptr, JSPROP_ENUMERATE);
<<<<<<< HEAD
        JS_DefineProperty(ctx, param, "remote", cpowsv, NULL, NULL, JSPROP_ENUMERATE);
=======
        JS_DefineProperty(ctx, param, "objects", cpowsv, nullptr, nullptr, JSPROP_ENUMERATE);
>>>>>>> f5d4eb82

        JS::Rooted<JS::Value> thisValue(ctx, JS::UndefinedValue());

        JS::Rooted<JS::Value> funval(ctx);
        if (JS_ObjectIsCallable(ctx, object)) {
          // If the listener is a JS function:
          funval.setObject(*object);

          // A small hack to get 'this' value right on content side where
          // messageManager is wrapped in TabChildGlobal.
          nsCOMPtr<nsISupports> defaultThisValue;
          if (mChrome) {
            defaultThisValue = do_QueryObject(this);
          } else {
            defaultThisValue = aTarget;
          }
          JS::Rooted<JSObject*> global(ctx, JS_GetGlobalForObject(ctx, object));
          nsContentUtils::WrapNative(ctx, global, defaultThisValue,
                                     thisValue.address(), nullptr, true);
        } else {
          // If the listener is a JS object which has receiveMessage function:
          if (!JS_GetProperty(ctx, object, "receiveMessage",
                              funval.address()) ||
              !funval.isObject())
            return NS_ERROR_UNEXPECTED;

          // Check if the object is even callable.
          NS_ENSURE_STATE(JS_ObjectIsCallable(ctx, &funval.toObject()));
          thisValue.setObject(*object);
        }

        JS::Rooted<JS::Value> rval(ctx, JSVAL_VOID);
        JS::Rooted<JS::Value> argv(ctx, JS::ObjectValue(*param));

        {
          JS::Rooted<JSObject*> thisObject(ctx, thisValue.toObjectOrNull());

          JSAutoCompartment tac(ctx, thisObject);
          if (!JS_WrapValue(ctx, argv.address()))
            return NS_ERROR_UNEXPECTED;

          JS_CallFunctionValue(ctx, thisObject,
                               funval, 1, argv.address(), rval.address());
          if (aJSONRetVal) {
            nsString json;
            if (JS_Stringify(ctx, rval.address(), nullptr, JSVAL_NULL,
                             JSONCreator, &json)) {
              aJSONRetVal->AppendElement(json);
            }
          }
        }
      }
    }
  }
  nsRefPtr<nsFrameMessageManager> kungfuDeathGrip = mParentManager;
  return mParentManager ? mParentManager->ReceiveMessage(aTarget, aMessage,
                                                         aSync, aCloneData,
                                                         aCpows,
<<<<<<< HEAD
                                                         aJSONRetVal, mContext) : NS_OK;
=======
                                                         aJSONRetVal) : NS_OK;
>>>>>>> f5d4eb82
}

void
nsFrameMessageManager::AddChildManager(nsFrameMessageManager* aManager,
                                       bool aLoadScripts)
{
  mChildManagers.AppendObject(aManager);
  if (aLoadScripts) {
    nsRefPtr<nsFrameMessageManager> kungfuDeathGrip = this;
    nsRefPtr<nsFrameMessageManager> kungfuDeathGrip2 = aManager;
    // We have parent manager if we're a window message manager.
    // In that case we want to load the pending scripts from global
    // message manager.
    if (mParentManager) {
      nsRefPtr<nsFrameMessageManager> globalMM = mParentManager;
      for (uint32_t i = 0; i < globalMM->mPendingScripts.Length(); ++i) {
        aManager->LoadFrameScript(globalMM->mPendingScripts[i], false);
      }
    }
    for (uint32_t i = 0; i < mPendingScripts.Length(); ++i) {
      aManager->LoadFrameScript(mPendingScripts[i], false);
    }
  }
}

void
nsFrameMessageManager::SetCallback(MessageManagerCallback* aCallback, bool aLoadScripts)
{
  NS_ASSERTION(!mIsBroadcaster || !mCallback,
               "Broadcasters cannot have callbacks!");
  if (aCallback && mCallback != aCallback) {
    mCallback = aCallback;
    if (mOwnsCallback) {
      mOwnedCallback = aCallback;
    }
    // First load global scripts by adding this to parent manager.
    if (mParentManager) {
      mParentManager->AddChildManager(this, aLoadScripts);
    }
    if (aLoadScripts) {
      for (uint32_t i = 0; i < mPendingScripts.Length(); ++i) {
        LoadFrameScript(mPendingScripts[i], false);
      }
    }
  }
}

void
nsFrameMessageManager::RemoveFromParent()
{
  if (mParentManager) {
    mParentManager->RemoveChildManager(this);
  }
  mParentManager = nullptr;
  mCallback = nullptr;
  mOwnedCallback = nullptr;
}

void
nsFrameMessageManager::Disconnect(bool aRemoveFromParent)
{
  if (!mDisconnected) {
    nsCOMPtr<nsIObserverService> obs = mozilla::services::GetObserverService();
    if (obs) {
       obs->NotifyObservers(NS_ISUPPORTS_CAST(nsIContentFrameMessageManager*, this),
                            "message-manager-disconnect", nullptr);
    }
  }
  if (mParentManager && aRemoveFromParent) {
    mParentManager->RemoveChildManager(this);
  }
  mDisconnected = true;
  mParentManager = nullptr;
  mCallback = nullptr;
  mOwnedCallback = nullptr;
  if (!mHandlingMessage) {
    mListeners.Clear();
  }
}

nsresult
NS_NewGlobalMessageManager(nsIMessageBroadcaster** aResult)
{
  NS_ENSURE_TRUE(XRE_GetProcessType() == GeckoProcessType_Default,
                 NS_ERROR_NOT_AVAILABLE);
  nsFrameMessageManager* mm = new nsFrameMessageManager(nullptr,
                                                        nullptr,
                                                        MM_CHROME | MM_GLOBAL | MM_BROADCASTER);
  return CallQueryInterface(mm, aResult);
}

nsDataHashtable<nsStringHashKey, nsFrameJSScriptExecutorHolder*>*
  nsFrameScriptExecutor::sCachedScripts = nullptr;
nsScriptCacheCleaner* nsFrameScriptExecutor::sScriptCacheCleaner = nullptr;

void
nsFrameScriptExecutor::DidCreateGlobal()
{
  NS_ASSERTION(mGlobal, "Should have mGlobal!");
  if (!sCachedScripts) {
    sCachedScripts =
      new nsDataHashtable<nsStringHashKey, nsFrameJSScriptExecutorHolder*>;
    sCachedScripts->Init();

    nsRefPtr<nsScriptCacheCleaner> scriptCacheCleaner =
      new nsScriptCacheCleaner();
    scriptCacheCleaner.forget(&sScriptCacheCleaner);
  }
}

static PLDHashOperator
CachedScriptUnrooter(const nsAString& aKey,
                       nsFrameJSScriptExecutorHolder*& aData,
                       void* aUserArg)
{
  JSContext* cx = static_cast<JSContext*>(aUserArg);
  JS_RemoveScriptRoot(cx, &(aData->mScript));
  delete aData;
  return PL_DHASH_REMOVE;
}

// static
void
nsFrameScriptExecutor::Shutdown()
{
  if (sCachedScripts) {
    AutoSafeJSContext cx;
    NS_ASSERTION(sCachedScripts != nullptr, "Need cached scripts");
    sCachedScripts->Enumerate(CachedScriptUnrooter, cx);

    delete sCachedScripts;
    sCachedScripts = nullptr;

    nsRefPtr<nsScriptCacheCleaner> scriptCacheCleaner;
    scriptCacheCleaner.swap(sScriptCacheCleaner);
  }
}

void
nsFrameScriptExecutor::LoadFrameScriptInternal(const nsAString& aURL)
{
  if (!mGlobal || !sCachedScripts) {
    return;
  }

  nsFrameJSScriptExecutorHolder* holder = sCachedScripts->Get(aURL);
  if (!holder) {
    TryCacheLoadAndCompileScript(aURL, EXECUTE_IF_CANT_CACHE);
    holder = sCachedScripts->Get(aURL);
  }

  if (holder) {
    AutoSafeJSContext cx;
    JS::Rooted<JSObject*> global(cx, mGlobal->GetJSObject());
    if (global) {
      JSAutoCompartment ac(cx, global);
      (void) JS_ExecuteScript(cx, global, holder->mScript, nullptr);
    }
  }
}

void
nsFrameScriptExecutor::TryCacheLoadAndCompileScript(const nsAString& aURL,
                                                    CacheFailedBehavior aBehavior)
{
  nsCString url = NS_ConvertUTF16toUTF8(aURL);
  nsCOMPtr<nsIURI> uri;
  nsresult rv = NS_NewURI(getter_AddRefs(uri), url);
  if (NS_FAILED(rv)) {
    return;
  }

  bool hasFlags;
  rv = NS_URIChainHasFlags(uri,
                           nsIProtocolHandler::URI_IS_LOCAL_RESOURCE,
                           &hasFlags);
  if (NS_FAILED(rv) || !hasFlags) {
    NS_WARNING("Will not load a frame script!");
    return;
  }

  nsCOMPtr<nsIChannel> channel;
  NS_NewChannel(getter_AddRefs(channel), uri);
  if (!channel) {
    return;
  }

  nsCOMPtr<nsIInputStream> input;
  channel->Open(getter_AddRefs(input));
  nsString dataString;
  uint64_t avail64 = 0;
  if (input && NS_SUCCEEDED(input->Available(&avail64)) && avail64) {
    if (avail64 > UINT32_MAX) {
      return;
    }
    nsCString buffer;
    uint32_t avail = (uint32_t)std::min(avail64, (uint64_t)UINT32_MAX);
    if (NS_FAILED(NS_ReadInputStreamToString(input, buffer, avail))) {
      return;
    }
    nsScriptLoader::ConvertToUTF16(channel, (uint8_t*)buffer.get(), avail,
                                   EmptyString(), nullptr, dataString);
  }

  if (!dataString.IsEmpty()) {
    AutoSafeJSContext cx;
    JS::Rooted<JSObject*> global(cx, mGlobal->GetJSObject());
    if (global) {
      JSAutoCompartment ac(cx, global);
      JS::CompileOptions options(cx);
      options.setNoScriptRval(true)
             .setFileAndLine(url.get(), 1)
             .setPrincipals(nsJSPrincipals::get(mPrincipal));
      JS::RootedObject empty(cx, nullptr);
      JS::Rooted<JSScript*> script(cx,
        JS::Compile(cx, empty, options, dataString.get(),
                    dataString.Length()));

      if (script) {
        nsAutoCString scheme;
        uri->GetScheme(scheme);
        // We don't cache data: scripts!
        if (!scheme.EqualsLiteral("data")) {
          nsFrameJSScriptExecutorHolder* holder =
            new nsFrameJSScriptExecutorHolder(script);
          // Root the object also for caching.
          JS_AddNamedScriptRoot(cx, &(holder->mScript),
                                "Cached message manager script");
          sCachedScripts->Put(aURL, holder);
        } else if (aBehavior == EXECUTE_IF_CANT_CACHE) {
          (void) JS_ExecuteScript(cx, global, script, nullptr);
        }
      }
    }
  }
}

bool
nsFrameScriptExecutor::InitTabChildGlobalInternal(nsISupports* aScope,
                                                  const nsACString& aID)
{

  nsCOMPtr<nsIJSRuntimeService> runtimeSvc =
    do_GetService("@mozilla.org/js/xpc/RuntimeService;1");
  NS_ENSURE_TRUE(runtimeSvc, false);

  JSRuntime* rt = nullptr;
  runtimeSvc->GetRuntime(&rt);
  NS_ENSURE_TRUE(rt, false);

  AutoSafeJSContext cx;
  nsContentUtils::GetSecurityManager()->GetSystemPrincipal(getter_AddRefs(mPrincipal));

  nsIXPConnect* xpc = nsContentUtils::XPConnect();
  const uint32_t flags = nsIXPConnect::INIT_JS_STANDARD_CLASSES;

  JS::CompartmentOptions options;
  options.setZone(JS::SystemZone)
         .setVersion(JSVERSION_LATEST);

  nsresult rv =
    xpc->InitClassesWithNewWrappedGlobal(cx, aScope, mPrincipal,
                                         flags, options, getter_AddRefs(mGlobal));
  NS_ENSURE_SUCCESS(rv, false);


  JS::Rooted<JSObject*> global(cx, mGlobal->GetJSObject());
  NS_ENSURE_TRUE(global, false);

  // Set the location information for the new global, so that tools like
  // about:memory may use that information.
  xpc::SetLocationForGlobal(global, aID);

  DidCreateGlobal();
  return true;
}

NS_IMPL_ISUPPORTS1(nsScriptCacheCleaner, nsIObserver)

nsFrameMessageManager* nsFrameMessageManager::sChildProcessManager = nullptr;
nsFrameMessageManager* nsFrameMessageManager::sParentProcessManager = nullptr;
nsFrameMessageManager* nsFrameMessageManager::sSameProcessParentManager = nullptr;
nsTArray<nsCOMPtr<nsIRunnable> >* nsFrameMessageManager::sPendingSameProcessAsyncMessages = nullptr;

class nsAsyncMessageToSameProcessChild : public nsRunnable
{
public:
  nsAsyncMessageToSameProcessChild(JSContext* aCx,
                                   const nsAString& aMessage,
                                   const StructuredCloneData& aData,
<<<<<<< HEAD
                                   JSObject* aCpows)
=======
                                   JS::Handle<JSObject *> aCpows)
>>>>>>> f5d4eb82
    : mRuntime(js::GetRuntime(aCx)),
      mMessage(aMessage),
      mCpows(aCpows)
  {
    if (aData.mDataLength && !mData.copy(aData.mData, aData.mDataLength)) {
      NS_RUNTIMEABORT("OOM");
    }
    if (mCpows && !js_AddObjectRoot(mRuntime, &mCpows)) {
      NS_RUNTIMEABORT("OOM");
    }
    mClosure = aData.mClosure;
  }

  ~nsAsyncMessageToSameProcessChild()
  {
<<<<<<< HEAD
    if (mCpows)
      js_RemoveObjectRoot(mRuntime, &mCpows);
=======
    if (mCpows) {
      JS_RemoveObjectRootRT(mRuntime, &mCpows);
    }
>>>>>>> f5d4eb82
  }

  NS_IMETHOD Run()
  {
    if (nsFrameMessageManager::sChildProcessManager) {
      StructuredCloneData data;
      data.mData = mData.data();
      data.mDataLength = mData.nbytes();
      data.mClosure = mClosure;

<<<<<<< HEAD
      SameProcessCpowHolder cpows(mCpows);

      nsRefPtr<nsFrameMessageManager> ppm = nsFrameMessageManager::sChildProcessManager;
      ppm->ReceiveMessage(static_cast<nsIContentFrameMessageManager*>(ppm.get()), mMessage,
                          false, &data, &cpows, nullptr, nullptr);
=======
      SameProcessCpowHolder cpows(mRuntime, JS::Handle<JSObject *>::fromMarkedLocation(&mCpows));

      nsRefPtr<nsFrameMessageManager> ppm = nsFrameMessageManager::sChildProcessManager;
      ppm->ReceiveMessage(static_cast<nsIContentFrameMessageManager*>(ppm.get()), mMessage,
                          false, &data, &cpows, nullptr);
>>>>>>> f5d4eb82
    }
    return NS_OK;
  }
  JSRuntime* mRuntime;
  nsString mMessage;
  JSAutoStructuredCloneBuffer mData;
  StructuredCloneClosure mClosure;
  JSObject* mCpows;
};


/**
 * Send messages to an imaginary child process in a single-process scenario.
 */
class SameParentProcessMessageManagerCallback : public MessageManagerCallback
{
public:
  SameParentProcessMessageManagerCallback()
  {
    MOZ_COUNT_CTOR(SameParentProcessMessageManagerCallback);
  }
  virtual ~SameParentProcessMessageManagerCallback()
  {
    MOZ_COUNT_DTOR(SameParentProcessMessageManagerCallback);
  }

  virtual bool DoSendAsyncMessage(JSContext* aCx,
                                  const nsAString& aMessage,
                                  const StructuredCloneData& aData,
<<<<<<< HEAD
                                  JSObject* aCpows)
=======
                                  JS::Handle<JSObject *> aCpows)
>>>>>>> f5d4eb82
  {
    nsRefPtr<nsIRunnable> ev =
      new nsAsyncMessageToSameProcessChild(aCx, aMessage, aData, aCpows);
    NS_DispatchToCurrentThread(ev);
    return true;
  }

  bool CheckPermission(const nsAString& aPermission)
  {
    // In a single-process scenario, the child always has all capabilities.
    return true;
  }

  bool CheckManifestURL(const nsAString& aManifestURL)
  {
    // In a single-process scenario, the child always has all capabilities.
    return true;
  }

  bool CheckAppHasPermission(const nsAString& aPermission)
  {
    // In a single-process scenario, the child always has all capabilities.
    return true;
  }
};


/**
 * Send messages to the parent process.
 */
class ChildProcessMessageManagerCallback : public MessageManagerCallback
{
public:
  ChildProcessMessageManagerCallback()
  {
    MOZ_COUNT_CTOR(ChildProcessMessageManagerCallback);
  }
  virtual ~ChildProcessMessageManagerCallback()
  {
    MOZ_COUNT_DTOR(ChildProcessMessageManagerCallback);
  }

  virtual bool DoSendSyncMessage(JSContext* aCx,
                                 const nsAString& aMessage,
                                 const mozilla::dom::StructuredCloneData& aData,
<<<<<<< HEAD
                                 JSObject* aCpows,
=======
                                 JS::Handle<JSObject *> aCpows,
>>>>>>> f5d4eb82
                                 InfallibleTArray<nsString>* aJSONRetVal)
  {
    mozilla::dom::ContentChild* cc =
      mozilla::dom::ContentChild::GetSingleton();
    if (!cc) {
      return true;
    }
    ClonedMessageData data;
    if (!BuildClonedMessageDataForChild(cc, aData, data)) {
      return false;
    }
    InfallibleTArray<mozilla::jsipc::CpowEntry> cpows;
    if (!cc->GetCPOWManager()->Wrap(aCx, aCpows, &cpows)) {
      return false;
    }
    return cc->SendSyncMessage(nsString(aMessage), data, cpows, aJSONRetVal);
  }

  virtual bool DoSendAsyncMessage(JSContext* aCx,
                                  const nsAString& aMessage,
                                  const mozilla::dom::StructuredCloneData& aData,
<<<<<<< HEAD
                                  JSObject* aCpows)
=======
                                  JS::Handle<JSObject *> aCpows)
>>>>>>> f5d4eb82
  {
    mozilla::dom::ContentChild* cc =
      mozilla::dom::ContentChild::GetSingleton();
    if (!cc) {
      return true;
    }
    ClonedMessageData data;
    if (!BuildClonedMessageDataForChild(cc, aData, data)) {
      return false;
    }
    InfallibleTArray<mozilla::jsipc::CpowEntry> cpows;
    if (!cc->GetCPOWManager()->Wrap(aCx, aCpows, &cpows)) {
      return false;
    }
    return cc->SendAsyncMessage(nsString(aMessage), data, cpows);
  }

};


class nsAsyncMessageToSameProcessParent : public nsRunnable
{
public:
  nsAsyncMessageToSameProcessParent(JSContext* aCx,
                                    const nsAString& aMessage,
                                    const StructuredCloneData& aData,
<<<<<<< HEAD
                                    JSObject* aCpows)
=======
                                    JS::Handle<JSObject *> aCpows)
>>>>>>> f5d4eb82
    : mRuntime(js::GetRuntime(aCx)),
      mMessage(aMessage),
      mCpows(aCpows)
  {
    if (aData.mDataLength && !mData.copy(aData.mData, aData.mDataLength)) {
      NS_RUNTIMEABORT("OOM");
    }
    if (mCpows && !js_AddObjectRoot(mRuntime, &mCpows)) {
      NS_RUNTIMEABORT("OOM");
    }
    mClosure = aData.mClosure;
  }

  ~nsAsyncMessageToSameProcessParent()
  {
<<<<<<< HEAD
    if (mCpows)
      js_RemoveObjectRoot(mRuntime, &mCpows);
=======
    if (mCpows) {
      JS_RemoveObjectRootRT(mRuntime, &mCpows);
    }
>>>>>>> f5d4eb82
  }

  NS_IMETHOD Run()
  {
    if (nsFrameMessageManager::sPendingSameProcessAsyncMessages) {
      nsFrameMessageManager::sPendingSameProcessAsyncMessages->RemoveElement(this);
    }
    if (nsFrameMessageManager::sSameProcessParentManager) {
      StructuredCloneData data;
      data.mData = mData.data();
      data.mDataLength = mData.nbytes();
      data.mClosure = mClosure;

<<<<<<< HEAD
      SameProcessCpowHolder cpows(mCpows);
=======
      SameProcessCpowHolder cpows(mRuntime, JS::Handle<JSObject *>::fromMarkedLocation(&mCpows));
>>>>>>> f5d4eb82

      nsRefPtr<nsFrameMessageManager> ppm =
        nsFrameMessageManager::sSameProcessParentManager;
      ppm->ReceiveMessage(static_cast<nsIContentFrameMessageManager*>(ppm.get()),
<<<<<<< HEAD
                          mMessage, false, &data, &cpows, nullptr, nullptr);
=======
                          mMessage, false, &data, &cpows, nullptr);
>>>>>>> f5d4eb82
     }
     return NS_OK;
  }
  JSRuntime* mRuntime;
  nsString mMessage;
  JSAutoStructuredCloneBuffer mData;
  StructuredCloneClosure mClosure;
  JSObject* mCpows;
};

/**
 * Send messages to the imaginary parent process in a single-process scenario.
 */
class SameChildProcessMessageManagerCallback : public MessageManagerCallback
{
public:
  SameChildProcessMessageManagerCallback()
  {
    MOZ_COUNT_CTOR(SameChildProcessMessageManagerCallback);
  }
  virtual ~SameChildProcessMessageManagerCallback()
  {
    MOZ_COUNT_DTOR(SameChildProcessMessageManagerCallback);
  }

  virtual bool DoSendSyncMessage(JSContext* aCx,
                                 const nsAString& aMessage,
                                 const mozilla::dom::StructuredCloneData& aData,
<<<<<<< HEAD
                                 InfallibleTArray<nsString>* aJSONRetVal,
                                 JSObject* aCpows)
=======
                                 JS::Handle<JSObject *> aCpows,
                                 InfallibleTArray<nsString>* aJSONRetVal)
>>>>>>> f5d4eb82
  {
    nsTArray<nsCOMPtr<nsIRunnable> > asyncMessages;
    if (nsFrameMessageManager::sPendingSameProcessAsyncMessages) {
      asyncMessages.SwapElements(*nsFrameMessageManager::sPendingSameProcessAsyncMessages);
      uint32_t len = asyncMessages.Length();
      for (uint32_t i = 0; i < len; ++i) {
        nsCOMPtr<nsIRunnable> async = asyncMessages[i];
        async->Run();
      }
    }
    if (nsFrameMessageManager::sSameProcessParentManager) {
<<<<<<< HEAD
      SameProcessCpowHolder cpows(aCpows);
=======
      SameProcessCpowHolder cpows(js::GetRuntime(aCx), aCpows);
>>>>>>> f5d4eb82
      nsRefPtr<nsFrameMessageManager> ppm = nsFrameMessageManager::sSameProcessParentManager;
      ppm->ReceiveMessage(static_cast<nsIContentFrameMessageManager*>(ppm.get()), aMessage,
                          true, &aData, &cpows, aJSONRetVal);
    }
    return true;
  }

  virtual bool DoSendAsyncMessage(JSContext* aCx,
                                  const nsAString& aMessage,
                                  const mozilla::dom::StructuredCloneData& aData,
<<<<<<< HEAD
                                  JSObject* aCpows)
=======
                                  JS::Handle<JSObject *> aCpows)
>>>>>>> f5d4eb82
  {
    if (!nsFrameMessageManager::sPendingSameProcessAsyncMessages) {
      nsFrameMessageManager::sPendingSameProcessAsyncMessages = new nsTArray<nsCOMPtr<nsIRunnable> >;
    }
    nsCOMPtr<nsIRunnable> ev =
      new nsAsyncMessageToSameProcessParent(aCx, aMessage, aData, aCpows);
    nsFrameMessageManager::sPendingSameProcessAsyncMessages->AppendElement(ev);
    NS_DispatchToCurrentThread(ev);
    return true;
  }

};


// This creates the global parent process message manager.
nsresult
NS_NewParentProcessMessageManager(nsIMessageBroadcaster** aResult)
{
  NS_ASSERTION(!nsFrameMessageManager::sParentProcessManager,
               "Re-creating sParentProcessManager");
  NS_ENSURE_TRUE(XRE_GetProcessType() == GeckoProcessType_Default,
                 NS_ERROR_NOT_AVAILABLE);
  nsRefPtr<nsFrameMessageManager> mm = new nsFrameMessageManager(nullptr,
                                                                 nullptr,
                                                                 MM_CHROME | MM_PROCESSMANAGER | MM_BROADCASTER);
  nsFrameMessageManager::sParentProcessManager = mm;
  nsFrameMessageManager::NewProcessMessageManager(nullptr); // Create same process message manager.
  return CallQueryInterface(mm, aResult);
}


nsFrameMessageManager*
nsFrameMessageManager::NewProcessMessageManager(mozilla::dom::ContentParent* aProcess)
{
  if (!nsFrameMessageManager::sParentProcessManager) {
     nsCOMPtr<nsIMessageBroadcaster> dummy =
       do_GetService("@mozilla.org/parentprocessmessagemanager;1");
  }

  MOZ_ASSERT(nsFrameMessageManager::sParentProcessManager,
             "parent process manager not created");
  nsFrameMessageManager* mm;
  if (aProcess) {
    mm = new nsFrameMessageManager(aProcess,
                                   nsFrameMessageManager::sParentProcessManager,
                                   MM_CHROME | MM_PROCESSMANAGER);
  } else {
    mm = new nsFrameMessageManager(new SameParentProcessMessageManagerCallback(),
                                   nsFrameMessageManager::sParentProcessManager,
                                   MM_CHROME | MM_PROCESSMANAGER | MM_OWNSCALLBACK);
    sSameProcessParentManager = mm;
  }
  return mm;
}

nsresult
NS_NewChildProcessMessageManager(nsISyncMessageSender** aResult)
{
  NS_ASSERTION(!nsFrameMessageManager::sChildProcessManager,
               "Re-creating sChildProcessManager");

  MessageManagerCallback* cb;
  if (XRE_GetProcessType() == GeckoProcessType_Default) {
    cb = new SameChildProcessMessageManagerCallback();
  } else {
    cb = new ChildProcessMessageManagerCallback();
  }
  nsFrameMessageManager* mm = new nsFrameMessageManager(cb,
                                                        nullptr,
                                                        MM_PROCESSMANAGER | MM_OWNSCALLBACK);
  nsFrameMessageManager::sChildProcessManager = mm;
  return CallQueryInterface(mm, aResult);
}

bool
nsFrameMessageManager::MarkForCC()
{
  uint32_t len = mListeners.Length();
  for (uint32_t i = 0; i < len; ++i) {
    xpc_TryUnmarkWrappedGrayObject(mListeners[i].mListener);
  }
  if (mRefCnt.IsPurple()) {
    mRefCnt.RemovePurple();
  }
  return true;
}<|MERGE_RESOLUTION|>--- conflicted
+++ resolved
@@ -1,5 +1,4 @@
 /* -*- Mode: C++; tab-width: 2; indent-tabs-mode: nil; c-basic-offset: 2 -*- */
-/* vim: set ts=2 sw=2 tw=79 et: */
 /* This Source Code Form is subject to the terms of the Mozilla Public
  * License, v. 2.0. If a copy of the MPL was not distributed with this
  * file, You can obtain one at http://mozilla.org/MPL/2.0/. */
@@ -46,7 +45,6 @@
 using namespace mozilla;
 using namespace mozilla::dom;
 using namespace mozilla::dom::ipc;
-using namespace mozilla::jsipc;
 
 NS_IMPL_CYCLE_COLLECTION_TRAVERSE_BEGIN(nsFrameMessageManager)
   uint32_t count = tmp->mListeners.Length();
@@ -358,13 +356,8 @@
 
 NS_IMETHODIMP
 nsFrameMessageManager::SendSyncMessage(const nsAString& aMessageName,
-<<<<<<< HEAD
-                                       const JS::Value& aObject,
-                                       const jsval& aRemote,
-=======
                                        const JS::Value& aJSON,
                                        const JS::Value& aObjects,
->>>>>>> f5d4eb82
                                        JSContext* aCx,
                                        uint8_t aArgc,
                                        JS::Value* aRetval)
@@ -385,15 +378,6 @@
   data.mData = buffer.data();
   data.mDataLength = buffer.nbytes();
 
-<<<<<<< HEAD
-  JSObject* remote = nullptr;
-  if (aArgc >= 3 && aRemote.isObject()) {
-    remote = JSVAL_TO_OBJECT(aRemote);
-  }
-
-  InfallibleTArray<nsString> retval;
-  if (mCallback->DoSendSyncMessage(aCx, aMessageName, data, remote, &retval)) {
-=======
   JS::RootedObject objects(aCx);
   if (aArgc >= 3 && aObjects.isObject()) {
     objects = &aObjects.toObject();
@@ -401,7 +385,6 @@
 
   InfallibleTArray<nsString> retval;
   if (mCallback->DoSendSyncMessage(aCx, aMessageName, data, objects, &retval)) {
->>>>>>> f5d4eb82
     uint32_t len = retval.Length();
     JS::Rooted<JSObject*> dataArray(aCx, JS_NewArrayObject(aCx, len, nullptr));
     NS_ENSURE_TRUE(dataArray, NS_ERROR_OUT_OF_MEMORY);
@@ -429,11 +412,7 @@
 nsFrameMessageManager::DispatchAsyncMessageInternal(JSContext* aCx,
                                                     const nsAString& aMessage,
                                                     const StructuredCloneData& aData,
-<<<<<<< HEAD
-                                                    JSObject* aCpows)
-=======
                                                     JS::Handle<JSObject *> aCpows)
->>>>>>> f5d4eb82
 {
   if (mIsBroadcaster) {
     int32_t len = mChildManagers.Count();
@@ -453,13 +432,8 @@
 
 nsresult
 nsFrameMessageManager::DispatchAsyncMessage(const nsAString& aMessageName,
-<<<<<<< HEAD
-                                            const JS::Value& aObject,
-                                            const jsval& aRemote,
-=======
                                             const JS::Value& aJSON,
                                             const JS::Value& aObjects,
->>>>>>> f5d4eb82
                                             JSContext* aCx,
                                             uint8_t aArgc)
 {
@@ -471,25 +445,15 @@
     return NS_ERROR_DOM_DATA_CLONE_ERR;
   }
 
-<<<<<<< HEAD
-  JSObject* remote = nullptr;
-  if (aArgc >= 3 && aRemote.isObject()) {
-    remote = JSVAL_TO_OBJECT(aRemote);
-=======
   JS::RootedObject objects(aCx);
   if (aArgc >= 3 && aObjects.isObject()) {
     objects = &aObjects.toObject();
->>>>>>> f5d4eb82
   }
 
   data.mData = buffer.data();
   data.mDataLength = buffer.nbytes();
 
-<<<<<<< HEAD
-  return DispatchAsyncMessageInternal(aCx, aMessageName, data, remote);
-=======
   return DispatchAsyncMessageInternal(aCx, aMessageName, data, objects);
->>>>>>> f5d4eb82
 }
 
 
@@ -497,21 +461,12 @@
 
 NS_IMETHODIMP
 nsFrameMessageManager::SendAsyncMessage(const nsAString& aMessageName,
-<<<<<<< HEAD
-                                        const JS::Value& aObject,
-                                        const jsval& aRemote,
-                                        JSContext* aCx,
-                                        uint8_t aArgc)
-{
-  return DispatchAsyncMessage(aMessageName, aObject, aRemote, aCx, aArgc);
-=======
                                         const JS::Value& aJSON,
                                         const JS::Value& aObjects,
                                         JSContext* aCx,
                                         uint8_t aArgc)
 {
   return DispatchAsyncMessage(aMessageName, aJSON, aObjects, aCx, aArgc);
->>>>>>> f5d4eb82
 }
 
 
@@ -519,21 +474,12 @@
 
 NS_IMETHODIMP
 nsFrameMessageManager::BroadcastAsyncMessage(const nsAString& aMessageName,
-<<<<<<< HEAD
-                                             const JS::Value& aObject,
-                                             const jsval& aRemote,
-                                             JSContext* aCx,
-                                             uint8_t aArgc)
-{
-  return DispatchAsyncMessage(aMessageName, aObject, aRemote, aCx, aArgc);
-=======
                                              const JS::Value& aJSON,
                                              const JS::Value& aObjects,
                                              JSContext* aCx,
                                              uint8_t aArgc)
 {
   return DispatchAsyncMessage(aMessageName, aJSON, aObjects, aCx, aArgc);
->>>>>>> f5d4eb82
 }
 
 NS_IMETHODIMP
@@ -707,17 +653,6 @@
   nsRefPtr<nsFrameMessageManager> mMM;
 };
 
-bool
-SameProcessCpowHolder::ToObject(JSContext* cx, JSObject** objp)
-{
-  *objp = mObj;
-
-  if (!mObj) {
-    return true;
-  }
-
-  return JS_WrapObject(cx, objp);
-}
 
 // nsIMessageListener
 
@@ -727,19 +662,9 @@
                                       bool aSync,
                                       const StructuredCloneData* aCloneData,
                                       CpowHolder* aCpows,
-<<<<<<< HEAD
-                                      InfallibleTArray<nsString>* aJSONRetVal,
-                                      JSContext* aContext)
-{
-  JSContext *cxToUse = mContext ? mContext
-                                : (aContext ? aContext
-                                            : nsContentUtils::GetSafeJSContext());
-  AutoPushJSContext ctx(cxToUse);
-=======
                                       InfallibleTArray<nsString>* aJSONRetVal)
 {
   AutoSafeJSContext ctx;
->>>>>>> f5d4eb82
   if (mListeners.Length()) {
     nsCOMPtr<nsIAtom> name = do_GetAtom(aMessage);
     MMListenerRemover lr(this);
@@ -801,11 +726,7 @@
                           BOOLEAN_TO_JSVAL(aSync), nullptr, nullptr, JSPROP_ENUMERATE);
         JS_DefineProperty(ctx, param, "json", json, nullptr, nullptr, JSPROP_ENUMERATE); // deprecated
         JS_DefineProperty(ctx, param, "data", json, nullptr, nullptr, JSPROP_ENUMERATE);
-<<<<<<< HEAD
-        JS_DefineProperty(ctx, param, "remote", cpowsv, NULL, NULL, JSPROP_ENUMERATE);
-=======
         JS_DefineProperty(ctx, param, "objects", cpowsv, nullptr, nullptr, JSPROP_ENUMERATE);
->>>>>>> f5d4eb82
 
         JS::Rooted<JS::Value> thisValue(ctx, JS::UndefinedValue());
 
@@ -864,11 +785,7 @@
   return mParentManager ? mParentManager->ReceiveMessage(aTarget, aMessage,
                                                          aSync, aCloneData,
                                                          aCpows,
-<<<<<<< HEAD
-                                                         aJSONRetVal, mContext) : NS_OK;
-=======
                                                          aJSONRetVal) : NS_OK;
->>>>>>> f5d4eb82
 }
 
 void
@@ -1159,11 +1076,7 @@
   nsAsyncMessageToSameProcessChild(JSContext* aCx,
                                    const nsAString& aMessage,
                                    const StructuredCloneData& aData,
-<<<<<<< HEAD
-                                   JSObject* aCpows)
-=======
                                    JS::Handle<JSObject *> aCpows)
->>>>>>> f5d4eb82
     : mRuntime(js::GetRuntime(aCx)),
       mMessage(aMessage),
       mCpows(aCpows)
@@ -1179,14 +1092,9 @@
 
   ~nsAsyncMessageToSameProcessChild()
   {
-<<<<<<< HEAD
-    if (mCpows)
-      js_RemoveObjectRoot(mRuntime, &mCpows);
-=======
     if (mCpows) {
       JS_RemoveObjectRootRT(mRuntime, &mCpows);
     }
->>>>>>> f5d4eb82
   }
 
   NS_IMETHOD Run()
@@ -1197,19 +1105,11 @@
       data.mDataLength = mData.nbytes();
       data.mClosure = mClosure;
 
-<<<<<<< HEAD
-      SameProcessCpowHolder cpows(mCpows);
-
-      nsRefPtr<nsFrameMessageManager> ppm = nsFrameMessageManager::sChildProcessManager;
-      ppm->ReceiveMessage(static_cast<nsIContentFrameMessageManager*>(ppm.get()), mMessage,
-                          false, &data, &cpows, nullptr, nullptr);
-=======
       SameProcessCpowHolder cpows(mRuntime, JS::Handle<JSObject *>::fromMarkedLocation(&mCpows));
 
       nsRefPtr<nsFrameMessageManager> ppm = nsFrameMessageManager::sChildProcessManager;
       ppm->ReceiveMessage(static_cast<nsIContentFrameMessageManager*>(ppm.get()), mMessage,
                           false, &data, &cpows, nullptr);
->>>>>>> f5d4eb82
     }
     return NS_OK;
   }
@@ -1239,11 +1139,7 @@
   virtual bool DoSendAsyncMessage(JSContext* aCx,
                                   const nsAString& aMessage,
                                   const StructuredCloneData& aData,
-<<<<<<< HEAD
-                                  JSObject* aCpows)
-=======
                                   JS::Handle<JSObject *> aCpows)
->>>>>>> f5d4eb82
   {
     nsRefPtr<nsIRunnable> ev =
       new nsAsyncMessageToSameProcessChild(aCx, aMessage, aData, aCpows);
@@ -1289,11 +1185,7 @@
   virtual bool DoSendSyncMessage(JSContext* aCx,
                                  const nsAString& aMessage,
                                  const mozilla::dom::StructuredCloneData& aData,
-<<<<<<< HEAD
-                                 JSObject* aCpows,
-=======
                                  JS::Handle<JSObject *> aCpows,
->>>>>>> f5d4eb82
                                  InfallibleTArray<nsString>* aJSONRetVal)
   {
     mozilla::dom::ContentChild* cc =
@@ -1315,11 +1207,7 @@
   virtual bool DoSendAsyncMessage(JSContext* aCx,
                                   const nsAString& aMessage,
                                   const mozilla::dom::StructuredCloneData& aData,
-<<<<<<< HEAD
-                                  JSObject* aCpows)
-=======
                                   JS::Handle<JSObject *> aCpows)
->>>>>>> f5d4eb82
   {
     mozilla::dom::ContentChild* cc =
       mozilla::dom::ContentChild::GetSingleton();
@@ -1346,11 +1234,7 @@
   nsAsyncMessageToSameProcessParent(JSContext* aCx,
                                     const nsAString& aMessage,
                                     const StructuredCloneData& aData,
-<<<<<<< HEAD
-                                    JSObject* aCpows)
-=======
                                     JS::Handle<JSObject *> aCpows)
->>>>>>> f5d4eb82
     : mRuntime(js::GetRuntime(aCx)),
       mMessage(aMessage),
       mCpows(aCpows)
@@ -1366,14 +1250,9 @@
 
   ~nsAsyncMessageToSameProcessParent()
   {
-<<<<<<< HEAD
-    if (mCpows)
-      js_RemoveObjectRoot(mRuntime, &mCpows);
-=======
     if (mCpows) {
       JS_RemoveObjectRootRT(mRuntime, &mCpows);
     }
->>>>>>> f5d4eb82
   }
 
   NS_IMETHOD Run()
@@ -1387,20 +1266,12 @@
       data.mDataLength = mData.nbytes();
       data.mClosure = mClosure;
 
-<<<<<<< HEAD
-      SameProcessCpowHolder cpows(mCpows);
-=======
       SameProcessCpowHolder cpows(mRuntime, JS::Handle<JSObject *>::fromMarkedLocation(&mCpows));
->>>>>>> f5d4eb82
 
       nsRefPtr<nsFrameMessageManager> ppm =
         nsFrameMessageManager::sSameProcessParentManager;
       ppm->ReceiveMessage(static_cast<nsIContentFrameMessageManager*>(ppm.get()),
-<<<<<<< HEAD
-                          mMessage, false, &data, &cpows, nullptr, nullptr);
-=======
                           mMessage, false, &data, &cpows, nullptr);
->>>>>>> f5d4eb82
      }
      return NS_OK;
   }
@@ -1429,13 +1300,8 @@
   virtual bool DoSendSyncMessage(JSContext* aCx,
                                  const nsAString& aMessage,
                                  const mozilla::dom::StructuredCloneData& aData,
-<<<<<<< HEAD
-                                 InfallibleTArray<nsString>* aJSONRetVal,
-                                 JSObject* aCpows)
-=======
                                  JS::Handle<JSObject *> aCpows,
                                  InfallibleTArray<nsString>* aJSONRetVal)
->>>>>>> f5d4eb82
   {
     nsTArray<nsCOMPtr<nsIRunnable> > asyncMessages;
     if (nsFrameMessageManager::sPendingSameProcessAsyncMessages) {
@@ -1447,11 +1313,7 @@
       }
     }
     if (nsFrameMessageManager::sSameProcessParentManager) {
-<<<<<<< HEAD
-      SameProcessCpowHolder cpows(aCpows);
-=======
       SameProcessCpowHolder cpows(js::GetRuntime(aCx), aCpows);
->>>>>>> f5d4eb82
       nsRefPtr<nsFrameMessageManager> ppm = nsFrameMessageManager::sSameProcessParentManager;
       ppm->ReceiveMessage(static_cast<nsIContentFrameMessageManager*>(ppm.get()), aMessage,
                           true, &aData, &cpows, aJSONRetVal);
@@ -1462,11 +1324,7 @@
   virtual bool DoSendAsyncMessage(JSContext* aCx,
                                   const nsAString& aMessage,
                                   const mozilla::dom::StructuredCloneData& aData,
-<<<<<<< HEAD
-                                  JSObject* aCpows)
-=======
                                   JS::Handle<JSObject *> aCpows)
->>>>>>> f5d4eb82
   {
     if (!nsFrameMessageManager::sPendingSameProcessAsyncMessages) {
       nsFrameMessageManager::sPendingSameProcessAsyncMessages = new nsTArray<nsCOMPtr<nsIRunnable> >;
