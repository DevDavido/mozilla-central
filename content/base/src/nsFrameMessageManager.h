--- conflicted
+++ resolved
@@ -55,11 +55,7 @@
   virtual bool DoSendSyncMessage(JSContext* aCx,
                                  const nsAString& aMessage,
                                  const mozilla::dom::StructuredCloneData& aData,
-<<<<<<< HEAD
-				 JSObject *aCpows,
-=======
                                  JS::Handle<JSObject *> aCpows,
->>>>>>> f5d4eb82
                                  InfallibleTArray<nsString>* aJSONRetVal)
   {
     return true;
@@ -68,11 +64,7 @@
   virtual bool DoSendAsyncMessage(JSContext* aCx,
                                   const nsAString& aMessage,
                                   const mozilla::dom::StructuredCloneData& aData,
-<<<<<<< HEAD
-				  JSObject* aCpows)
-=======
                                   JS::Handle<JSObject *> aCpows)
->>>>>>> f5d4eb82
   {
     return true;
   }
@@ -129,20 +121,6 @@
     virtual bool ToObject(JSContext* cx, JSObject** objp) = 0;
 };
 
-<<<<<<< HEAD
-class SameProcessCpowHolder : public CpowHolder
-{
-  public:
-    SameProcessCpowHolder(JSObject* obj)
-      : mObj(obj)
-    {
-    }
-
-    bool ToObject(JSContext* cx, JSObject** objp);
-
-  private:
-    JSObject* mObj;
-=======
 class MOZ_STACK_CLASS SameProcessCpowHolder : public CpowHolder
 {
   public:
@@ -155,7 +133,6 @@
 
   private:
     JS::RootedObject mObj;
->>>>>>> f5d4eb82
 };
 
 class nsFrameMessageManager MOZ_FINAL : public nsIContentFrameMessageManager,
@@ -231,12 +208,7 @@
   nsresult ReceiveMessage(nsISupports* aTarget, const nsAString& aMessage,
                           bool aSync, const StructuredCloneData* aCloneData,
                           CpowHolder* aCpows,
-<<<<<<< HEAD
-                          InfallibleTArray<nsString>* aJSONRetVal,
-                          JSContext* aContext = nullptr);
-=======
                           InfallibleTArray<nsString>* aJSONRetVal);
->>>>>>> f5d4eb82
 
   void AddChildManager(nsFrameMessageManager* aManager,
                        bool aLoadScripts = true);
@@ -254,25 +226,14 @@
   }
 
   nsresult DispatchAsyncMessage(const nsAString& aMessageName,
-<<<<<<< HEAD
-                                const JS::Value& aObject,
-                                const jsval& aRemote,
-=======
                                 const JS::Value& aJSON,
                                 const JS::Value& aObjects,
->>>>>>> f5d4eb82
                                 JSContext* aCx,
                                 uint8_t aArgc);
   nsresult DispatchAsyncMessageInternal(JSContext* aCx,
                                         const nsAString& aMessage,
                                         const StructuredCloneData& aData,
-<<<<<<< HEAD
-                                        JSObject* aCpows);
-  JSContext* GetJSContext() { return mContext; }
-  void SetJSContext(JSContext* aCx) { mContext = aCx; }
-=======
                                         JS::Handle<JSObject *> aCpows);
->>>>>>> f5d4eb82
   void RemoveFromParent();
   nsFrameMessageManager* GetParentManager() { return mParentManager; }
   void SetParentManager(nsFrameMessageManager* aParent)
