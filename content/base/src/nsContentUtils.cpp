/* -*- Mode: C++; tab-width: 2; indent-tabs-mode: nil; c-basic-offset: 2 -*-
 * vim: set ts=2 sw=2 et tw=78:
 *
 * ***** BEGIN LICENSE BLOCK *****
 * Version: MPL 1.1/GPL 2.0/LGPL 2.1
 *
 * The contents of this file are subject to the Mozilla Public License Version
 * 1.1 (the "License"); you may not use this file except in compliance with
 * the License. You may obtain a copy of the License at
 * http://www.mozilla.org/MPL/
 *
 * Software distributed under the License is distributed on an "AS IS" basis,
 * WITHOUT WARRANTY OF ANY KIND, either express or implied. See the License
 * for the specific language governing rights and limitations under the
 * License.
 *
 * The Original Code is Mozilla Communicator client code, released
 * March 31, 1998.
 *
 * The Initial Developer of the Original Code is
 * Netscape Communications Corporation.
 * Portions created by the Initial Developer are Copyright (C) 1998
 * the Initial Developer. All Rights Reserved.
 *
 * Contributor(s):
 *   Johnny Stenback <jst@netscape.com>
 *   Christopher A. Aillon <christopher@aillon.com>
 *
 * Alternatively, the contents of this file may be used under the terms of
 * either of the GNU General Public License Version 2 or later (the "GPL"),
 * or the GNU Lesser General Public License Version 2.1 or later (the "LGPL"),
 * in which case the provisions of the GPL or the LGPL are applicable instead
 * of those above. If you wish to allow use of your version of this file only
 * under the terms of either the GPL or the LGPL, and not to allow others to
 * use your version of this file under the terms of the MPL, indicate your
 * decision by deleting the provisions above and replace them with the notice
 * and other provisions required by the GPL or the LGPL. If you do not delete
 * the provisions above, a recipient may use your version of this file under
 * the terms of any one of the MPL, the GPL or the LGPL.
 *
 * ***** END LICENSE BLOCK ***** */

/* A namespace class for static layout utilities. */

#include "jscntxt.h"

#include "nsJSUtils.h"
#include "nsCOMPtr.h"
#include "nsAString.h"
#include "nsPrintfCString.h"
#include "nsUnicharUtils.h"
#include "nsIPrefService.h"
#include "nsIPrefBranch2.h"
#include "nsIPrefLocalizedString.h"
#include "nsServiceManagerUtils.h"
#include "nsIScriptGlobalObject.h"
#include "nsIScriptContext.h"
#include "nsIDOMScriptObjectFactory.h"
#include "nsDOMCID.h"
#include "nsContentUtils.h"
#include "nsIContentUtils.h"
#include "nsIXPConnect.h"
#include "nsIContent.h"
#include "mozilla/dom/Element.h"
#include "nsIDocument.h"
#include "nsINodeInfo.h"
#include "nsReadableUtils.h"
#include "nsIDOMDocument.h"
#include "nsIDOMNodeList.h"
#include "nsIDOMNode.h"
#include "nsIDOM3Node.h"
#include "nsIIOService.h"
#include "nsNetCID.h"
#include "nsNetUtil.h"
#include "nsIScriptSecurityManager.h"
#include "nsDOMError.h"
#include "nsPIDOMWindow.h"
#include "nsIJSContextStack.h"
#include "nsIDocShell.h"
#include "nsIDocShellTreeItem.h"
#include "nsParserCIID.h"
#include "nsIParser.h"
#include "nsIFragmentContentSink.h"
#include "nsIContentSink.h"
#include "nsIHTMLContentSink.h"
#include "nsIXMLContentSink.h"
#include "nsHTMLParts.h"
#include "nsIParserService.h"
#include "nsIServiceManager.h"
#include "nsIAttribute.h"
#include "nsContentList.h"
#include "nsIHTMLDocument.h"
#include "nsIDOMHTMLDocument.h"
#include "nsIDOMHTMLCollection.h"
#include "nsIDOMHTMLFormElement.h"
#include "nsIDOMNSHTMLElement.h"
#include "nsIForm.h"
#include "nsIFormControl.h"
#include "nsGkAtoms.h"
#include "nsISupportsPrimitives.h"
#include "imgIDecoderObserver.h"
#include "imgIRequest.h"
#include "imgIContainer.h"
#include "imgILoader.h"
#include "mozilla/IHistory.h"
#include "nsDocShellCID.h"
#include "nsIImageLoadingContent.h"
#include "nsIInterfaceRequestor.h"
#include "nsIInterfaceRequestorUtils.h"
#include "nsILoadGroup.h"
#include "nsIObserver.h"
#include "nsIObserverService.h"
#include "nsContentPolicyUtils.h"
#include "nsNodeInfoManager.h"
#include "nsIXBLService.h"
#include "nsCRT.h"
#include "nsIDOMEvent.h"
#include "nsIDOMEventTarget.h"
#include "nsIPrivateDOMEvent.h"
#include "nsIDOMDocumentEvent.h"
#ifdef MOZ_XTF
#include "nsIXTFService.h"
static NS_DEFINE_CID(kXTFServiceCID, NS_XTFSERVICE_CID);
#endif
#include "nsIMIMEService.h"
#include "nsLWBrkCIID.h"
#include "nsILineBreaker.h"
#include "nsIWordBreaker.h"
#include "jsdbgapi.h"
#include "nsIJSRuntimeService.h"
#include "nsIDOMDocumentXBL.h"
#include "nsBindingManager.h"
#include "nsIURI.h"
#include "nsIURL.h"
#include "nsXBLBinding.h"
#include "nsXBLPrototypeBinding.h"
#include "nsEscape.h"
#include "nsICharsetConverterManager.h"
#include "nsIEventListenerManager.h"
#include "nsAttrName.h"
#include "nsIDOMUserDataHandler.h"
#include "nsContentCreatorFunctions.h"
#include "nsTPtrArray.h"
#include "nsGUIEvent.h"
#include "nsMutationEvent.h"
#include "nsIMEStateManager.h"
#include "nsContentErrors.h"
#include "nsUnicharUtilCIID.h"
#include "nsICaseConversion.h"
#include "nsCompressedCharMap.h"
#include "nsINativeKeyBindings.h"
#include "nsIDOMNSUIEvent.h"
#include "nsIDOMNSEvent.h"
#include "nsIPrivateDOMEvent.h"
#include "nsXULPopupManager.h"
#include "nsIPermissionManager.h"
#include "nsIScriptObjectPrincipal.h"
#include "nsIRunnable.h"
#include "nsDOMJSUtils.h"
#include "nsGenericHTMLElement.h"
#include "nsAttrValue.h"
#include "nsReferencedElement.h"
#include "nsIUGenCategory.h"
#include "nsIDragService.h"
#include "nsIChannelEventSink.h"
#include "nsIInterfaceRequestor.h"
#include "nsIOfflineCacheUpdate.h"
#include "nsCPrefetchService.h"
#include "nsIChromeRegistry.h"
#include "nsIMIMEHeaderParam.h"
#include "nsIDOMXULCommandEvent.h"
#include "nsIDOMAbstractView.h"
#include "nsIDOMDragEvent.h"
#include "nsDOMDataTransfer.h"
#include "nsHtml5Module.h"
#include "nsPresContext.h"
#include "nsLayoutStatics.h"
#include "nsLayoutUtils.h"
#include "nsFrameManager.h"
#include "BasicLayers.h"
#include "nsFocusManager.h"
#include "nsTextEditorState.h"
#include "nsIPluginHost.h"
#include "nsICategoryManager.h"

#ifdef IBMBIDI
#include "nsIBidiKeyboard.h"
#endif
#include "nsCycleCollectionParticipant.h"

// for ReportToConsole
#include "nsIStringBundle.h"
#include "nsIScriptError.h"
#include "nsIConsoleService.h"

#include "mozAutoDocUpdate.h"
#include "imgICache.h"
#include "jsinterp.h"
#include "jsarray.h"
#include "jsdate.h"
#include "jsregexp.h"
#include "jstypedarray.h"
#include "xpcprivate.h"
#include "nsScriptSecurityManager.h"
#include "nsIChannelPolicy.h"
#include "nsChannelPolicy.h"
#include "nsIContentSecurityPolicy.h"
#include "nsContentDLF.h"
#include "nsHTMLMediaElement.h"

using namespace mozilla::dom;

const char kLoadAsData[] = "loadAsData";

static const char kJSStackContractID[] = "@mozilla.org/js/xpc/ContextStack;1";
static NS_DEFINE_CID(kParserServiceCID, NS_PARSERSERVICE_CID);
static NS_DEFINE_CID(kCParserCID, NS_PARSER_CID);

nsIDOMScriptObjectFactory *nsContentUtils::sDOMScriptObjectFactory = nsnull;
nsIXPConnect *nsContentUtils::sXPConnect;
nsIScriptSecurityManager *nsContentUtils::sSecurityManager;
nsIThreadJSContextStack *nsContentUtils::sThreadJSContextStack;
nsIParserService *nsContentUtils::sParserService = nsnull;
nsINameSpaceManager *nsContentUtils::sNameSpaceManager;
nsIIOService *nsContentUtils::sIOService;
#ifdef MOZ_XTF
nsIXTFService *nsContentUtils::sXTFService = nsnull;
#endif
nsIPrefBranch2 *nsContentUtils::sPrefBranch = nsnull;
imgILoader *nsContentUtils::sImgLoader;
imgICache *nsContentUtils::sImgCache;
mozilla::IHistory *nsContentUtils::sHistory;
nsIConsoleService *nsContentUtils::sConsoleService;
nsDataHashtable<nsISupportsHashKey, EventNameMapping>* nsContentUtils::sAtomEventTable = nsnull;
nsDataHashtable<nsStringHashKey, EventNameMapping>* nsContentUtils::sStringEventTable = nsnull;
nsCOMArray<nsIAtom>* nsContentUtils::sUserDefinedEvents = nsnull;
nsIStringBundleService *nsContentUtils::sStringBundleService;
nsIStringBundle *nsContentUtils::sStringBundles[PropertiesFile_COUNT];
nsIContentPolicy *nsContentUtils::sContentPolicyService;
PRBool nsContentUtils::sTriedToGetContentPolicy = PR_FALSE;
nsILineBreaker *nsContentUtils::sLineBreaker;
nsIWordBreaker *nsContentUtils::sWordBreaker;
nsICaseConversion *nsContentUtils::sCaseConv;
nsIUGenCategory *nsContentUtils::sGenCat;
nsTArray<nsISupports**> *nsContentUtils::sPtrsToPtrsToRelease;
nsIScriptRuntime *nsContentUtils::sScriptRuntimes[NS_STID_ARRAY_UBOUND];
PRInt32 nsContentUtils::sScriptRootCount[NS_STID_ARRAY_UBOUND];
PRUint32 nsContentUtils::sJSGCThingRootCount;
#ifdef IBMBIDI
nsIBidiKeyboard *nsContentUtils::sBidiKeyboard = nsnull;
#endif
PRUint32 nsContentUtils::sScriptBlockerCount = 0;
PRUint32 nsContentUtils::sRemovableScriptBlockerCount = 0;
nsCOMArray<nsIRunnable>* nsContentUtils::sBlockedScriptRunners = nsnull;
PRUint32 nsContentUtils::sRunnersCountAtFirstBlocker = 0;
PRUint32 nsContentUtils::sScriptBlockerCountWhereRunnersPrevented = 0;
nsIInterfaceRequestor* nsContentUtils::sSameOriginChecker = nsnull;

nsIJSRuntimeService *nsAutoGCRoot::sJSRuntimeService;
JSRuntime *nsAutoGCRoot::sJSScriptRuntime;

PRBool nsContentUtils::sIsHandlingKeyBoardEvent = PR_FALSE;

PRBool nsContentUtils::sInitialized = PR_FALSE;

nsCOMArray<nsPrefOldCallback> *nsContentUtils::sPrefCallbackList = nsnull;

static PLDHashTable sEventListenerManagersHash;

class EventListenerManagerMapEntry : public PLDHashEntryHdr
{
public:
  EventListenerManagerMapEntry(const void *aKey)
    : mKey(aKey)
  {
  }

  ~EventListenerManagerMapEntry()
  {
    NS_ASSERTION(!mListenerManager, "caller must release and disconnect ELM");
  }

private:
  const void *mKey; // must be first, to look like PLDHashEntryStub

public:
  nsCOMPtr<nsIEventListenerManager> mListenerManager;
};

static PRBool
EventListenerManagerHashInitEntry(PLDHashTable *table, PLDHashEntryHdr *entry,
                                  const void *key)
{
  // Initialize the entry with placement new
  new (entry) EventListenerManagerMapEntry(key);
  return PR_TRUE;
}

static void
EventListenerManagerHashClearEntry(PLDHashTable *table, PLDHashEntryHdr *entry)
{
  EventListenerManagerMapEntry *lm =
    static_cast<EventListenerManagerMapEntry *>(entry);

  // Let the EventListenerManagerMapEntry clean itself up...
  lm->~EventListenerManagerMapEntry();
}

class nsSameOriginChecker : public nsIChannelEventSink,
                            public nsIInterfaceRequestor
{
  NS_DECL_ISUPPORTS
  NS_DECL_NSICHANNELEVENTSINK
  NS_DECL_NSIINTERFACEREQUESTOR
};

// For nsContentUtils::RegisterPrefCallback/UnregisterPrefCallback
class nsPrefOldCallback : public nsIObserver
{
public:
  NS_DECL_ISUPPORTS
  NS_DECL_NSIOBSERVER

public:
  nsPrefOldCallback(const char *aPref, PrefChangedFunc aCallback, void *aClosure) : mPref(aPref), mCallback(aCallback), mClosure(aClosure) {
  }

  PRBool IsEqual(const char *aPref, PrefChangedFunc aCallback, void *aClosure) {
    return aCallback == mCallback &&
           aClosure == mClosure &&
           mPref.Equals(aPref);
  }

public:
  nsCString       mPref;
  PrefChangedFunc mCallback;
  void            *mClosure;
};

NS_IMPL_ISUPPORTS1(nsPrefOldCallback, nsIObserver)

NS_IMETHODIMP
nsPrefOldCallback::Observe(nsISupports   *aSubject,
                         const char      *aTopic,
                         const PRUnichar *aData)
{
  NS_ASSERTION(!strcmp(aTopic, NS_PREFBRANCH_PREFCHANGE_TOPIC_ID),
               "invalid topic");
  mCallback(NS_LossyConvertUTF16toASCII(aData).get(), mClosure);

  return NS_OK;
}

struct PrefCacheData {
  void* cacheLocation;
  union {
    PRBool defaultValueBool;
    PRInt32 defaultValueInt;
  };
};

nsTArray<nsAutoPtr<PrefCacheData> >* sPrefCacheData = nsnull;

// static
nsresult
nsContentUtils::Init()
{
  if (sInitialized) {
    NS_WARNING("Init() called twice");

    return NS_OK;
  }

  sPrefCacheData = new nsTArray<nsAutoPtr<PrefCacheData> >();

  // It's ok to not have a pref service.
  CallGetService(NS_PREFSERVICE_CONTRACTID, &sPrefBranch);

  nsresult rv = NS_GetNameSpaceManager(&sNameSpaceManager);
  NS_ENSURE_SUCCESS(rv, rv);

  nsXPConnect* xpconnect = nsXPConnect::GetXPConnect();
  NS_ENSURE_TRUE(xpconnect, NS_ERROR_FAILURE);

  sXPConnect = xpconnect;
  sThreadJSContextStack = xpconnect;

  sSecurityManager = nsScriptSecurityManager::GetScriptSecurityManager();
  if(!sSecurityManager)
    return NS_ERROR_FAILURE;
  NS_ADDREF(sSecurityManager);

  rv = CallGetService(NS_IOSERVICE_CONTRACTID, &sIOService);
  if (NS_FAILED(rv)) {
    // This makes life easier, but we can live without it.

    sIOService = nsnull;
  }

  rv = CallGetService(NS_LBRK_CONTRACTID, &sLineBreaker);
  NS_ENSURE_SUCCESS(rv, rv);
  
  rv = CallGetService(NS_WBRK_CONTRACTID, &sWordBreaker);
  NS_ENSURE_SUCCESS(rv, rv);
  
  rv = CallGetService(NS_UNICHARUTIL_CONTRACTID, &sCaseConv);
  NS_ENSURE_SUCCESS(rv, rv);

  rv = CallGetService(NS_UNICHARCATEGORY_CONTRACTID, &sGenCat);
  NS_ENSURE_SUCCESS(rv, rv);

  // Ignore failure and just don't load images
  rv = CallGetService("@mozilla.org/image/loader;1", &sImgLoader);
  if (NS_FAILED(rv)) {
    // no image loading for us.  Oh, well.
    sImgLoader = nsnull;
    sImgCache = nsnull;
  } else {
    if (NS_FAILED(CallGetService("@mozilla.org/image/cache;1", &sImgCache )))
      sImgCache = nsnull;
  }

  rv = CallGetService(NS_IHISTORY_CONTRACTID, &sHistory);
  if (NS_FAILED(rv)) {
    NS_RUNTIMEABORT("Cannot get the history service");
    return rv;
  }

  sPtrsToPtrsToRelease = new nsTArray<nsISupports**>();
  if (!sPtrsToPtrsToRelease) {
    return NS_ERROR_OUT_OF_MEMORY;
  }

  if (!InitializeEventTable())
    return NS_ERROR_FAILURE;

  if (!sEventListenerManagersHash.ops) {
    static PLDHashTableOps hash_table_ops =
    {
      PL_DHashAllocTable,
      PL_DHashFreeTable,
      PL_DHashVoidPtrKeyStub,
      PL_DHashMatchEntryStub,
      PL_DHashMoveEntryStub,
      EventListenerManagerHashClearEntry,
      PL_DHashFinalizeStub,
      EventListenerManagerHashInitEntry
    };

    if (!PL_DHashTableInit(&sEventListenerManagersHash, &hash_table_ops,
                           nsnull, sizeof(EventListenerManagerMapEntry), 16)) {
      sEventListenerManagersHash.ops = nsnull;

      return NS_ERROR_OUT_OF_MEMORY;
    }
  }

  sBlockedScriptRunners = new nsCOMArray<nsIRunnable>;
  NS_ENSURE_TRUE(sBlockedScriptRunners, NS_ERROR_OUT_OF_MEMORY);

  sInitialized = PR_TRUE;

  return NS_OK;
}

PRBool
nsContentUtils::InitializeEventTable() {
  NS_ASSERTION(!sAtomEventTable, "EventTable already initialized!");
  NS_ASSERTION(!sStringEventTable, "EventTable already initialized!");

  static const EventNameMapping eventArray[] = {
    { nsGkAtoms::onmousedown,                   NS_MOUSE_BUTTON_DOWN, EventNameType_All, NS_MOUSE_EVENT },
    { nsGkAtoms::onmouseup,                     NS_MOUSE_BUTTON_UP, EventNameType_All, NS_MOUSE_EVENT },
    { nsGkAtoms::onclick,                       NS_MOUSE_CLICK, EventNameType_All, NS_MOUSE_EVENT },
    { nsGkAtoms::ondblclick,                    NS_MOUSE_DOUBLECLICK, EventNameType_HTMLXUL, NS_MOUSE_EVENT },
    { nsGkAtoms::onmouseover,                   NS_MOUSE_ENTER_SYNTH, EventNameType_All, NS_MOUSE_EVENT },
    { nsGkAtoms::onmouseout,                    NS_MOUSE_EXIT_SYNTH, EventNameType_All, NS_MOUSE_EVENT },
    { nsGkAtoms::onMozMouseHittest,             NS_MOUSE_MOZHITTEST, EventNameType_None, NS_MOUSE_EVENT },
    { nsGkAtoms::onmousemove,                   NS_MOUSE_MOVE, EventNameType_All, NS_MOUSE_EVENT },
    { nsGkAtoms::oncontextmenu,                 NS_CONTEXTMENU, EventNameType_HTMLXUL, NS_MOUSE_EVENT },

    { nsGkAtoms::onkeydown,                     NS_KEY_DOWN, EventNameType_HTMLXUL, NS_KEY_EVENT },
    { nsGkAtoms::onkeyup,                       NS_KEY_UP, EventNameType_HTMLXUL, NS_KEY_EVENT },
    { nsGkAtoms::onkeypress,                    NS_KEY_PRESS, EventNameType_HTMLXUL, NS_KEY_EVENT },
                                                
    { nsGkAtoms::onfocus,                       NS_FOCUS_CONTENT, EventNameType_HTMLXUL, NS_FOCUS_EVENT },
    { nsGkAtoms::onblur,                        NS_BLUR_CONTENT, EventNameType_HTMLXUL, NS_FOCUS_EVENT },

    { nsGkAtoms::onoffline,                     NS_OFFLINE, EventNameType_HTMLXUL, NS_EVENT },
    { nsGkAtoms::ononline,                      NS_ONLINE, EventNameType_HTMLXUL, NS_EVENT },
    { nsGkAtoms::onsubmit,                      NS_FORM_SUBMIT, EventNameType_HTMLXUL, NS_EVENT },
    { nsGkAtoms::onreset,                       NS_FORM_RESET, EventNameType_HTMLXUL, NS_EVENT },
    { nsGkAtoms::onchange,                      NS_FORM_CHANGE, EventNameType_HTMLXUL, NS_EVENT },
    { nsGkAtoms::onselect,                      NS_FORM_SELECTED, EventNameType_HTMLXUL, NS_EVENT },
    { nsGkAtoms::onload,                        NS_LOAD, EventNameType_All, NS_EVENT },
    { nsGkAtoms::onpopstate,                    NS_POPSTATE, EventNameType_HTMLXUL, NS_EVENT_NULL },
    { nsGkAtoms::onunload,                      NS_PAGE_UNLOAD,
                                                (EventNameType_HTMLXUL | EventNameType_SVGSVG), NS_EVENT },
    { nsGkAtoms::onhashchange,                  NS_HASHCHANGE, EventNameType_HTMLXUL, NS_EVENT },
    { nsGkAtoms::onreadystatechange,            NS_READYSTATECHANGE, EventNameType_HTMLXUL },
    { nsGkAtoms::onbeforeunload,                NS_BEFORE_PAGE_UNLOAD, EventNameType_HTMLXUL, NS_EVENT },
    { nsGkAtoms::onabort,                       NS_IMAGE_ABORT,
                                                (EventNameType_HTMLXUL | EventNameType_SVGSVG), NS_EVENT },
    { nsGkAtoms::onerror,                       NS_LOAD_ERROR,
                                                (EventNameType_HTMLXUL | EventNameType_SVGSVG), NS_EVENT },

    { nsGkAtoms::onDOMAttrModified,             NS_MUTATION_ATTRMODIFIED, EventNameType_HTMLXUL, NS_MUTATION_EVENT },
    { nsGkAtoms::onDOMCharacterDataModified,    NS_MUTATION_CHARACTERDATAMODIFIED, EventNameType_HTMLXUL, NS_MUTATION_EVENT },
    { nsGkAtoms::onDOMNodeInserted,             NS_MUTATION_NODEINSERTED, EventNameType_HTMLXUL, NS_MUTATION_EVENT },
    { nsGkAtoms::onDOMNodeRemoved,              NS_MUTATION_NODEREMOVED, EventNameType_HTMLXUL, NS_MUTATION_EVENT },
    { nsGkAtoms::onDOMNodeInsertedIntoDocument, NS_MUTATION_NODEINSERTEDINTODOCUMENT, EventNameType_HTMLXUL, NS_MUTATION_EVENT },
    { nsGkAtoms::onDOMNodeRemovedFromDocument,  NS_MUTATION_NODEREMOVEDFROMDOCUMENT, EventNameType_HTMLXUL, NS_MUTATION_EVENT },
    { nsGkAtoms::onDOMSubtreeModified,          NS_MUTATION_SUBTREEMODIFIED, EventNameType_HTMLXUL, NS_MUTATION_EVENT },

    { nsGkAtoms::onDOMActivate,                 NS_UI_ACTIVATE, EventNameType_HTMLXUL, NS_UI_EVENT },
    { nsGkAtoms::onDOMFocusIn,                  NS_UI_FOCUSIN, EventNameType_HTMLXUL, NS_UI_EVENT },
    { nsGkAtoms::onDOMFocusOut,                 NS_UI_FOCUSOUT, EventNameType_HTMLXUL, NS_UI_EVENT },
    { nsGkAtoms::oninput,                       NS_FORM_INPUT, EventNameType_HTMLXUL, NS_UI_EVENT },
                                                
    { nsGkAtoms::onDOMMouseScroll,              NS_MOUSE_SCROLL, EventNameType_HTMLXUL, NS_MOUSE_SCROLL_EVENT },
    { nsGkAtoms::onMozMousePixelScroll,         NS_MOUSE_PIXEL_SCROLL, EventNameType_HTMLXUL, NS_MOUSE_SCROLL_EVENT },
                                                
    { nsGkAtoms::onpageshow,                    NS_PAGE_SHOW, EventNameType_HTML, NS_EVENT },
    { nsGkAtoms::onpagehide,                    NS_PAGE_HIDE, EventNameType_HTML, NS_EVENT },
    { nsGkAtoms::onresize,                      NS_RESIZE_EVENT,
                                                (EventNameType_HTMLXUL | EventNameType_SVGSVG), NS_EVENT },
    { nsGkAtoms::onscroll,                      NS_SCROLL_EVENT,
                                                (EventNameType_HTMLXUL | EventNameType_SVGSVG), NS_EVENT_NULL },
    { nsGkAtoms::oncopy,                        NS_COPY, EventNameType_HTMLXUL, NS_EVENT },
    { nsGkAtoms::oncut,                         NS_CUT, EventNameType_HTMLXUL, NS_EVENT },
    { nsGkAtoms::onpaste,                       NS_PASTE, EventNameType_HTMLXUL, NS_EVENT },
    // XUL specific events
    { nsGkAtoms::ontext,                        NS_TEXT_TEXT, EventNameType_XUL, NS_EVENT_NULL },

    { nsGkAtoms::oncompositionstart,            NS_COMPOSITION_START, EventNameType_XUL, NS_COMPOSITION_EVENT },
    { nsGkAtoms::oncompositionend,              NS_COMPOSITION_END, EventNameType_XUL, NS_COMPOSITION_EVENT },

    { nsGkAtoms::oncommand,                     NS_XUL_COMMAND, EventNameType_XUL, NS_INPUT_EVENT },

    { nsGkAtoms::onclose,                       NS_XUL_CLOSE, EventNameType_XUL, NS_EVENT_NULL},
    { nsGkAtoms::onpopupshowing,                NS_XUL_POPUP_SHOWING, EventNameType_XUL, NS_EVENT_NULL},
    { nsGkAtoms::onpopupshown,                  NS_XUL_POPUP_SHOWN, EventNameType_XUL, NS_EVENT_NULL},
    { nsGkAtoms::onpopuphiding,                 NS_XUL_POPUP_HIDING, EventNameType_XUL, NS_EVENT_NULL},
    { nsGkAtoms::onpopuphidden,                 NS_XUL_POPUP_HIDDEN, EventNameType_XUL, NS_EVENT_NULL},
    { nsGkAtoms::onbroadcast,                   NS_XUL_BROADCAST, EventNameType_XUL, NS_EVENT_NULL},
    { nsGkAtoms::oncommandupdate,               NS_XUL_COMMAND_UPDATE, EventNameType_XUL, NS_EVENT_NULL},

    { nsGkAtoms::ondragenter,                   NS_DRAGDROP_ENTER, EventNameType_HTMLXUL, NS_DRAG_EVENT },
    { nsGkAtoms::ondragover,                    NS_DRAGDROP_OVER_SYNTH, EventNameType_HTMLXUL, NS_DRAG_EVENT },
    { nsGkAtoms::ondragexit,                    NS_DRAGDROP_EXIT_SYNTH, EventNameType_XUL, NS_DRAG_EVENT },
    { nsGkAtoms::ondragdrop,                    NS_DRAGDROP_DRAGDROP, EventNameType_XUL, NS_DRAG_EVENT },
    { nsGkAtoms::ondraggesture,                 NS_DRAGDROP_GESTURE, EventNameType_XUL, NS_DRAG_EVENT },
    { nsGkAtoms::ondrag,                        NS_DRAGDROP_DRAG, EventNameType_HTMLXUL, NS_DRAG_EVENT },
    { nsGkAtoms::ondragend,                     NS_DRAGDROP_END, EventNameType_HTMLXUL, NS_DRAG_EVENT },
    { nsGkAtoms::ondragstart,                   NS_DRAGDROP_START, EventNameType_HTMLXUL, NS_DRAG_EVENT },
    { nsGkAtoms::ondragleave,                   NS_DRAGDROP_LEAVE_SYNTH, EventNameType_HTMLXUL, NS_DRAG_EVENT },
    { nsGkAtoms::ondrop,                        NS_DRAGDROP_DROP, EventNameType_HTMLXUL, NS_DRAG_EVENT },

    { nsGkAtoms::onoverflow,                    NS_SCROLLPORT_OVERFLOW, EventNameType_XUL, NS_EVENT_NULL},
    { nsGkAtoms::onunderflow,                   NS_SCROLLPORT_UNDERFLOW, EventNameType_XUL, NS_EVENT_NULL},
#ifdef MOZ_SVG
    { nsGkAtoms::onSVGLoad,                     NS_SVG_LOAD, EventNameType_None, NS_SVG_EVENT },
    { nsGkAtoms::onSVGUnload,                   NS_SVG_UNLOAD, EventNameType_None, NS_SVG_EVENT },
    { nsGkAtoms::onSVGAbort,                    NS_SVG_ABORT, EventNameType_None, NS_SVG_EVENT },
    { nsGkAtoms::onSVGError,                    NS_SVG_ERROR, EventNameType_None, NS_SVG_EVENT },
    { nsGkAtoms::onSVGResize,                   NS_SVG_RESIZE, EventNameType_None, NS_SVG_EVENT },
    { nsGkAtoms::onSVGScroll,                   NS_SVG_SCROLL, EventNameType_None, NS_SVG_EVENT },

    { nsGkAtoms::onSVGZoom,                     NS_SVG_ZOOM, EventNameType_None, NS_SVGZOOM_EVENT },

    // This is a bit hackish, but SVG's event names are weird.
    { nsGkAtoms::onzoom,                        NS_SVG_ZOOM, EventNameType_SVGSVG, NS_EVENT_NULL },
#endif // MOZ_SVG
#ifdef MOZ_MEDIA
    { nsGkAtoms::onloadstart,                   NS_LOADSTART, EventNameType_HTML, NS_EVENT_NULL },
    { nsGkAtoms::onprogress,                    NS_PROGRESS, EventNameType_HTML, NS_EVENT_NULL },
    { nsGkAtoms::onsuspend,                     NS_SUSPEND, EventNameType_HTML, NS_EVENT_NULL },
    { nsGkAtoms::onemptied,                     NS_EMPTIED, EventNameType_HTML, NS_EVENT_NULL },
    { nsGkAtoms::onstalled,                     NS_STALLED, EventNameType_HTML, NS_EVENT_NULL },
    { nsGkAtoms::onplay,                        NS_PLAY, EventNameType_HTML, NS_EVENT_NULL },
    { nsGkAtoms::onpause,                       NS_PAUSE, EventNameType_HTML, NS_EVENT_NULL },
    { nsGkAtoms::onloadedmetadata,              NS_LOADEDMETADATA, EventNameType_HTML, NS_EVENT_NULL },
    { nsGkAtoms::onloadeddata,                  NS_LOADEDDATA, EventNameType_HTML, NS_EVENT_NULL },
    { nsGkAtoms::onwaiting,                     NS_WAITING, EventNameType_HTML, NS_EVENT_NULL },
    { nsGkAtoms::onplaying,                     NS_PLAYING, EventNameType_HTML,  NS_EVENT_NULL },
    { nsGkAtoms::oncanplay,                     NS_CANPLAY, EventNameType_HTML, NS_EVENT_NULL },
    { nsGkAtoms::oncanplaythrough,              NS_CANPLAYTHROUGH, EventNameType_HTML, NS_EVENT_NULL },
    { nsGkAtoms::onseeking,                     NS_SEEKING, EventNameType_HTML, NS_EVENT_NULL },
    { nsGkAtoms::onseeked,                      NS_SEEKED, EventNameType_HTML, NS_EVENT_NULL },
    { nsGkAtoms::ontimeupdate,                  NS_TIMEUPDATE, EventNameType_HTML, NS_EVENT_NULL },
    { nsGkAtoms::onended,                       NS_ENDED, EventNameType_HTML, NS_EVENT_NULL },
    { nsGkAtoms::onratechange,                  NS_RATECHANGE, EventNameType_HTML, NS_EVENT_NULL },
    { nsGkAtoms::ondurationchange,              NS_DURATIONCHANGE, EventNameType_HTML, NS_EVENT_NULL },
    { nsGkAtoms::onvolumechange,                NS_VOLUMECHANGE, EventNameType_HTML, NS_EVENT_NULL },
#endif // MOZ_MEDIA
    { nsGkAtoms::onMozAfterPaint,               NS_AFTERPAINT, EventNameType_None, NS_EVENT },

    { nsGkAtoms::onMozScrolledAreaChanged,      NS_SCROLLEDAREACHANGED, EventNameType_None, NS_SCROLLAREA_EVENT },

    // Simple gesture events
    { nsGkAtoms::onMozSwipeGesture,             NS_SIMPLE_GESTURE_SWIPE, EventNameType_None, NS_SIMPLE_GESTURE_EVENT },
    { nsGkAtoms::onMozMagnifyGestureStart,      NS_SIMPLE_GESTURE_MAGNIFY_START, EventNameType_None, NS_SIMPLE_GESTURE_EVENT },
    { nsGkAtoms::onMozMagnifyGestureUpdate,     NS_SIMPLE_GESTURE_MAGNIFY_UPDATE, EventNameType_None, NS_SIMPLE_GESTURE_EVENT },
    { nsGkAtoms::onMozMagnifyGesture,           NS_SIMPLE_GESTURE_MAGNIFY, EventNameType_None, NS_SIMPLE_GESTURE_EVENT },
    { nsGkAtoms::onMozRotateGestureStart,       NS_SIMPLE_GESTURE_ROTATE_START, EventNameType_None, NS_SIMPLE_GESTURE_EVENT },
    { nsGkAtoms::onMozRotateGestureUpdate,      NS_SIMPLE_GESTURE_ROTATE_UPDATE, EventNameType_None, NS_SIMPLE_GESTURE_EVENT },
    { nsGkAtoms::onMozRotateGesture,            NS_SIMPLE_GESTURE_ROTATE, EventNameType_None, NS_SIMPLE_GESTURE_EVENT },
    { nsGkAtoms::onMozTapGesture,               NS_SIMPLE_GESTURE_TAP, EventNameType_None, NS_SIMPLE_GESTURE_EVENT },
    { nsGkAtoms::onMozPressTapGesture,          NS_SIMPLE_GESTURE_PRESSTAP, EventNameType_None, NS_SIMPLE_GESTURE_EVENT },

    { nsGkAtoms::ontransitionend,               NS_TRANSITION_END, EventNameType_None, NS_TRANSITION_EVENT }
  };

  sAtomEventTable = new nsDataHashtable<nsISupportsHashKey, EventNameMapping>;
  sStringEventTable = new nsDataHashtable<nsStringHashKey, EventNameMapping>;
  sUserDefinedEvents = new nsCOMArray<nsIAtom>(64);

  if (!sAtomEventTable || !sStringEventTable || !sUserDefinedEvents ||
      !sAtomEventTable->Init(int(NS_ARRAY_LENGTH(eventArray) / 0.75) + 1) ||
      !sStringEventTable->Init(int(NS_ARRAY_LENGTH(eventArray) / 0.75) + 1)) {
    delete sAtomEventTable;
    sAtomEventTable = nsnull;
    delete sStringEventTable;
    sStringEventTable = nsnull;
    delete sUserDefinedEvents;
    sUserDefinedEvents = nsnull;
    return PR_FALSE;
  }

  for (PRUint32 i = 0; i < NS_ARRAY_LENGTH(eventArray); ++i) {
    if (!sAtomEventTable->Put(eventArray[i].mAtom, eventArray[i]) ||
        !sStringEventTable->Put(Substring(nsDependentAtomString(eventArray[i].mAtom), 2),
                                eventArray[i])) {
      delete sAtomEventTable;
      sAtomEventTable = nsnull;
      delete sStringEventTable;
      sStringEventTable = nsnull;
      return PR_FALSE;
    }
  }

  return PR_TRUE;
}

/**
 * Access a cached parser service. Don't addref. We need only one
 * reference to it and this class has that one.
 */
/* static */
nsIParserService*
nsContentUtils::GetParserService()
{
  // XXX: This isn't accessed from several threads, is it?
  if (!sParserService) {
    // Lock, recheck sCachedParserService and aquire if this should be
    // safe for multiple threads.
    nsresult rv = CallGetService(kParserServiceCID, &sParserService);
    if (NS_FAILED(rv)) {
      sParserService = nsnull;
    }
  }

  return sParserService;
}

#ifdef MOZ_XTF
nsIXTFService*
nsContentUtils::GetXTFService()
{
  if (!sXTFService) {
    nsresult rv = CallGetService(kXTFServiceCID, &sXTFService);
    if (NS_FAILED(rv)) {
      sXTFService = nsnull;
    }
  }

  return sXTFService;
}
#endif

#ifdef IBMBIDI
nsIBidiKeyboard*
nsContentUtils::GetBidiKeyboard()
{
  if (!sBidiKeyboard) {
    nsresult rv = CallGetService("@mozilla.org/widget/bidikeyboard;1", &sBidiKeyboard);
    if (NS_FAILED(rv)) {
      sBidiKeyboard = nsnull;
    }
  }
  return sBidiKeyboard;
}
#endif

template <class OutputIterator>
struct NormalizeNewlinesCharTraits {
  public:
    typedef typename OutputIterator::value_type value_type;

  public:
    NormalizeNewlinesCharTraits(OutputIterator& aIterator) : mIterator(aIterator) { }
    void writechar(typename OutputIterator::value_type aChar) {
      *mIterator++ = aChar;
    }

  private:
    OutputIterator mIterator;
};

#ifdef HAVE_CPP_PARTIAL_SPECIALIZATION

template <class CharT>
struct NormalizeNewlinesCharTraits<CharT*> {
  public:
    typedef CharT value_type;

  public:
    NormalizeNewlinesCharTraits(CharT* aCharPtr) : mCharPtr(aCharPtr) { }
    void writechar(CharT aChar) {
      *mCharPtr++ = aChar;
    }

  private:
    CharT* mCharPtr;
};

#else

NS_SPECIALIZE_TEMPLATE
struct NormalizeNewlinesCharTraits<char*> {
  public:
    typedef char value_type;

  public:
    NormalizeNewlinesCharTraits(char* aCharPtr) : mCharPtr(aCharPtr) { }
    void writechar(char aChar) {
      *mCharPtr++ = aChar;
    }

  private:
    char* mCharPtr;
};

NS_SPECIALIZE_TEMPLATE
struct NormalizeNewlinesCharTraits<PRUnichar*> {
  public:
    typedef PRUnichar value_type;

  public:
    NormalizeNewlinesCharTraits(PRUnichar* aCharPtr) : mCharPtr(aCharPtr) { }
    void writechar(PRUnichar aChar) {
      *mCharPtr++ = aChar;
    }

  private:
    PRUnichar* mCharPtr;
};

#endif

template <class OutputIterator>
class CopyNormalizeNewlines
{
  public:
    typedef typename OutputIterator::value_type value_type;

  public:
    CopyNormalizeNewlines(OutputIterator* aDestination,
                          PRBool aLastCharCR=PR_FALSE) :
      mLastCharCR(aLastCharCR),
      mDestination(aDestination),
      mWritten(0)
    { }

    PRUint32 GetCharsWritten() {
      return mWritten;
    }

    PRBool IsLastCharCR() {
      return mLastCharCR;
    }

    void write(const typename OutputIterator::value_type* aSource, PRUint32 aSourceLength) {

      const typename OutputIterator::value_type* done_writing = aSource + aSourceLength;

      // If the last source buffer ended with a CR...
      if (mLastCharCR) {
        // ..and if the next one is a LF, then skip it since
        // we've already written out a newline
        if (aSourceLength && (*aSource == value_type('\n'))) {
          ++aSource;
        }
        mLastCharCR = PR_FALSE;
      }

      PRUint32 num_written = 0;
      while ( aSource < done_writing ) {
        if (*aSource == value_type('\r')) {
          mDestination->writechar('\n');
          ++aSource;
          // If we've reached the end of the buffer, record
          // that we wrote out a CR
          if (aSource == done_writing) {
            mLastCharCR = PR_TRUE;
          }
          // If the next character is a LF, skip it
          else if (*aSource == value_type('\n')) {
            ++aSource;
          }
        }
        else {
          mDestination->writechar(*aSource++);
        }
        ++num_written;
      }

      mWritten += num_written;
    }

  private:
    PRBool mLastCharCR;
    OutputIterator* mDestination;
    PRUint32 mWritten;
};

// static
PRUint32
nsContentUtils::CopyNewlineNormalizedUnicodeTo(const nsAString& aSource,
                                               PRUint32 aSrcOffset,
                                               PRUnichar* aDest,
                                               PRUint32 aLength,
                                               PRBool& aLastCharCR)
{
  typedef NormalizeNewlinesCharTraits<PRUnichar*> sink_traits;

  sink_traits dest_traits(aDest);
  CopyNormalizeNewlines<sink_traits> normalizer(&dest_traits,aLastCharCR);
  nsReadingIterator<PRUnichar> fromBegin, fromEnd;
  copy_string(aSource.BeginReading(fromBegin).advance( PRInt32(aSrcOffset) ),
              aSource.BeginReading(fromEnd).advance( PRInt32(aSrcOffset+aLength) ),
              normalizer);
  aLastCharCR = normalizer.IsLastCharCR();
  return normalizer.GetCharsWritten();
}

// static
PRUint32
nsContentUtils::CopyNewlineNormalizedUnicodeTo(nsReadingIterator<PRUnichar>& aSrcStart, const nsReadingIterator<PRUnichar>& aSrcEnd, nsAString& aDest)
{
  typedef nsWritingIterator<PRUnichar> WritingIterator;
  typedef NormalizeNewlinesCharTraits<WritingIterator> sink_traits;

  WritingIterator iter;
  aDest.BeginWriting(iter);
  sink_traits dest_traits(iter);
  CopyNormalizeNewlines<sink_traits> normalizer(&dest_traits);
  copy_string(aSrcStart, aSrcEnd, normalizer);
  return normalizer.GetCharsWritten();
}

// Replaced by precompiled CCMap (see bug 180266). To update the list
// of characters, see one of files included below. As for the way
// the original list of characters was obtained by Frank Tang, see bug 54467.
// Updated to fix the regression (bug 263411). The list contains
// characters of the following Unicode character classes : Ps, Pi, Po, Pf, Pe.
// (ref.: http://www.w3.org/TR/2004/CR-CSS21-20040225/selector.html#first-letter)
#include "punct_marks.x-ccmap"
DEFINE_X_CCMAP(gPuncCharsCCMapExt, const);

// static
PRBool
nsContentUtils::IsPunctuationMark(PRUint32 aChar)
{
  return CCMAP_HAS_CHAR_EXT(gPuncCharsCCMapExt, aChar);
}

// static
PRBool
nsContentUtils::IsPunctuationMarkAt(const nsTextFragment* aFrag, PRUint32 aOffset)
{
  PRUnichar h = aFrag->CharAt(aOffset);
  if (!IS_SURROGATE(h)) {
    return IsPunctuationMark(h);
  }
  if (NS_IS_HIGH_SURROGATE(h) && aOffset + 1 < aFrag->GetLength()) {
    PRUnichar l = aFrag->CharAt(aOffset + 1);
    if (NS_IS_LOW_SURROGATE(l)) {
      return IsPunctuationMark(SURROGATE_TO_UCS4(h, l));
    }
  }
  return PR_FALSE;
}

// static
PRBool nsContentUtils::IsAlphanumeric(PRUint32 aChar)
{
  nsIUGenCategory::nsUGenCategory cat = sGenCat->Get(aChar);

  return (cat == nsIUGenCategory::kLetter || cat == nsIUGenCategory::kNumber);
}
 
// static
PRBool nsContentUtils::IsAlphanumericAt(const nsTextFragment* aFrag, PRUint32 aOffset)
{
  PRUnichar h = aFrag->CharAt(aOffset);
  if (!IS_SURROGATE(h)) {
    return IsAlphanumeric(h);
  }
  if (NS_IS_HIGH_SURROGATE(h) && aOffset + 1 < aFrag->GetLength()) {
    PRUnichar l = aFrag->CharAt(aOffset + 1);
    if (NS_IS_LOW_SURROGATE(l)) {
      return IsAlphanumeric(SURROGATE_TO_UCS4(h, l));
    }
  }
  return PR_FALSE;
}

/* static */
PRBool
nsContentUtils::IsHTMLWhitespace(PRUnichar aChar)
{
  return aChar == PRUnichar(0x0009) ||
         aChar == PRUnichar(0x000A) ||
         aChar == PRUnichar(0x000C) ||
         aChar == PRUnichar(0x000D) ||
         aChar == PRUnichar(0x0020);
}

/* static */
PRBool
nsContentUtils::ParseIntMarginValue(const nsAString& aString, nsIntMargin& result)
{
  nsAutoString marginStr(aString);
  marginStr.CompressWhitespace(PR_TRUE, PR_TRUE);
  if (marginStr.IsEmpty()) {
    return PR_FALSE;
  }

  PRInt32 start = 0, end = 0;
  for (int count = 0; count < 4; count++) {
    if (end >= marginStr.Length())
      return PR_FALSE;

    // top, right, bottom, left
    if (count < 3)
      end = Substring(marginStr, start).FindChar(',');
    else
      end = Substring(marginStr, start).Length();

    if (end <= 0)
      return PR_FALSE;

    PRInt32 ec, val = 
      nsString(Substring(marginStr, start, end)).ToInteger(&ec);
    if (NS_FAILED(ec))
      return PR_FALSE;

    switch(count) {
      case 0:
        result.top = val;
      break;
      case 1:
        result.right = val;
      break;
      case 2:
        result.bottom = val;
      break;
      case 3:
        result.left = val;
      break;
    }
    start += end + 1;
  }
  return PR_TRUE;
}

/* static */
void
nsContentUtils::GetOfflineAppManifest(nsIDocument *aDocument, nsIURI **aURI)
{
  Element* docElement = aDocument->GetRootElement();
  if (!docElement) {
    return;
  }

  nsAutoString manifestSpec;
  docElement->GetAttr(kNameSpaceID_None, nsGkAtoms::manifest, manifestSpec);

  // Manifest URIs can't have fragment identifiers.
  if (manifestSpec.IsEmpty() ||
      manifestSpec.FindChar('#') != kNotFound) {
    return;
  }

  nsContentUtils::NewURIWithDocumentCharset(aURI, manifestSpec,
                                            aDocument,
                                            aDocument->GetDocBaseURI());
}

/* static */
PRBool
nsContentUtils::OfflineAppAllowed(nsIURI *aURI)
{
  nsCOMPtr<nsIOfflineCacheUpdateService> updateService =
    do_GetService(NS_OFFLINECACHEUPDATESERVICE_CONTRACTID);
  if (!updateService) {
    return PR_FALSE;
  }

  PRBool allowed;
  nsresult rv = updateService->OfflineAppAllowedForURI(aURI,
                                                       sPrefBranch,
                                                       &allowed);
  return NS_SUCCEEDED(rv) && allowed;
}

/* static */
PRBool
nsContentUtils::OfflineAppAllowed(nsIPrincipal *aPrincipal)
{
  nsCOMPtr<nsIOfflineCacheUpdateService> updateService =
    do_GetService(NS_OFFLINECACHEUPDATESERVICE_CONTRACTID);
  if (!updateService) {
    return PR_FALSE;
  }

  PRBool allowed;
  nsresult rv = updateService->OfflineAppAllowed(aPrincipal,
                                                 sPrefBranch,
                                                 &allowed);
  return NS_SUCCEEDED(rv) && allowed;
}

// static
void
nsContentUtils::Shutdown()
{
  sInitialized = PR_FALSE;

  NS_HTMLParanoidFragmentSinkShutdown();
  NS_XHTMLParanoidFragmentSinkShutdown();

  NS_IF_RELEASE(sContentPolicyService);
  sTriedToGetContentPolicy = PR_FALSE;
  PRUint32 i;
  for (i = 0; i < PropertiesFile_COUNT; ++i)
    NS_IF_RELEASE(sStringBundles[i]);

  // Clean up c-style's observer 
  if (sPrefCallbackList) {
    while (sPrefCallbackList->Count() > 0) {
      nsRefPtr<nsPrefOldCallback> callback = (*sPrefCallbackList)[0];
      NS_ABORT_IF_FALSE(callback, "Invalid c-style callback is appended");
      if (sPrefBranch)
        sPrefBranch->RemoveObserver(callback->mPref.get(), callback);
      sPrefCallbackList->RemoveObject(callback);
    }
    delete sPrefCallbackList;
    sPrefCallbackList = nsnull;
  }

  delete sPrefCacheData;
  sPrefCacheData = nsnull;

  NS_IF_RELEASE(sStringBundleService);
  NS_IF_RELEASE(sConsoleService);
  NS_IF_RELEASE(sDOMScriptObjectFactory);
  sXPConnect = nsnull;
  sThreadJSContextStack = nsnull;
  NS_IF_RELEASE(sSecurityManager);
  NS_IF_RELEASE(sNameSpaceManager);
  NS_IF_RELEASE(sParserService);
  NS_IF_RELEASE(sIOService);
  NS_IF_RELEASE(sLineBreaker);
  NS_IF_RELEASE(sWordBreaker);
  NS_IF_RELEASE(sCaseConv);
  NS_IF_RELEASE(sGenCat);
#ifdef MOZ_XTF
  NS_IF_RELEASE(sXTFService);
#endif
  NS_IF_RELEASE(sImgLoader);
  NS_IF_RELEASE(sImgCache);
  NS_IF_RELEASE(sHistory);
  NS_IF_RELEASE(sPrefBranch);
#ifdef IBMBIDI
  NS_IF_RELEASE(sBidiKeyboard);
#endif

  delete sAtomEventTable;
  sAtomEventTable = nsnull;
  delete sStringEventTable;
  sStringEventTable = nsnull;
  delete sUserDefinedEvents;
  sUserDefinedEvents = nsnull;

  if (sPtrsToPtrsToRelease) {
    for (i = 0; i < sPtrsToPtrsToRelease->Length(); ++i) {
      nsISupports** ptrToPtr = sPtrsToPtrsToRelease->ElementAt(i);
      NS_RELEASE(*ptrToPtr);
    }
    delete sPtrsToPtrsToRelease;
    sPtrsToPtrsToRelease = nsnull;
  }

  if (sEventListenerManagersHash.ops) {
    NS_ASSERTION(sEventListenerManagersHash.entryCount == 0,
                 "Event listener manager hash not empty at shutdown!");

    // See comment above.

    // However, we have to handle this table differently.  If it still
    // has entries, we want to leak it too, so that we can keep it alive
    // in case any elements are destroyed.  Because if they are, we need
    // their event listener managers to be destroyed too, or otherwise
    // it could leave dangling references in DOMClassInfo's preserved
    // wrapper table.

    if (sEventListenerManagersHash.entryCount == 0) {
      PL_DHashTableFinish(&sEventListenerManagersHash);
      sEventListenerManagersHash.ops = nsnull;
    }
  }

  NS_ASSERTION(!sBlockedScriptRunners ||
               sBlockedScriptRunners->Count() == 0,
               "How'd this happen?");
  delete sBlockedScriptRunners;
  sBlockedScriptRunners = nsnull;

  NS_IF_RELEASE(sSameOriginChecker);
  
  nsAutoGCRoot::Shutdown();

  nsTextEditorState::ShutDown();
}

// static
PRBool
nsContentUtils::IsCallerTrustedForCapability(const char* aCapability)
{
  // The secman really should handle UniversalXPConnect case, since that
  // should include UniversalBrowserRead... doesn't right now, though.
  PRBool hasCap;
  if (NS_FAILED(sSecurityManager->IsCapabilityEnabled(aCapability, &hasCap)))
    return PR_FALSE;
  if (hasCap)
    return PR_TRUE;
    
  if (NS_FAILED(sSecurityManager->IsCapabilityEnabled("UniversalXPConnect",
                                                      &hasCap)))
    return PR_FALSE;
  return hasCap;
}

/**
 * Checks whether two nodes come from the same origin. aTrustedNode is
 * considered 'safe' in that a user can operate on it and that it isn't
 * a js-object that implements nsIDOMNode.
 * Never call this function with the first node provided by script, it
 * must always be known to be a 'real' node!
 */
// static
nsresult
nsContentUtils::CheckSameOrigin(nsINode *aTrustedNode,
                                nsIDOMNode *aUnTrustedNode)
{
  NS_PRECONDITION(aTrustedNode, "There must be a trusted node");

  PRBool isSystem = PR_FALSE;
  sSecurityManager->SubjectPrincipalIsSystem(&isSystem);
  if (isSystem) {
    // we're running as system, grant access to the node.

    return NS_OK;
  }

  /*
   * Get hold of each node's principal
   */
  nsCOMPtr<nsINode> unTrustedNode = do_QueryInterface(aUnTrustedNode);

  // Make sure these are both real nodes
  NS_ENSURE_TRUE(aTrustedNode && unTrustedNode, NS_ERROR_UNEXPECTED);

  nsIPrincipal* trustedPrincipal = aTrustedNode->NodePrincipal();
  nsIPrincipal* unTrustedPrincipal = unTrustedNode->NodePrincipal();

  if (trustedPrincipal == unTrustedPrincipal) {
    return NS_OK;
  }

  PRBool equal;
  // XXXbz should we actually have a Subsumes() check here instead?  Or perhaps
  // a separate method for that, with callers using one or the other?
  if (NS_FAILED(trustedPrincipal->Equals(unTrustedPrincipal, &equal)) ||
      !equal) {
    return NS_ERROR_DOM_PROP_ACCESS_DENIED;
  }

  return NS_OK;
}

// static
PRBool
nsContentUtils::CanCallerAccess(nsIPrincipal* aSubjectPrincipal,
                                nsIPrincipal* aPrincipal)
{
  PRBool subsumes;
  nsresult rv = aSubjectPrincipal->Subsumes(aPrincipal, &subsumes);
  NS_ENSURE_SUCCESS(rv, PR_FALSE);

  if (subsumes) {
    return PR_TRUE;
  }

  // The subject doesn't subsume aPrincipal.  Allow access only if the subject
  // has either "UniversalXPConnect" (if aPrincipal is system principal) or
  // "UniversalBrowserRead" (in all other cases).
  PRBool isSystem;
  rv = sSecurityManager->IsSystemPrincipal(aPrincipal, &isSystem);
  isSystem = NS_FAILED(rv) || isSystem;
  const char* capability =
    NS_FAILED(rv) || isSystem ? "UniversalXPConnect" : "UniversalBrowserRead";

  return IsCallerTrustedForCapability(capability);
}

// static
PRBool
nsContentUtils::CanCallerAccess(nsIDOMNode *aNode)
{
  // XXXbz why not check the IsCapabilityEnabled thing up front, and not bother
  // with the system principal games?  But really, there should be a simpler
  // API here, dammit.
  nsCOMPtr<nsIPrincipal> subjectPrincipal;
  sSecurityManager->GetSubjectPrincipal(getter_AddRefs(subjectPrincipal));

  if (!subjectPrincipal) {
    // we're running as system, grant access to the node.

    return PR_TRUE;
  }

  nsCOMPtr<nsINode> node = do_QueryInterface(aNode);
  NS_ENSURE_TRUE(node, PR_FALSE);

  return CanCallerAccess(subjectPrincipal, node->NodePrincipal());
}

// static
PRBool
nsContentUtils::CanCallerAccess(nsPIDOMWindow* aWindow)
{
  // XXXbz why not check the IsCapabilityEnabled thing up front, and not bother
  // with the system principal games?  But really, there should be a simpler
  // API here, dammit.
  nsCOMPtr<nsIPrincipal> subjectPrincipal;
  sSecurityManager->GetSubjectPrincipal(getter_AddRefs(subjectPrincipal));

  if (!subjectPrincipal) {
    // we're running as system, grant access to the node.

    return PR_TRUE;
  }

  nsCOMPtr<nsIScriptObjectPrincipal> scriptObject =
    do_QueryInterface(aWindow->IsOuterWindow() ?
                      aWindow->GetCurrentInnerWindow() : aWindow);
  NS_ENSURE_TRUE(scriptObject, PR_FALSE);

  return CanCallerAccess(subjectPrincipal, scriptObject->GetPrincipal());
}

//static
PRBool
nsContentUtils::InProlog(nsINode *aNode)
{
  NS_PRECONDITION(aNode, "missing node to nsContentUtils::InProlog");

  nsINode* parent = aNode->GetNodeParent();
  if (!parent || !parent->IsNodeOfType(nsINode::eDOCUMENT)) {
    return PR_FALSE;
  }

  nsIDocument* doc = static_cast<nsIDocument*>(parent);
  nsIContent* root = doc->GetRootElement();

  return !root || doc->IndexOf(aNode) < doc->IndexOf(root);
}

static JSContext *
GetContextFromDocument(nsIDocument *aDocument, JSObject** aGlobalObject)
{
  nsIScriptGlobalObject *sgo = aDocument->GetScopeObject();
  if (!sgo) {
    // No script global, no context.

    *aGlobalObject = nsnull;

    return nsnull;
  }

  *aGlobalObject = sgo->GetGlobalJSObject();

  nsIScriptContext *scx = sgo->GetContext();
  if (!scx) {
    // No context left in the old scope...

    return nsnull;
  }

  return (JSContext *)scx->GetNativeContext();
}

// static
nsresult
nsContentUtils::GetContextAndScopes(nsIDocument *aOldDocument,
                                    nsIDocument *aNewDocument, JSContext **aCx,
                                    JSObject **aOldScope, JSObject **aNewScope)
{
  *aCx = nsnull;
  *aOldScope = nsnull;
  *aNewScope = nsnull;

  JSObject *newScope = nsnull;
  nsIScriptGlobalObject *newSGO = aNewDocument->GetScopeObject();
  if (!newSGO || !(newScope = newSGO->GetGlobalJSObject())) {
    return NS_OK;
  }

  NS_ENSURE_TRUE(sXPConnect, NS_ERROR_NOT_INITIALIZED);

  // Make sure to get our hands on the right scope object, since
  // GetWrappedNativeOfNativeObject doesn't call PreCreate and hence won't get
  // the right scope if we pass in something bogus.  The right scope lives on
  // the script global of the old document.
  // XXXbz note that if GetWrappedNativeOfNativeObject did call PreCreate it
  // would get the wrong scope (that of the _new_ document), so we should be
  // glad it doesn't!
  JSObject *oldScope = nsnull;
  JSContext *cx = GetContextFromDocument(aOldDocument, &oldScope);

  if (!oldScope) {
    return NS_OK;
  }

  if (!cx) {
    JSObject *dummy;
    cx = GetContextFromDocument(aNewDocument, &dummy);

    if (!cx) {
      // No context reachable from the old or new document, use the
      // calling context, or the safe context if no caller can be
      // found.

      sThreadJSContextStack->Peek(&cx);

      if (!cx) {
        sThreadJSContextStack->GetSafeJSContext(&cx);

        if (!cx) {
          // No safe context reachable, bail.
          NS_WARNING("No context reachable in GetContextAndScopes()!");

          return NS_ERROR_NOT_AVAILABLE;
        }
      }
    }
  }

  *aCx = cx;
  *aOldScope = oldScope;
  *aNewScope = newScope;

  return NS_OK;
}

nsresult
nsContentUtils::ReparentContentWrappersInScope(nsIScriptGlobalObject *aOldScope,
                                               nsIScriptGlobalObject *aNewScope)
{
  JSContext *cx = nsnull;

  // Try really hard to find a context to work on.
  nsIScriptContext *context = aOldScope->GetContext();
  if (context) {
    cx = static_cast<JSContext *>(context->GetNativeContext());
  }

  if (!cx) {
    context = aNewScope->GetContext();
    if (context) {
      cx = static_cast<JSContext *>(context->GetNativeContext());
    }

    if (!cx) {
      sThreadJSContextStack->Peek(&cx);

      if (!cx) {
        sThreadJSContextStack->GetSafeJSContext(&cx);

        if (!cx) {
          // Wow, this is really bad!
          NS_WARNING("No context reachable in ReparentContentWrappers()!");

          return NS_ERROR_NOT_AVAILABLE;
        }
      }
    }
  }

  // Now that we have a context, let's get the global objects from the two
  // scopes and ask XPConnect to do the rest of the work.

  JSObject *oldScopeObj = aOldScope->GetGlobalJSObject();
  JSObject *newScopeObj = aNewScope->GetGlobalJSObject();

  if (!newScopeObj || !oldScopeObj) {
    // We can't really do anything without the JSObjects.

    return NS_ERROR_NOT_AVAILABLE;
  }

  return sXPConnect->MoveWrappers(cx, oldScopeObj, newScopeObj);
}

nsIDocShell *
nsContentUtils::GetDocShellFromCaller()
{
  JSContext *cx = nsnull;
  sThreadJSContextStack->Peek(&cx);

  if (cx) {
    nsIScriptGlobalObject *sgo = nsJSUtils::GetDynamicScriptGlobal(cx);
    nsCOMPtr<nsPIDOMWindow> win(do_QueryInterface(sgo));

    if (win) {
      return win->GetDocShell();
    }
  }

  return nsnull;
}

nsIDOMDocument *
nsContentUtils::GetDocumentFromCaller()
{
  JSContext *cx = nsnull;
  sThreadJSContextStack->Peek(&cx);

  nsIDOMDocument *doc = nsnull;

  if (cx) {
    JSObject *callee = nsnull;
    JSStackFrame *fp = nsnull;
    while (!callee && (fp = ::JS_FrameIterator(cx, &fp))) {
      callee = ::JS_GetFrameCalleeObject(cx, fp);
    }

    nsCOMPtr<nsPIDOMWindow> win =
      do_QueryInterface(nsJSUtils::GetStaticScriptGlobal(cx, callee));
    if (win) {
      doc = win->GetExtantDocument();
    }
  }

  return doc;
}

nsIDOMDocument *
nsContentUtils::GetDocumentFromContext()
{
  JSContext *cx = nsnull;
  sThreadJSContextStack->Peek(&cx);

  if (cx) {
    nsIScriptGlobalObject *sgo = nsJSUtils::GetDynamicScriptGlobal(cx);

    if (sgo) {
      nsCOMPtr<nsPIDOMWindow> pwin = do_QueryInterface(sgo);
      if (pwin) {
        return pwin->GetExtantDocument();
      }
    }
  }

  return nsnull;
}

PRBool
nsContentUtils::IsCallerChrome()
{
  PRBool is_caller_chrome = PR_FALSE;
  nsresult rv = sSecurityManager->SubjectPrincipalIsSystem(&is_caller_chrome);
  if (NS_FAILED(rv)) {
    return PR_FALSE;
  }

  return is_caller_chrome;
}

PRBool
nsContentUtils::IsCallerTrustedForRead()
{
  return IsCallerTrustedForCapability("UniversalBrowserRead");
}

PRBool
nsContentUtils::IsCallerTrustedForWrite()
{
  return IsCallerTrustedForCapability("UniversalBrowserWrite");
}

// static
PRBool
nsContentUtils::ContentIsDescendantOf(const nsINode* aPossibleDescendant,
                                      const nsINode* aPossibleAncestor)
{
  NS_PRECONDITION(aPossibleDescendant, "The possible descendant is null!");
  NS_PRECONDITION(aPossibleAncestor, "The possible ancestor is null!");

  do {
    if (aPossibleDescendant == aPossibleAncestor)
      return PR_TRUE;
    aPossibleDescendant = aPossibleDescendant->GetNodeParent();
  } while (aPossibleDescendant);

  return PR_FALSE;
}

// static
PRBool
nsContentUtils::ContentIsCrossDocDescendantOf(nsINode* aPossibleDescendant,
                                              nsINode* aPossibleAncestor)
{
  NS_PRECONDITION(aPossibleDescendant, "The possible descendant is null!");
  NS_PRECONDITION(aPossibleAncestor, "The possible ancestor is null!");

  do {
    if (aPossibleDescendant == aPossibleAncestor)
      return PR_TRUE;
    nsINode* parent = aPossibleDescendant->GetNodeParent();
    if (!parent && aPossibleDescendant->IsNodeOfType(nsINode::eDOCUMENT)) {
      nsIDocument* doc = static_cast<nsIDocument*>(aPossibleDescendant);
      nsIDocument* parentDoc = doc->GetParentDocument();
      aPossibleDescendant = parentDoc ?
                            parentDoc->FindContentForSubDocument(doc) : nsnull;
    }
    else {
      aPossibleDescendant = parent;
    }
  } while (aPossibleDescendant);

  return PR_FALSE;
}


// static
nsresult
nsContentUtils::GetAncestors(nsINode* aNode,
                             nsTArray<nsINode*>& aArray)
{
  while (aNode) {
    aArray.AppendElement(aNode);
    aNode = aNode->GetNodeParent();
  }
  return NS_OK;
}

// static
nsresult
nsContentUtils::GetAncestorsAndOffsets(nsIDOMNode* aNode,
                                       PRInt32 aOffset,
                                       nsTArray<nsIContent*>* aAncestorNodes,
                                       nsTArray<PRInt32>* aAncestorOffsets)
{
  NS_ENSURE_ARG_POINTER(aNode);

  nsCOMPtr<nsIContent> content(do_QueryInterface(aNode));

  if (!content) {
    return NS_ERROR_FAILURE;
  }

  if (!aAncestorNodes->IsEmpty()) {
    NS_WARNING("aAncestorNodes is not empty");
    aAncestorNodes->Clear();
  }

  if (!aAncestorOffsets->IsEmpty()) {
    NS_WARNING("aAncestorOffsets is not empty");
    aAncestorOffsets->Clear();
  }

  // insert the node itself
  aAncestorNodes->AppendElement(content.get());
  aAncestorOffsets->AppendElement(aOffset);

  // insert all the ancestors
  nsIContent* child = content;
  nsIContent* parent = child->GetParent();
  while (parent) {
    aAncestorNodes->AppendElement(parent);
    aAncestorOffsets->AppendElement(parent->IndexOf(child));
    child = parent;
    parent = parent->GetParent();
  }

  return NS_OK;
}

// static
nsresult
nsContentUtils::GetCommonAncestor(nsIDOMNode *aNode,
                                  nsIDOMNode *aOther,
                                  nsIDOMNode** aCommonAncestor)
{
  *aCommonAncestor = nsnull;

  nsCOMPtr<nsINode> node1 = do_QueryInterface(aNode);
  nsCOMPtr<nsINode> node2 = do_QueryInterface(aOther);

  NS_ENSURE_TRUE(node1 && node2, NS_ERROR_UNEXPECTED);

  nsINode* common = GetCommonAncestor(node1, node2);
  NS_ENSURE_TRUE(common, NS_ERROR_NOT_AVAILABLE);

  return CallQueryInterface(common, aCommonAncestor);
}

// static
nsINode*
nsContentUtils::GetCommonAncestor(nsINode* aNode1,
                                  nsINode* aNode2)
{
  if (aNode1 == aNode2) {
    return aNode1;
  }

  // Build the chain of parents
  nsAutoTPtrArray<nsINode, 30> parents1, parents2;
  do {
    parents1.AppendElement(aNode1);
    aNode1 = aNode1->GetNodeParent();
  } while (aNode1);
  do {
    parents2.AppendElement(aNode2);
    aNode2 = aNode2->GetNodeParent();
  } while (aNode2);

  // Find where the parent chain differs
  PRUint32 pos1 = parents1.Length();
  PRUint32 pos2 = parents2.Length();
  nsINode* parent = nsnull;
  PRUint32 len;
  for (len = NS_MIN(pos1, pos2); len > 0; --len) {
    nsINode* child1 = parents1.ElementAt(--pos1);
    nsINode* child2 = parents2.ElementAt(--pos2);
    if (child1 != child2) {
      break;
    }
    parent = child1;
  }

  return parent;
}

/* static */
PRInt32
nsContentUtils::ComparePoints(nsINode* aParent1, PRInt32 aOffset1,
                              nsINode* aParent2, PRInt32 aOffset2,
                              PRBool* aDisconnected)
{
  if (aParent1 == aParent2) {
    return aOffset1 < aOffset2 ? -1 :
           aOffset1 > aOffset2 ? 1 :
           0;
  }

  nsAutoTArray<nsINode*, 32> parents1, parents2;
  nsINode* node1 = aParent1;
  nsINode* node2 = aParent2;
  do {
    parents1.AppendElement(node1);
    node1 = node1->GetNodeParent();
  } while (node1);
  do {
    parents2.AppendElement(node2);
    node2 = node2->GetNodeParent();
  } while (node2);

  PRUint32 pos1 = parents1.Length() - 1;
  PRUint32 pos2 = parents2.Length() - 1;
  
  PRBool disconnected = parents1.ElementAt(pos1) != parents2.ElementAt(pos2);
  if (aDisconnected) {
    *aDisconnected = disconnected;
  }
  if (disconnected) {
    NS_ASSERTION(aDisconnected, "unexpected disconnected nodes");
    return 1;
  }

  // Find where the parent chains differ
  nsINode* parent = parents1.ElementAt(pos1);
  PRUint32 len;
  for (len = NS_MIN(pos1, pos2); len > 0; --len) {
    nsINode* child1 = parents1.ElementAt(--pos1);
    nsINode* child2 = parents2.ElementAt(--pos2);
    if (child1 != child2) {
      return parent->IndexOf(child1) < parent->IndexOf(child2) ? -1 : 1;
    }
    parent = child1;
  }

  
  // The parent chains never differed, so one of the nodes is an ancestor of
  // the other

  NS_ASSERTION(!pos1 || !pos2,
               "should have run out of parent chain for one of the nodes");

  if (!pos1) {
    nsINode* child2 = parents2.ElementAt(--pos2);
    return aOffset1 <= parent->IndexOf(child2) ? -1 : 1;
  }

  nsINode* child1 = parents1.ElementAt(--pos1);
  return parent->IndexOf(child1) < aOffset2 ? -1 : 1;
}

nsIContent*
nsContentUtils::FindFirstChildWithResolvedTag(nsIContent* aParent,
                                              PRInt32 aNamespace,
                                              nsIAtom* aTag)
{
  nsIDocument* doc;
  if (!aParent || !(doc = aParent->GetOwnerDoc())) {
    return nsnull;
  }
  
  nsBindingManager* bindingManager = doc->BindingManager();

  PRInt32 namespaceID;
  PRUint32 count = aParent->GetChildCount();

  PRUint32 i;

  for (i = 0; i < count; i++) {
    nsIContent *child = aParent->GetChildAt(i);
    nsIAtom* tag =  bindingManager->ResolveTag(child, &namespaceID);
    if (tag == aTag && namespaceID == aNamespace) {
      return child;
    }
  }

  // now look for children in XBL
  nsCOMPtr<nsIDOMNodeList> children;
  bindingManager->GetXBLChildNodesFor(aParent, getter_AddRefs(children));
  if (!children) {
    return nsnull;
  }

  PRUint32 length;
  children->GetLength(&length);
  for (i = 0; i < length; i++) {
    nsCOMPtr<nsIDOMNode> childNode;
    children->Item(i, getter_AddRefs(childNode));
    nsCOMPtr<nsIContent> childContent = do_QueryInterface(childNode);
    nsIAtom* tag = bindingManager->ResolveTag(childContent, &namespaceID);
    if (tag == aTag && namespaceID == aNamespace) {
      return childContent;
    }
  }

  return nsnull;
}

inline PRBool
IsCharInSet(const char* aSet,
            const PRUnichar aChar)
{
  PRUnichar ch;
  while ((ch = *aSet)) {
    if (aChar == PRUnichar(ch)) {
      return PR_TRUE;
    }
    ++aSet;
  }
  return PR_FALSE;
}

/**
 * This method strips leading/trailing chars, in given set, from string.
 */

// static
const nsDependentSubstring
nsContentUtils::TrimCharsInSet(const char* aSet,
                               const nsAString& aValue)
{
  nsAString::const_iterator valueCurrent, valueEnd;

  aValue.BeginReading(valueCurrent);
  aValue.EndReading(valueEnd);

  // Skip characters in the beginning
  while (valueCurrent != valueEnd) {
    if (!IsCharInSet(aSet, *valueCurrent)) {
      break;
    }
    ++valueCurrent;
  }

  if (valueCurrent != valueEnd) {
    for (;;) {
      --valueEnd;
      if (!IsCharInSet(aSet, *valueEnd)) {
        break;
      }
    }
    ++valueEnd; // Step beyond the last character we want in the value.
  }

  // valueEnd should point to the char after the last to copy
  return Substring(valueCurrent, valueEnd);
}

/**
 * This method strips leading and trailing whitespace from a string.
 */

// static
const nsDependentSubstring
nsContentUtils::TrimWhitespace(const nsAString& aStr, PRBool aTrimTrailing)
{
  nsAString::const_iterator start, end;

  aStr.BeginReading(start);
  aStr.EndReading(end);

  // Skip whitespace characters in the beginning
  while (start != end && nsCRT::IsAsciiSpace(*start)) {
    ++start;
  }

  if (aTrimTrailing) {
    // Skip whitespace characters in the end.
    while (end != start) {
      --end;

      if (!nsCRT::IsAsciiSpace(*end)) {
        // Step back to the last non-whitespace character.
        ++end;

        break;
      }
    }
  }

  // Return a substring for the string w/o leading and/or trailing
  // whitespace

  return Substring(start, end);
}

static inline void KeyAppendSep(nsACString& aKey)
{
  if (!aKey.IsEmpty()) {
    aKey.Append('>');
  }
}

static inline void KeyAppendString(const nsAString& aString, nsACString& aKey)
{
  KeyAppendSep(aKey);

  // Could escape separator here if collisions happen.  > is not a legal char
  // for a name or type attribute, so we should be safe avoiding that extra work.

  AppendUTF16toUTF8(aString, aKey);
}

static inline void KeyAppendString(const nsACString& aString, nsACString& aKey)
{
  KeyAppendSep(aKey);

  // Could escape separator here if collisions happen.  > is not a legal char
  // for a name or type attribute, so we should be safe avoiding that extra work.

  aKey.Append(aString);
}

static inline void KeyAppendInt(PRInt32 aInt, nsACString& aKey)
{
  KeyAppendSep(aKey);

  aKey.Append(nsPrintfCString("%d", aInt));
}

static inline void KeyAppendAtom(nsIAtom* aAtom, nsACString& aKey)
{
  NS_PRECONDITION(aAtom, "KeyAppendAtom: aAtom can not be null!\n");

  KeyAppendString(nsAtomCString(aAtom), aKey);
}

static inline PRBool IsAutocompleteOff(nsIDOMElement* aElement)
{
  nsAutoString autocomplete;
  aElement->GetAttribute(NS_LITERAL_STRING("autocomplete"), autocomplete);
  return autocomplete.LowerCaseEqualsLiteral("off");
}

/*static*/ nsresult
nsContentUtils::GenerateStateKey(nsIContent* aContent,
                                 nsIDocument* aDocument,
                                 nsIStatefulFrame::SpecialStateID aID,
                                 nsACString& aKey)
{
  aKey.Truncate();

  PRUint32 partID = aDocument ? aDocument->GetPartID() : 0;

  // SpecialStateID case - e.g. scrollbars around the content window
  // The key in this case is a special state id
  if (nsIStatefulFrame::eNoID != aID) {
    KeyAppendInt(partID, aKey);  // first append a partID
    KeyAppendInt(aID, aKey);
    return NS_OK;
  }

  // We must have content if we're not using a special state id
  NS_ENSURE_TRUE(aContent, NS_ERROR_FAILURE);

  // Don't capture state for anonymous content
  if (aContent->IsInAnonymousSubtree()) {
    return NS_OK;
  }

  nsCOMPtr<nsIDOMElement> element(do_QueryInterface(aContent));
  if (element && IsAutocompleteOff(element)) {
    return NS_OK;
  }

  nsCOMPtr<nsIHTMLDocument> htmlDocument(do_QueryInterface(aContent->GetCurrentDoc()));

  KeyAppendInt(partID, aKey);  // first append a partID
  // Make sure we can't possibly collide with an nsIStatefulFrame
  // special id of some sort
  KeyAppendInt(nsIStatefulFrame::eNoID, aKey);
  PRBool generatedUniqueKey = PR_FALSE;

  if (htmlDocument) {
    // Flush our content model so it'll be up to date
    // If this becomes unnecessary and the following line is removed,
    // please also remove the corresponding flush operation from
    // nsHtml5TreeBuilderCppSupplement.h. (Look for "See bug 497861." there.)
    aContent->GetCurrentDoc()->FlushPendingNotifications(Flush_Content);

    nsContentList *htmlForms = htmlDocument->GetForms();
    nsContentList *htmlFormControls = htmlDocument->GetFormControls();

    NS_ENSURE_TRUE(htmlForms && htmlFormControls, NS_ERROR_OUT_OF_MEMORY);

    // If we have a form control and can calculate form information, use that
    // as the key - it is more reliable than just recording position in the
    // DOM.
    // XXXbz Is it, really?  We have bugs on this, I think...
    // Important to have a unique key, and tag/type/name may not be.
    //
    // If the control has a form, the format of the key is:
    // f>type>IndOfFormInDoc>IndOfControlInForm>FormName>name
    // else:
    // d>type>IndOfControlInDoc>name
    //
    // XXX We don't need to use index if name is there
    // XXXbz We don't?  Why not?  I don't follow.
    //
    nsCOMPtr<nsIFormControl> control(do_QueryInterface(aContent));
    if (control && htmlFormControls && htmlForms) {

      // Append the control type
      KeyAppendInt(control->GetType(), aKey);

      // If in a form, add form name / index of form / index in form
      PRInt32 index = -1;
      nsCOMPtr<nsIDOMHTMLFormElement> formElement;
      control->GetForm(getter_AddRefs(formElement));
      if (formElement) {

        if (IsAutocompleteOff(formElement)) {
          aKey.Truncate();
          return NS_OK;
        }

        KeyAppendString(NS_LITERAL_CSTRING("f"), aKey);

        // Append the index of the form in the document
        nsCOMPtr<nsIContent> formContent(do_QueryInterface(formElement));
        index = htmlForms->IndexOf(formContent, PR_FALSE);
        if (index <= -1) {
          //
          // XXX HACK this uses some state that was dumped into the document
          // specifically to fix bug 138892.  What we are trying to do is *guess*
          // which form this control's state is found in, with the highly likely
          // guess that the highest form parsed so far is the one.
          // This code should not be on trunk, only branch.
          //
          index = htmlDocument->GetNumFormsSynchronous() - 1;
        }
        if (index > -1) {
          KeyAppendInt(index, aKey);

          // Append the index of the control in the form
          nsCOMPtr<nsIForm> form(do_QueryInterface(formElement));
          index = form->IndexOfControl(control);

          if (index > -1) {
            KeyAppendInt(index, aKey);
            generatedUniqueKey = PR_TRUE;
          }
        }

        // Append the form name
        nsAutoString formName;
        formElement->GetName(formName);
        KeyAppendString(formName, aKey);

      } else {

        KeyAppendString(NS_LITERAL_CSTRING("d"), aKey);

        // If not in a form, add index of control in document
        // Less desirable than indexing by form info.

        // Hash by index of control in doc (we are not in a form)
        // These are important as they are unique, and type/name may not be.

        // We have to flush sink notifications at this point to make
        // sure that htmlFormControls is up to date.
        index = htmlFormControls->IndexOf(aContent, PR_TRUE);
        if (index > -1) {
          KeyAppendInt(index, aKey);
          generatedUniqueKey = PR_TRUE;
        }
      }

      // Append the control name
      nsAutoString name;
      aContent->GetAttr(kNameSpaceID_None, nsGkAtoms::name, name);
      KeyAppendString(name, aKey);
    }
  }

  if (!generatedUniqueKey) {
    // Either we didn't have a form control or we aren't in an HTML document so
    // we can't figure out form info.  First append a character that is not "d"
    // or "f" to disambiguate from the case when we were a form control in an
    // HTML document.
    KeyAppendString(NS_LITERAL_CSTRING("o"), aKey);
    
    // Now start at aContent and append the indices of it and all its ancestors
    // in their containers.  That should at least pin down its position in the
    // DOM...
    nsINode* parent = aContent->GetNodeParent();
    nsINode* content = aContent;
    while (parent) {
      KeyAppendInt(parent->IndexOf(content), aKey);
      content = parent;
      parent = content->GetNodeParent();
    }
  }

  return NS_OK;
}

// static
nsresult
nsContentUtils::NewURIWithDocumentCharset(nsIURI** aResult,
                                          const nsAString& aSpec,
                                          nsIDocument* aDocument,
                                          nsIURI* aBaseURI)
{
  return NS_NewURI(aResult, aSpec,
                   aDocument ? aDocument->GetDocumentCharacterSet().get() : nsnull,
                   aBaseURI, sIOService);
}

// static
PRBool
nsContentUtils::BelongsInForm(nsIDOMHTMLFormElement *aForm,
                              nsIContent *aContent)
{
  NS_PRECONDITION(aForm, "Must have a form");
  NS_PRECONDITION(aContent, "Must have a content node");

  nsCOMPtr<nsIContent> form(do_QueryInterface(aForm));

  if (!form) {
    NS_ERROR("This should not happen, form is not an nsIContent!");

    return PR_TRUE;
  }

  if (form == aContent) {
    // A form does not belong inside itself, so we return false here

    return PR_FALSE;
  }

  nsIContent* content = aContent->GetParent();

  while (content) {
    if (content == form) {
      // aContent is contained within the form so we return true.

      return PR_TRUE;
    }

    if (content->Tag() == nsGkAtoms::form &&
        content->IsHTML()) {
      // The child is contained within a form, but not the right form
      // so we ignore it.

      return PR_FALSE;
    }

    content = content->GetParent();
  }

  if (form->GetChildCount() > 0) {
    // The form is a container but aContent wasn't inside the form,
    // return false

    return PR_FALSE;
  }

  // The form is a leaf and aContent wasn't inside any other form so
  // we check whether the content comes after the form.  If it does,
  // return true.  If it does not, then it couldn't have been inside
  // the form in the HTML.
  if (PositionIsBefore(form, aContent)) {
    // We could be in this form!
    // In the future, we may want to get document.forms, look at the
    // form after aForm, and if aContent is after that form after
    // aForm return false here....
    return PR_TRUE;
  }

  return PR_FALSE;
}

// static
nsresult
nsContentUtils::CheckQName(const nsAString& aQualifiedName,
                           PRBool aNamespaceAware)
{
  nsIParserService *parserService = GetParserService();
  NS_ENSURE_TRUE(parserService, NS_ERROR_FAILURE);

  const PRUnichar *colon;
  return parserService->CheckQName(PromiseFlatString(aQualifiedName),
                                   aNamespaceAware, &colon);
}

//static
nsresult
nsContentUtils::SplitQName(nsIContent* aNamespaceResolver,
                           const nsAFlatString& aQName,
                           PRInt32 *aNamespace, nsIAtom **aLocalName)
{
  nsIParserService* parserService = GetParserService();
  NS_ENSURE_TRUE(parserService, NS_ERROR_FAILURE);

  const PRUnichar* colon;
  nsresult rv = parserService->CheckQName(aQName, PR_TRUE, &colon);
  NS_ENSURE_SUCCESS(rv, rv);

  if (colon) {
    const PRUnichar* end;
    aQName.EndReading(end);
    nsAutoString nameSpace;
    rv = aNamespaceResolver->LookupNamespaceURI(Substring(aQName.get(), colon),
                                                nameSpace);
    NS_ENSURE_SUCCESS(rv, rv);

    *aNamespace = NameSpaceManager()->GetNameSpaceID(nameSpace);
    if (*aNamespace == kNameSpaceID_Unknown)
      return NS_ERROR_FAILURE;

    *aLocalName = NS_NewAtom(Substring(colon + 1, end));
  }
  else {
    *aNamespace = kNameSpaceID_None;
    *aLocalName = NS_NewAtom(aQName);
  }
  NS_ENSURE_TRUE(aLocalName, NS_ERROR_OUT_OF_MEMORY);
  return NS_OK;
}

// static
nsresult
nsContentUtils::GetNodeInfoFromQName(const nsAString& aNamespaceURI,
                                     const nsAString& aQualifiedName,
                                     nsNodeInfoManager* aNodeInfoManager,
                                     nsINodeInfo** aNodeInfo)
{
  nsIParserService* parserService = GetParserService();
  NS_ENSURE_TRUE(parserService, NS_ERROR_FAILURE);

  const nsAFlatString& qName = PromiseFlatString(aQualifiedName);
  const PRUnichar* colon;
  nsresult rv = parserService->CheckQName(qName, PR_TRUE, &colon);
  NS_ENSURE_SUCCESS(rv, rv);

  PRInt32 nsID;
  sNameSpaceManager->RegisterNameSpace(aNamespaceURI, nsID);
  if (colon) {
    const PRUnichar* end;
    qName.EndReading(end);

    nsCOMPtr<nsIAtom> prefix = do_GetAtom(Substring(qName.get(), colon));

    rv = aNodeInfoManager->GetNodeInfo(Substring(colon + 1, end), prefix,
                                       nsID, aNodeInfo);
  }
  else {
    rv = aNodeInfoManager->GetNodeInfo(aQualifiedName, nsnull, nsID,
                                       aNodeInfo);
  }
  NS_ENSURE_SUCCESS(rv, rv);

  return nsContentUtils::IsValidNodeName((*aNodeInfo)->NameAtom(),
                                         (*aNodeInfo)->GetPrefixAtom(),
                                         (*aNodeInfo)->NamespaceID()) ?
         NS_OK : NS_ERROR_DOM_NAMESPACE_ERR;
}

// static
void
nsContentUtils::SplitExpatName(const PRUnichar *aExpatName, nsIAtom **aPrefix,
                               nsIAtom **aLocalName, PRInt32* aNameSpaceID)
{
  /**
   *  Expat can send the following:
   *    localName
   *    namespaceURI<separator>localName
   *    namespaceURI<separator>localName<separator>prefix
   *
   *  and we use 0xFFFF for the <separator>.
   *
   */

  const PRUnichar *uriEnd = nsnull;
  const PRUnichar *nameEnd = nsnull;
  const PRUnichar *pos;
  for (pos = aExpatName; *pos; ++pos) {
    if (*pos == 0xFFFF) {
      if (uriEnd) {
        nameEnd = pos;
      }
      else {
        uriEnd = pos;
      }
    }
  }

  const PRUnichar *nameStart;
  if (uriEnd) {
    if (sNameSpaceManager) {
      sNameSpaceManager->RegisterNameSpace(nsDependentSubstring(aExpatName,
                                                                uriEnd),
                                           *aNameSpaceID);
    }
    else {
      *aNameSpaceID = kNameSpaceID_Unknown;
    }

    nameStart = (uriEnd + 1);
    if (nameEnd)  {
      const PRUnichar *prefixStart = nameEnd + 1;
      *aPrefix = NS_NewAtom(Substring(prefixStart, pos));
    }
    else {
      nameEnd = pos;
      *aPrefix = nsnull;
    }
  }
  else {
    *aNameSpaceID = kNameSpaceID_None;
    nameStart = aExpatName;
    nameEnd = pos;
    *aPrefix = nsnull;
  }
  *aLocalName = NS_NewAtom(Substring(nameStart, nameEnd));
}

// static
nsPresContext*
nsContentUtils::GetContextForContent(nsIContent* aContent)
{
  nsIDocument* doc = aContent->GetCurrentDoc();
  if (doc) {
    nsIPresShell *presShell = doc->GetShell();
    if (presShell) {
      return presShell->GetPresContext();
    }
  }
  return nsnull;
}

// static
PRBool
nsContentUtils::CanLoadImage(nsIURI* aURI, nsISupports* aContext,
                             nsIDocument* aLoadingDocument,
                             nsIPrincipal* aLoadingPrincipal,
                             PRInt16* aImageBlockingStatus)
{
  NS_PRECONDITION(aURI, "Must have a URI");
  NS_PRECONDITION(aLoadingDocument, "Must have a document");
  NS_PRECONDITION(aLoadingPrincipal, "Must have a loading principal");

  nsresult rv;

  PRUint32 appType = nsIDocShell::APP_TYPE_UNKNOWN;

  {
    nsCOMPtr<nsISupports> container = aLoadingDocument->GetContainer();
    nsCOMPtr<nsIDocShellTreeItem> docShellTreeItem =
      do_QueryInterface(container);

    if (docShellTreeItem) {
      nsCOMPtr<nsIDocShellTreeItem> root;
      docShellTreeItem->GetRootTreeItem(getter_AddRefs(root));

      nsCOMPtr<nsIDocShell> docShell(do_QueryInterface(root));

      if (!docShell || NS_FAILED(docShell->GetAppType(&appType))) {
        appType = nsIDocShell::APP_TYPE_UNKNOWN;
      }
    }
  }

  if (appType != nsIDocShell::APP_TYPE_EDITOR) {
    // Editor apps get special treatment here, editors can load images
    // from anywhere.  This allows editor to insert images from file://
    // into documents that are being edited.
    rv = sSecurityManager->
      CheckLoadURIWithPrincipal(aLoadingPrincipal, aURI,
                                nsIScriptSecurityManager::ALLOW_CHROME);
    if (NS_FAILED(rv)) {
      if (aImageBlockingStatus) {
        // Reject the request itself, not all requests to the relevant
        // server...
        *aImageBlockingStatus = nsIContentPolicy::REJECT_REQUEST;
      }
      return PR_FALSE;
    }
  }

  PRInt16 decision = nsIContentPolicy::ACCEPT;

  rv = NS_CheckContentLoadPolicy(nsIContentPolicy::TYPE_IMAGE,
                                 aURI,
                                 aLoadingPrincipal,
                                 aContext,
                                 EmptyCString(), //mime guess
                                 nsnull,         //extra
                                 &decision,
                                 GetContentPolicy(),
                                 sSecurityManager);

  if (aImageBlockingStatus) {
    *aImageBlockingStatus =
      NS_FAILED(rv) ? nsIContentPolicy::REJECT_REQUEST : decision;
  }
  return NS_FAILED(rv) ? PR_FALSE : NS_CP_ACCEPTED(decision);
}

// static
PRBool
nsContentUtils::IsImageInCache(nsIURI* aURI)
{
    if (!sImgCache) return PR_FALSE;

    // If something unexpected happened we return false, otherwise if props
    // is set, the image is cached and we return true
    nsCOMPtr<nsIProperties> props;
    nsresult rv = sImgCache->FindEntryProperties(aURI, getter_AddRefs(props));
    return (NS_SUCCEEDED(rv) && props);
}

// static
nsresult
nsContentUtils::LoadImage(nsIURI* aURI, nsIDocument* aLoadingDocument,
                          nsIPrincipal* aLoadingPrincipal, nsIURI* aReferrer,
                          imgIDecoderObserver* aObserver, PRInt32 aLoadFlags,
                          imgIRequest** aRequest)
{
  NS_PRECONDITION(aURI, "Must have a URI");
  NS_PRECONDITION(aLoadingDocument, "Must have a document");
  NS_PRECONDITION(aLoadingPrincipal, "Must have a principal");
  NS_PRECONDITION(aRequest, "Null out param");

  if (!sImgLoader) {
    // nothing we can do here
    return NS_OK;
  }

  nsCOMPtr<nsILoadGroup> loadGroup = aLoadingDocument->GetDocumentLoadGroup();
  NS_ASSERTION(loadGroup, "Could not get loadgroup; onload may fire too early");

  nsIURI *documentURI = aLoadingDocument->GetDocumentURI();

  // check for a Content Security Policy to pass down to the channel that
  // will get created to load the image
  nsCOMPtr<nsIChannelPolicy> channelPolicy;
  nsCOMPtr<nsIContentSecurityPolicy> csp;
  if (aLoadingPrincipal) {
    nsresult rv = aLoadingPrincipal->GetCsp(getter_AddRefs(csp));
    NS_ENSURE_SUCCESS(rv, rv);
    if (csp) {
      channelPolicy = do_CreateInstance("@mozilla.org/nschannelpolicy;1");
      channelPolicy->SetContentSecurityPolicy(csp);
      channelPolicy->SetLoadType(nsIContentPolicy::TYPE_IMAGE);
    }
  }
    
  // Make the URI immutable so people won't change it under us
  NS_TryToSetImmutable(aURI);

  // XXXbz using "documentURI" for the initialDocumentURI is not quite
  // right, but the best we can do here...
  return sImgLoader->LoadImage(aURI,                 /* uri to load */
                               documentURI,          /* initialDocumentURI */
                               aReferrer,            /* referrer */
                               loadGroup,            /* loadgroup */
                               aObserver,            /* imgIDecoderObserver */
                               aLoadingDocument,     /* uniquification key */
                               aLoadFlags,           /* load flags */
                               nsnull,               /* cache key */
                               nsnull,               /* existing request*/
                               channelPolicy,        /* CSP info */
                               aRequest);
}

// static
already_AddRefed<imgIContainer>
nsContentUtils::GetImageFromContent(nsIImageLoadingContent* aContent,
                                    imgIRequest **aRequest)
{
  if (aRequest) {
    *aRequest = nsnull;
  }

  NS_ENSURE_TRUE(aContent, nsnull);

  nsCOMPtr<imgIRequest> imgRequest;
  aContent->GetRequest(nsIImageLoadingContent::CURRENT_REQUEST,
                      getter_AddRefs(imgRequest));
  if (!imgRequest) {
    return nsnull;
  }

  nsCOMPtr<imgIContainer> imgContainer;
  imgRequest->GetImage(getter_AddRefs(imgContainer));

  if (!imgContainer) {
    return nsnull;
  }

  if (aRequest) {
    imgRequest.swap(*aRequest);
  }

  return imgContainer.forget();
}

//static
already_AddRefed<imgIRequest>
nsContentUtils::GetStaticRequest(imgIRequest* aRequest)
{
  NS_ENSURE_TRUE(aRequest, nsnull);
  nsCOMPtr<imgIRequest> retval;
  aRequest->GetStaticRequest(getter_AddRefs(retval));
  return retval.forget();
}

// static
PRBool
nsContentUtils::ContentIsDraggable(nsIContent* aContent)
{
  nsCOMPtr<nsIDOMNSHTMLElement> htmlElement = do_QueryInterface(aContent);
  if (htmlElement) {
    PRBool draggable = PR_FALSE;
    htmlElement->GetDraggable(&draggable);
    if (draggable)
      return PR_TRUE;

    if (aContent->AttrValueIs(kNameSpaceID_None, nsGkAtoms::draggable,
                              nsGkAtoms::_false, eIgnoreCase))
      return PR_FALSE;
  }

  // special handling for content area image and link dragging
  return IsDraggableImage(aContent) || IsDraggableLink(aContent);
}

// static
PRBool
nsContentUtils::IsDraggableImage(nsIContent* aContent)
{
  NS_PRECONDITION(aContent, "Must have content node to test");

  nsCOMPtr<nsIImageLoadingContent> imageContent(do_QueryInterface(aContent));
  if (!imageContent) {
    return PR_FALSE;
  }

  nsCOMPtr<imgIRequest> imgRequest;
  imageContent->GetRequest(nsIImageLoadingContent::CURRENT_REQUEST,
                           getter_AddRefs(imgRequest));

  // XXXbz It may be draggable even if the request resulted in an error.  Why?
  // Not sure; that's what the old nsContentAreaDragDrop/nsFrame code did.
  return imgRequest != nsnull;
}

// static
PRBool
nsContentUtils::IsDraggableLink(nsIContent* aContent) {
  nsCOMPtr<nsIURI> absURI;
  return aContent->IsLink(getter_AddRefs(absURI));
}

// static
nsAdoptingCString
nsContentUtils::GetCharPref(const char *aPref)
{
  nsAdoptingCString result;

  if (sPrefBranch) {
    sPrefBranch->GetCharPref(aPref, getter_Copies(result));
  }

  return result;
}

// static
PRPackedBool
nsContentUtils::GetBoolPref(const char *aPref, PRBool aDefault)
{
  PRBool result;

  if (!sPrefBranch ||
      NS_FAILED(sPrefBranch->GetBoolPref(aPref, &result))) {
    result = aDefault;
  }

  return (PRPackedBool)result;
}

// static
PRInt32
nsContentUtils::GetIntPref(const char *aPref, PRInt32 aDefault)
{
  PRInt32 result;

  if (!sPrefBranch ||
      NS_FAILED(sPrefBranch->GetIntPref(aPref, &result))) {
    result = aDefault;
  }

  return result;
}

// static
nsAdoptingString
nsContentUtils::GetLocalizedStringPref(const char *aPref)
{
  nsAdoptingString result;

  if (sPrefBranch) {
    nsCOMPtr<nsIPrefLocalizedString> prefLocalString;
    sPrefBranch->GetComplexValue(aPref, NS_GET_IID(nsIPrefLocalizedString),
                                 getter_AddRefs(prefLocalString));
    if (prefLocalString) {
      prefLocalString->GetData(getter_Copies(result));
    }
  }

  return result;
}

// static
nsAdoptingString
nsContentUtils::GetStringPref(const char *aPref)
{
  nsAdoptingString result;

  if (sPrefBranch) {
    nsCOMPtr<nsISupportsString> theString;
    sPrefBranch->GetComplexValue(aPref, NS_GET_IID(nsISupportsString),
                                 getter_AddRefs(theString));
    if (theString) {
      theString->ToString(getter_Copies(result));
    }
  }

  return result;
}

// RegisterPrefCallback/UnregisterPrefCallback are backward compatiblity for
// c-style observer.

// static
void
nsContentUtils::RegisterPrefCallback(const char *aPref,
                                     PrefChangedFunc aCallback,
                                     void * aClosure)
{
  if (sPrefBranch) {
    if (!sPrefCallbackList) {
      sPrefCallbackList = new nsCOMArray<nsPrefOldCallback> ();
      if (!sPrefCallbackList)
        return;
    }

    nsPrefOldCallback *callback = new nsPrefOldCallback(aPref, aCallback, aClosure);
    if (callback) {
      if (NS_SUCCEEDED(sPrefBranch->AddObserver(aPref, callback, PR_FALSE))) {
        sPrefCallbackList->AppendObject(callback);
        return;
      }
      // error to get/add nsIPrefBranch2.  Destroy callback information
      delete callback;
    }
  }
}

// static
void
nsContentUtils::UnregisterPrefCallback(const char *aPref,
                                       PrefChangedFunc aCallback,
                                       void * aClosure)
{
  if (sPrefBranch) {
    if (!sPrefCallbackList)
      return;

    int i;
    for (i = 0; i < sPrefCallbackList->Count(); i++) {
      nsRefPtr<nsPrefOldCallback> callback = (*sPrefCallbackList)[i];
      if (callback && callback->IsEqual(aPref, aCallback, aClosure)) {
        sPrefBranch->RemoveObserver(aPref, callback);
        sPrefCallbackList->RemoveObject(callback);
        return;
      }
    }
  }
}

static int
BoolVarChanged(const char *aPref, void *aClosure)
{
  PrefCacheData* cache = static_cast<PrefCacheData*>(aClosure);
  *((PRBool*)cache->cacheLocation) =
    nsContentUtils::GetBoolPref(aPref, cache->defaultValueBool);
  
  return 0;
}

void
nsContentUtils::AddBoolPrefVarCache(const char *aPref,
                                    PRBool* aCache,
                                    PRBool aDefault)
{
  *aCache = GetBoolPref(aPref, aDefault);
  PrefCacheData* data = new PrefCacheData;
  data->cacheLocation = aCache;
  data->defaultValueBool = aDefault;
  sPrefCacheData->AppendElement(data);
  RegisterPrefCallback(aPref, BoolVarChanged, data);
}

static int
IntVarChanged(const char *aPref, void *aClosure)
{
  PrefCacheData* cache = static_cast<PrefCacheData*>(aClosure);
  *((PRInt32*)cache->cacheLocation) =
    nsContentUtils::GetIntPref(aPref, cache->defaultValueInt);
  
  return 0;
}

void
nsContentUtils::AddIntPrefVarCache(const char *aPref,
                                   PRInt32* aCache,
                                   PRInt32 aDefault)
{
  *aCache = GetIntPref(aPref, aDefault);
  PrefCacheData* data = new PrefCacheData;
  data->cacheLocation = aCache;
  data->defaultValueInt = aDefault;
  sPrefCacheData->AppendElement(data);
  RegisterPrefCallback(aPref, IntVarChanged, data);
}

static const char *gEventNames[] = {"event"};
static const char *gSVGEventNames[] = {"evt"};
// for b/w compat, the first name to onerror is still 'event', even though it
// is actually the error message.  (pre this code, the other 2 were not avail.)
// XXXmarkh - a quick lxr shows no affected code - should we correct this?
static const char *gOnErrorNames[] = {"event", "source", "lineno"};

// static
void
nsContentUtils::GetEventArgNames(PRInt32 aNameSpaceID,
                                 nsIAtom *aEventName,
                                 PRUint32 *aArgCount,
                                 const char*** aArgArray)
{
#define SET_EVENT_ARG_NAMES(names) \
    *aArgCount = sizeof(names)/sizeof(names[0]); \
    *aArgArray = names;

  // nsJSEventListener is what does the arg magic for onerror, and it does
  // not seem to take the namespace into account.  So we let onerror in all
  // namespaces get the 3 arg names.
  if (aEventName == nsGkAtoms::onerror) {
    SET_EVENT_ARG_NAMES(gOnErrorNames);
  } else if (aNameSpaceID == kNameSpaceID_SVG) {
    SET_EVENT_ARG_NAMES(gSVGEventNames);
  } else {
    SET_EVENT_ARG_NAMES(gEventNames);
  }
}

nsCxPusher::nsCxPusher()
    : mScriptIsRunning(PR_FALSE),
      mPushedSomething(PR_FALSE)
{
}

nsCxPusher::~nsCxPusher()
{
  Pop();
}

static PRBool
IsContextOnStack(nsIJSContextStack *aStack, JSContext *aContext)
{
  JSContext *ctx = nsnull;
  aStack->Peek(&ctx);
  if (!ctx)
    return PR_FALSE;
  if (ctx == aContext)
    return PR_TRUE;

  nsCOMPtr<nsIJSContextStackIterator>
    iterator(do_CreateInstance("@mozilla.org/js/xpc/ContextStackIterator;1"));
  NS_ENSURE_TRUE(iterator, PR_FALSE);

  nsresult rv = iterator->Reset(aStack);
  NS_ENSURE_SUCCESS(rv, PR_FALSE);

  PRBool done;
  while (NS_SUCCEEDED(iterator->Done(&done)) && !done) {
    rv = iterator->Prev(&ctx);
    NS_ASSERTION(NS_SUCCEEDED(rv), "Broken iterator implementation");

    if (!ctx) {
      continue;
    }

    if (nsJSUtils::GetDynamicScriptContext(ctx) && ctx == aContext)
      return PR_TRUE;
  }

  return PR_FALSE;
}

PRBool
nsCxPusher::Push(nsPIDOMEventTarget *aCurrentTarget)
{
  if (mPushedSomething) {
    NS_ERROR("Whaaa! No double pushing with nsCxPusher::Push()!");

    return PR_FALSE;
  }

  NS_ENSURE_TRUE(aCurrentTarget, PR_FALSE);
  nsresult rv;
  nsIScriptContext* scx =
    aCurrentTarget->GetContextForEventHandlers(&rv);
  NS_ENSURE_SUCCESS(rv, PR_FALSE);

  if (!scx) {
    // The target may have a special JS context for event handlers.
    JSContext* cx = aCurrentTarget->GetJSContextForEventHandlers();
    if (cx) {
      DoPush(cx);
    }

    // Nothing to do here, I guess.  Have to return true so that event firing
    // will still work correctly even if there is no associated JSContext
    return PR_TRUE;
  }

  JSContext* cx = nsnull;

  if (scx) {
    cx = static_cast<JSContext*>(scx->GetNativeContext());
    // Bad, no JSContext from script context!
    NS_ENSURE_TRUE(cx, PR_FALSE);
  }

  // If there's no native context in the script context it must be
  // in the process or being torn down. We don't want to notify the
  // script context about scripts having been evaluated in such a
  // case, calling with a null cx is fine in that case.
  return Push(cx);
}

PRBool
nsCxPusher::RePush(nsPIDOMEventTarget *aCurrentTarget)
{
  if (!mPushedSomething) {
    return Push(aCurrentTarget);
  }

  if (aCurrentTarget) {
    nsresult rv;
    nsIScriptContext* scx =
      aCurrentTarget->GetContextForEventHandlers(&rv);
    if (NS_FAILED(rv)) {
      Pop();
      return PR_FALSE;
    }

    // If we have the same script context and native context is still
    // alive, no need to Pop/Push.
    if (scx && scx == mScx &&
        scx->GetNativeContext()) {
      return PR_TRUE;
    }
  }

  Pop();
  return Push(aCurrentTarget);
}

PRBool
nsCxPusher::Push(JSContext *cx, PRBool aRequiresScriptContext)
{
  if (mPushedSomething) {
    NS_ERROR("Whaaa! No double pushing with nsCxPusher::Push()!");

    return PR_FALSE;
  }

  if (!cx) {
    return PR_FALSE;
  }

  // Hold a strong ref to the nsIScriptContext, just in case
  // XXXbz do we really need to?  If we don't get one of these in Pop(), is
  // that really a problem?  Or do we need to do this to effectively root |cx|?
  mScx = GetScriptContextFromJSContext(cx);
  if (!mScx && aRequiresScriptContext) {
    // Should probably return PR_FALSE. See bug 416916.
    return PR_TRUE;
  }

  return DoPush(cx);
}

PRBool
nsCxPusher::DoPush(JSContext* cx)
{
  nsIThreadJSContextStack* stack = nsContentUtils::ThreadJSContextStack();
  if (!stack) {
    return PR_TRUE;
  }

  if (cx && IsContextOnStack(stack, cx)) {
    // If the context is on the stack, that means that a script
    // is running at the moment in the context.
    mScriptIsRunning = PR_TRUE;
  }

  if (NS_FAILED(stack->Push(cx))) {
    mScriptIsRunning = PR_FALSE;
    mScx = nsnull;
    return PR_FALSE;
  }

  mPushedSomething = PR_TRUE;
#ifdef DEBUG
  mPushedContext = cx;
#endif
  return PR_TRUE;
}

PRBool
nsCxPusher::PushNull()
{
  return DoPush(nsnull);
}

void
nsCxPusher::Pop()
{
  nsIThreadJSContextStack* stack = nsContentUtils::ThreadJSContextStack();
  if (!mPushedSomething || !stack) {
    mScx = nsnull;
    mPushedSomething = PR_FALSE;

    NS_ASSERTION(!mScriptIsRunning, "Huh, this can't be happening, "
                 "mScriptIsRunning can't be set here!");

    return;
  }

  JSContext *unused;
  stack->Pop(&unused);

  NS_ASSERTION(unused == mPushedContext, "Unexpected context popped");

  if (!mScriptIsRunning && mScx) {
    // No JS is running in the context, but executing the event handler might have
    // caused some JS to run. Tell the script context that it's done.

    mScx->ScriptEvaluated(PR_TRUE);
  }

  mScx = nsnull;
  mScriptIsRunning = PR_FALSE;
  mPushedSomething = PR_FALSE;
}

static const char gPropertiesFiles[nsContentUtils::PropertiesFile_COUNT][56] = {
  // Must line up with the enum values in |PropertiesFile| enum.
  "chrome://global/locale/css.properties",
  "chrome://global/locale/xbl.properties",
  "chrome://global/locale/xul.properties",
  "chrome://global/locale/layout_errors.properties",
  "chrome://global/locale/layout/HtmlForm.properties",
  "chrome://global/locale/printing.properties",
  "chrome://global/locale/dom/dom.properties",
#ifdef MOZ_SVG
  "chrome://global/locale/svg/svg.properties",
#endif
  "chrome://branding/locale/brand.properties",
  "chrome://global/locale/commonDialogs.properties"
};

/* static */ nsresult
nsContentUtils::EnsureStringBundle(PropertiesFile aFile)
{
  if (!sStringBundles[aFile]) {
    if (!sStringBundleService) {
      nsresult rv =
        CallGetService(NS_STRINGBUNDLE_CONTRACTID, &sStringBundleService);
      NS_ENSURE_SUCCESS(rv, rv);
    }
    nsIStringBundle *bundle;
    nsresult rv =
      sStringBundleService->CreateBundle(gPropertiesFiles[aFile], &bundle);
    NS_ENSURE_SUCCESS(rv, rv);
    sStringBundles[aFile] = bundle; // transfer ownership
  }
  return NS_OK;
}

/* static */
nsresult nsContentUtils::GetLocalizedString(PropertiesFile aFile,
                                            const char* aKey,
                                            nsXPIDLString& aResult)
{
  nsresult rv = EnsureStringBundle(aFile);
  NS_ENSURE_SUCCESS(rv, rv);
  nsIStringBundle *bundle = sStringBundles[aFile];

  return bundle->GetStringFromName(NS_ConvertASCIItoUTF16(aKey).get(),
                                   getter_Copies(aResult));
}

/* static */
nsresult nsContentUtils::FormatLocalizedString(PropertiesFile aFile,
                                               const char* aKey,
                                               const PRUnichar **aParams,
                                               PRUint32 aParamsLength,
                                               nsXPIDLString& aResult)
{
  nsresult rv = EnsureStringBundle(aFile);
  NS_ENSURE_SUCCESS(rv, rv);
  nsIStringBundle *bundle = sStringBundles[aFile];

  return bundle->FormatStringFromName(NS_ConvertASCIItoUTF16(aKey).get(),
                                      aParams, aParamsLength,
                                      getter_Copies(aResult));
}

/* static */ nsresult
nsContentUtils::ReportToConsole(PropertiesFile aFile,
                                const char *aMessageName,
                                const PRUnichar **aParams,
                                PRUint32 aParamsLength,
                                nsIURI* aURI,
                                const nsAFlatString& aSourceLine,
                                PRUint32 aLineNumber,
                                PRUint32 aColumnNumber,
                                PRUint32 aErrorFlags,
                                const char *aCategory)
{
  NS_ASSERTION((aParams && aParamsLength) || (!aParams && !aParamsLength),
               "Supply either both parameters and their number or no"
               "parameters and 0.");

  nsresult rv;
  if (!sConsoleService) { // only need to bother null-checking here
    rv = CallGetService(NS_CONSOLESERVICE_CONTRACTID, &sConsoleService);
    NS_ENSURE_SUCCESS(rv, rv);
  }

  nsXPIDLString errorText;
  if (aParams) {
    rv = FormatLocalizedString(aFile, aMessageName, aParams, aParamsLength,
                               errorText);
  }
  else {
    rv = GetLocalizedString(aFile, aMessageName, errorText);
  }
  NS_ENSURE_SUCCESS(rv, rv);

  nsCAutoString spec;
  if (aURI)
    aURI->GetSpec(spec);

  nsCOMPtr<nsIScriptError> errorObject =
      do_CreateInstance(NS_SCRIPTERROR_CONTRACTID, &rv);
  NS_ENSURE_SUCCESS(rv, rv);
  rv = errorObject->Init(errorText.get(),
                         NS_ConvertUTF8toUTF16(spec).get(), // file name
                         aSourceLine.get(),
                         aLineNumber, aColumnNumber,
                         aErrorFlags, aCategory);
  NS_ENSURE_SUCCESS(rv, rv);

  return sConsoleService->LogMessage(errorObject);
}

PRBool
nsContentUtils::IsChromeDoc(nsIDocument *aDocument)
{
  if (!aDocument) {
    return PR_FALSE;
  }
  
  nsCOMPtr<nsIPrincipal> systemPrincipal;
  sSecurityManager->GetSystemPrincipal(getter_AddRefs(systemPrincipal));

  return aDocument->NodePrincipal() == systemPrincipal;
}

PRBool
nsContentUtils::IsChildOfSameType(nsIDocument* aDoc)
{
  nsCOMPtr<nsISupports> container = aDoc->GetContainer();
  nsCOMPtr<nsIDocShellTreeItem> docShellAsItem(do_QueryInterface(container));
  nsCOMPtr<nsIDocShellTreeItem> sameTypeParent;
  if (docShellAsItem) {
    docShellAsItem->GetSameTypeParent(getter_AddRefs(sameTypeParent));
  }
  return sameTypeParent != nsnull;
}

PRBool
nsContentUtils::GetWrapperSafeScriptFilename(nsIDocument *aDocument,
                                             nsIURI *aURI,
                                             nsACString& aScriptURI)
{
  PRBool scriptFileNameModified = PR_FALSE;
  aURI->GetSpec(aScriptURI);

  if (IsChromeDoc(aDocument)) {
    nsCOMPtr<nsIChromeRegistry> chromeReg =
      mozilla::services::GetChromeRegistryService();

    if (!chromeReg) {
      // If we're running w/o a chrome registry we won't modify any
      // script file names.

      return scriptFileNameModified;
    }

    PRBool docWrappersEnabled =
      chromeReg->WrappersEnabled(aDocument->GetDocumentURI());

    PRBool uriWrappersEnabled = chromeReg->WrappersEnabled(aURI);

    nsIURI *docURI = aDocument->GetDocumentURI();

    if (docURI && docWrappersEnabled && !uriWrappersEnabled) {
      // aURI is a script from a URL that doesn't get wrapper
      // automation. aDocument is a chrome document that does get
      // wrapper automation. Prepend the chrome document's URI
      // followed by the string " -> " to the URI of the script we're
      // loading here so that script in that URI gets the same wrapper
      // automation that the chrome document expects.
      nsCAutoString spec;
      docURI->GetSpec(spec);
      spec.AppendASCII(" -> ");
      spec.Append(aScriptURI);

      aScriptURI = spec;

      scriptFileNameModified = PR_TRUE;
    }
  }

  return scriptFileNameModified;
}

// static
PRBool
nsContentUtils::IsInChromeDocshell(nsIDocument *aDocument)
{
  if (!aDocument) {
    return PR_FALSE;
  }

  if (aDocument->GetDisplayDocument()) {
    return IsInChromeDocshell(aDocument->GetDisplayDocument());
  }

  nsCOMPtr<nsISupports> docContainer = aDocument->GetContainer();
  nsCOMPtr<nsIDocShellTreeItem> docShell(do_QueryInterface(docContainer));
  PRInt32 itemType = nsIDocShellTreeItem::typeContent;
  if (docShell) {
    docShell->GetItemType(&itemType);
  }

  return itemType == nsIDocShellTreeItem::typeChrome;
}

// static
nsIContentPolicy*
nsContentUtils::GetContentPolicy()
{
  if (!sTriedToGetContentPolicy) {
    CallGetService(NS_CONTENTPOLICY_CONTRACTID, &sContentPolicyService);
    // It's OK to not have a content policy service
    sTriedToGetContentPolicy = PR_TRUE;
  }

  return sContentPolicyService;
}

// static
nsresult
nsAutoGCRoot::AddJSGCRoot(void* aPtr, const char* aName)
{
  if (!sJSScriptRuntime) {
    nsresult rv = CallGetService("@mozilla.org/js/xpc/RuntimeService;1",
                                 &sJSRuntimeService);
    NS_ENSURE_TRUE(sJSRuntimeService, rv);

    sJSRuntimeService->GetRuntime(&sJSScriptRuntime);
    if (!sJSScriptRuntime) {
      NS_RELEASE(sJSRuntimeService);
      NS_WARNING("Unable to get JS runtime from JS runtime service");
      return NS_ERROR_FAILURE;
    }
  }

  PRBool ok;
  ok = ::JS_AddNamedRootRT(sJSScriptRuntime, aPtr, aName);
  if (!ok) {
    NS_WARNING("JS_AddNamedRootRT failed");
    return NS_ERROR_OUT_OF_MEMORY;
  }

  return NS_OK;
}

/* static */
nsresult
nsAutoGCRoot::RemoveJSGCRoot(void* aPtr)
{
  if (!sJSScriptRuntime) {
    NS_NOTREACHED("Trying to remove a JS GC root when none were added");
    return NS_ERROR_UNEXPECTED;
  }

  ::JS_RemoveRootRT(sJSScriptRuntime, aPtr);

  return NS_OK;
}

// static
PRBool
nsContentUtils::IsEventAttributeName(nsIAtom* aName, PRInt32 aType)
{
  const PRUnichar* name = aName->GetUTF16String();
  if (name[0] != 'o' || name[1] != 'n')
    return PR_FALSE;

  EventNameMapping mapping;
  return (sAtomEventTable->Get(aName, &mapping) && mapping.mType & aType);
}

// static
PRUint32
nsContentUtils::GetEventId(nsIAtom* aName)
{
  EventNameMapping mapping;
  if (sAtomEventTable->Get(aName, &mapping))
    return mapping.mId;

  return NS_USER_DEFINED_EVENT;
}

nsIAtom*
nsContentUtils::GetEventIdAndAtom(const nsAString& aName,
                                  PRUint32 aEventStruct,
                                  PRUint32* aEventID)
{
  EventNameMapping mapping;
  if (sStringEventTable->Get(aName, &mapping)) {
    *aEventID =
      mapping.mStructType == aEventStruct ? mapping.mId : NS_USER_DEFINED_EVENT;
    return mapping.mAtom;
  }

  // If we have cached lots of user defined event names, clear some of them.
  if (sUserDefinedEvents->Count() > 127) {
    while (sUserDefinedEvents->Count() > 64) {
      nsIAtom* first = sUserDefinedEvents->ObjectAt(0);
      sStringEventTable->Remove(Substring(nsDependentAtomString(first), 2));
      sUserDefinedEvents->RemoveObjectAt(0);
    }
  }

  *aEventID = NS_USER_DEFINED_EVENT;
  nsCOMPtr<nsIAtom> atom = do_GetAtom(NS_LITERAL_STRING("on") + aName);
  sUserDefinedEvents->AppendObject(atom);
  mapping.mAtom = atom;
  mapping.mId = NS_USER_DEFINED_EVENT;
  mapping.mType = EventNameType_None;
  mapping.mStructType = NS_EVENT_NULL;
  sStringEventTable->Put(aName, mapping);
  return mapping.mAtom;
}

static
nsresult GetEventAndTarget(nsIDocument* aDoc, nsISupports* aTarget,
                           const nsAString& aEventName,
                           PRBool aCanBubble, PRBool aCancelable,
                           nsIDOMEvent** aEvent,
                           nsIDOMEventTarget** aTargetOut)
{
  nsCOMPtr<nsIDOMDocumentEvent> docEvent(do_QueryInterface(aDoc));
  nsCOMPtr<nsIDOMEventTarget> target(do_QueryInterface(aTarget));
  NS_ENSURE_TRUE(docEvent && target, NS_ERROR_INVALID_ARG);

  nsCOMPtr<nsIDOMEvent> event;
  nsresult rv =
    docEvent->CreateEvent(NS_LITERAL_STRING("Events"), getter_AddRefs(event));
  NS_ENSURE_SUCCESS(rv, rv);

  nsCOMPtr<nsIPrivateDOMEvent> privateEvent(do_QueryInterface(event));
  NS_ENSURE_TRUE(privateEvent, NS_ERROR_FAILURE);

  rv = event->InitEvent(aEventName, aCanBubble, aCancelable);
  NS_ENSURE_SUCCESS(rv, rv);

  rv = privateEvent->SetTrusted(PR_TRUE);
  NS_ENSURE_SUCCESS(rv, rv);

  rv = privateEvent->SetTarget(target);
  NS_ENSURE_SUCCESS(rv, rv);

  event.forget(aEvent);
  target.forget(aTargetOut);
  return NS_OK;
}

// static
nsresult
nsContentUtils::DispatchTrustedEvent(nsIDocument* aDoc, nsISupports* aTarget,
                                     const nsAString& aEventName,
                                     PRBool aCanBubble, PRBool aCancelable,
                                     PRBool *aDefaultAction)
{
  nsCOMPtr<nsIDOMEvent> event;
  nsCOMPtr<nsIDOMEventTarget> target;
  nsresult rv = GetEventAndTarget(aDoc, aTarget, aEventName, aCanBubble,
                                  aCancelable, getter_AddRefs(event),
                                  getter_AddRefs(target));
  NS_ENSURE_SUCCESS(rv, rv);

  PRBool dummy;
  return target->DispatchEvent(event, aDefaultAction ? aDefaultAction : &dummy);
}

nsresult
nsContentUtils::DispatchChromeEvent(nsIDocument *aDoc,
                                    nsISupports *aTarget,
                                    const nsAString& aEventName,
                                    PRBool aCanBubble, PRBool aCancelable,
                                    PRBool *aDefaultAction)
{

  nsCOMPtr<nsIDOMEvent> event;
  nsCOMPtr<nsIDOMEventTarget> target;
  nsresult rv = GetEventAndTarget(aDoc, aTarget, aEventName, aCanBubble,
                                  aCancelable, getter_AddRefs(event),
                                  getter_AddRefs(target));
  NS_ENSURE_SUCCESS(rv, rv);

  NS_ASSERTION(aDoc, "GetEventAndTarget lied?");
  if (!aDoc->GetWindow())
    return NS_ERROR_INVALID_ARG;

  nsPIDOMEventTarget* piTarget = aDoc->GetWindow()->GetChromeEventHandler();
  if (!piTarget)
    return NS_ERROR_INVALID_ARG;

  nsCOMPtr<nsIFrameLoaderOwner> flo = do_QueryInterface(piTarget);
  if (flo) {
    nsRefPtr<nsFrameLoader> fl = flo->GetFrameLoader();
    if (fl) {
      nsPIDOMEventTarget* t = fl->GetTabChildGlobalAsEventTarget();
      piTarget = t ? t : piTarget;
    }
  }

  nsEventStatus status = nsEventStatus_eIgnore;
  rv = piTarget->DispatchDOMEvent(nsnull, event, nsnull, &status);
  if (aDefaultAction) {
    *aDefaultAction = (status != nsEventStatus_eConsumeNoDefault);
  }
  return rv;
}

/* static */
Element*
nsContentUtils::MatchElementId(nsIContent *aContent, nsIAtom* aId)
{
  for (nsIContent* cur = aContent;
       cur;
       cur = cur->GetNextNode(aContent)) {
    if (aId == cur->GetID()) {
      return cur->AsElement();
    }
  }

  return nsnull;
}

/* static */
Element *
nsContentUtils::MatchElementId(nsIContent *aContent, const nsAString& aId)
{
  NS_PRECONDITION(!aId.IsEmpty(), "Will match random elements");
  
  // ID attrs are generally stored as atoms, so just atomize this up front
  nsCOMPtr<nsIAtom> id(do_GetAtom(aId));
  if (!id) {
    // OOM, so just bail
    return nsnull;
  }

  return MatchElementId(aContent, id);
}

// Convert the string from the given charset to Unicode.
/* static */
nsresult
nsContentUtils::ConvertStringFromCharset(const nsACString& aCharset,
                                         const nsACString& aInput,
                                         nsAString& aOutput)
{
  if (aCharset.IsEmpty()) {
    // Treat the string as UTF8
    CopyUTF8toUTF16(aInput, aOutput);
    return NS_OK;
  }

  nsresult rv;
  nsCOMPtr<nsICharsetConverterManager> ccm =
    do_GetService(NS_CHARSETCONVERTERMANAGER_CONTRACTID, &rv);
  if (NS_FAILED(rv))
    return rv;

  nsCOMPtr<nsIUnicodeDecoder> decoder;
  rv = ccm->GetUnicodeDecoder(PromiseFlatCString(aCharset).get(),
                              getter_AddRefs(decoder));
  if (NS_FAILED(rv))
    return rv;

  nsPromiseFlatCString flatInput(aInput);
  PRInt32 srcLen = flatInput.Length();
  PRInt32 dstLen;
  rv = decoder->GetMaxLength(flatInput.get(), srcLen, &dstLen);
  if (NS_FAILED(rv))
    return rv;

  PRUnichar *ustr = (PRUnichar *)nsMemory::Alloc((dstLen + 1) *
                                                 sizeof(PRUnichar));
  if (!ustr)
    return NS_ERROR_OUT_OF_MEMORY;

  rv = decoder->Convert(flatInput.get(), &srcLen, ustr, &dstLen);
  if (NS_SUCCEEDED(rv)) {
    ustr[dstLen] = 0;
    aOutput.Assign(ustr, dstLen);
  }

  nsMemory::Free(ustr);
  return rv;
}

/* static */
PRBool
nsContentUtils::CheckForBOM(const unsigned char* aBuffer, PRUint32 aLength,
                            nsACString& aCharset, PRBool *bigEndian)
{
  PRBool found = PR_TRUE;
  aCharset.Truncate();
  if (aLength >= 3 &&
      aBuffer[0] == 0xEF &&
      aBuffer[1] == 0xBB &&
      aBuffer[2] == 0xBF) {
    aCharset = "UTF-8";
  }
  else if (aLength >= 4 &&
           aBuffer[0] == 0x00 &&
           aBuffer[1] == 0x00 &&
           aBuffer[2] == 0xFE &&
           aBuffer[3] == 0xFF) {
    aCharset = "UTF-32";
    if (bigEndian)
      *bigEndian = PR_TRUE;
  }
  else if (aLength >= 4 &&
           aBuffer[0] == 0xFF &&
           aBuffer[1] == 0xFE &&
           aBuffer[2] == 0x00 &&
           aBuffer[3] == 0x00) {
    aCharset = "UTF-32";
    if (bigEndian)
      *bigEndian = PR_FALSE;
  }
  else if (aLength >= 2 &&
           aBuffer[0] == 0xFE && aBuffer[1] == 0xFF) {
    aCharset = "UTF-16";
    if (bigEndian)
      *bigEndian = PR_TRUE;
  }
  else if (aLength >= 2 &&
           aBuffer[0] == 0xFF && aBuffer[1] == 0xFE) {
    aCharset = "UTF-16";
    if (bigEndian)
      *bigEndian = PR_FALSE;
  } else {
    found = PR_FALSE;
  }

  return found;
}

/* static */
nsIContent*
nsContentUtils::GetReferencedElement(nsIURI* aURI, nsIContent *aFromContent)
{
  nsReferencedElement ref;
  ref.Reset(aFromContent, aURI);
  return ref.get();
}

/* static */
void
nsContentUtils::RegisterShutdownObserver(nsIObserver* aObserver)
{
  nsCOMPtr<nsIObserverService> observerService =
    mozilla::services::GetObserverService();
  if (observerService) {
    observerService->AddObserver(aObserver, 
                                 NS_XPCOM_SHUTDOWN_OBSERVER_ID, 
                                 PR_FALSE);
  }
}

/* static */
void
nsContentUtils::UnregisterShutdownObserver(nsIObserver* aObserver)
{
  nsCOMPtr<nsIObserverService> observerService =
    mozilla::services::GetObserverService();
  if (observerService) {
    observerService->RemoveObserver(aObserver, NS_XPCOM_SHUTDOWN_OBSERVER_ID);
  }
}

/* static */
PRBool
nsContentUtils::HasNonEmptyAttr(nsIContent* aContent, PRInt32 aNameSpaceID,
                                nsIAtom* aName)
{
  static nsIContent::AttrValuesArray strings[] = {&nsGkAtoms::_empty, nsnull};
  return aContent->FindAttrValueIn(aNameSpaceID, aName, strings, eCaseMatters)
    == nsIContent::ATTR_VALUE_NO_MATCH;
}

/* static */
PRBool
nsContentUtils::HasMutationListeners(nsINode* aNode,
                                     PRUint32 aType,
                                     nsINode* aTargetForSubtreeModified)
{
  nsIDocument* doc = aNode->GetOwnerDoc();
  if (!doc) {
    return PR_FALSE;
  }

  NS_ASSERTION((aNode->IsNodeOfType(nsINode::eCONTENT) &&
                static_cast<nsIContent*>(aNode)->
                  IsInNativeAnonymousSubtree()) ||
               sScriptBlockerCount == sRemovableScriptBlockerCount,
               "Want to fire mutation events, but it's not safe");

  // global object will be null for documents that don't have windows.
  nsPIDOMWindow* window = doc->GetInnerWindow();
  // This relies on nsEventListenerManager::AddEventListener, which sets
  // all mutation bits when there is a listener for DOMSubtreeModified event.
  if (window && !window->HasMutationListeners(aType)) {
    return PR_FALSE;
  }

  if (aNode->IsNodeOfType(nsINode::eCONTENT) &&
      static_cast<nsIContent*>(aNode)->IsInNativeAnonymousSubtree()) {
    return PR_FALSE;
  }

  doc->MayDispatchMutationEvent(aTargetForSubtreeModified);

  // If we have a window, we can check it for mutation listeners now.
  if (aNode->IsInDoc()) {
    nsCOMPtr<nsPIDOMEventTarget> piTarget(do_QueryInterface(window));
    if (piTarget) {
      nsIEventListenerManager* manager = piTarget->GetListenerManager(PR_FALSE);
      if (manager) {
        PRBool hasListeners = PR_FALSE;
        manager->HasMutationListeners(&hasListeners);
        if (hasListeners) {
          return PR_TRUE;
        }
      }
    }
  }

  // If we have a window, we know a mutation listener is registered, but it
  // might not be in our chain.  If we don't have a window, we might have a
  // mutation listener.  Check quickly to see.
  while (aNode) {
    nsIEventListenerManager* manager = aNode->GetListenerManager(PR_FALSE);
    if (manager) {
      PRBool hasListeners = PR_FALSE;
      manager->HasMutationListeners(&hasListeners);
      if (hasListeners) {
        return PR_TRUE;
      }
    }

    if (aNode->IsNodeOfType(nsINode::eCONTENT)) {
      nsIContent* content = static_cast<nsIContent*>(aNode);
      nsIContent* insertionParent =
        doc->BindingManager()->GetInsertionParent(content);
      if (insertionParent) {
        aNode = insertionParent;
        continue;
      }
    }
    aNode = aNode->GetNodeParent();
  }

  return PR_FALSE;
}

/* static */
void
nsContentUtils::TraverseListenerManager(nsINode *aNode,
                                        nsCycleCollectionTraversalCallback &cb)
{
  if (!sEventListenerManagersHash.ops) {
    // We're already shut down, just return.
    return;
  }

  EventListenerManagerMapEntry *entry =
    static_cast<EventListenerManagerMapEntry *>
               (PL_DHashTableOperate(&sEventListenerManagersHash, aNode,
                                        PL_DHASH_LOOKUP));
  if (PL_DHASH_ENTRY_IS_BUSY(entry)) {
    NS_CYCLE_COLLECTION_NOTE_EDGE_NAME(cb, "[via hash] mListenerManager");
    cb.NoteXPCOMChild(entry->mListenerManager);
  }
}

nsIEventListenerManager*
nsContentUtils::GetListenerManager(nsINode *aNode,
                                   PRBool aCreateIfNotFound)
{
  if (!aCreateIfNotFound && !aNode->HasFlag(NODE_HAS_LISTENERMANAGER)) {
    return nsnull;
  }
  
  if (!sEventListenerManagersHash.ops) {
    // We're already shut down, don't bother creating an event listener
    // manager.

    return nsnull;
  }

  if (!aCreateIfNotFound) {
    EventListenerManagerMapEntry *entry =
      static_cast<EventListenerManagerMapEntry *>
                 (PL_DHashTableOperate(&sEventListenerManagersHash, aNode,
                                          PL_DHASH_LOOKUP));
    if (PL_DHASH_ENTRY_IS_BUSY(entry)) {
      return entry->mListenerManager;
    }
    return nsnull;
  }

  EventListenerManagerMapEntry *entry =
    static_cast<EventListenerManagerMapEntry *>
               (PL_DHashTableOperate(&sEventListenerManagersHash, aNode,
                                        PL_DHASH_ADD));

  if (!entry) {
    return nsnull;
  }

  if (!entry->mListenerManager) {
    nsresult rv =
      NS_NewEventListenerManager(getter_AddRefs(entry->mListenerManager));

    if (NS_FAILED(rv)) {
      PL_DHashTableRawRemove(&sEventListenerManagersHash, entry);

      return nsnull;
    }

    entry->mListenerManager->SetListenerTarget(aNode);

    aNode->SetFlags(NODE_HAS_LISTENERMANAGER);
  }

  return entry->mListenerManager;
}

/* static */
void
nsContentUtils::RemoveListenerManager(nsINode *aNode)
{
  if (sEventListenerManagersHash.ops) {
    EventListenerManagerMapEntry *entry =
      static_cast<EventListenerManagerMapEntry *>
                 (PL_DHashTableOperate(&sEventListenerManagersHash, aNode,
                                          PL_DHASH_LOOKUP));
    if (PL_DHASH_ENTRY_IS_BUSY(entry)) {
      nsCOMPtr<nsIEventListenerManager> listenerManager;
      listenerManager.swap(entry->mListenerManager);
      // Remove the entry and *then* do operations that could cause further
      // modification of sEventListenerManagersHash.  See bug 334177.
      PL_DHashTableRawRemove(&sEventListenerManagersHash, entry);
      if (listenerManager) {
        listenerManager->Disconnect();
      }
    }
  }
}

/* static */
PRBool
nsContentUtils::IsValidNodeName(nsIAtom *aLocalName, nsIAtom *aPrefix,
                                PRInt32 aNamespaceID)
{
  if (aNamespaceID == kNameSpaceID_Unknown) {
    return PR_FALSE;
  }

  if (!aPrefix) {
    // If the prefix is null, then either the QName must be xmlns or the
    // namespace must not be XMLNS.
    return (aLocalName == nsGkAtoms::xmlns) ==
           (aNamespaceID == kNameSpaceID_XMLNS);
  }

  // If the prefix is non-null then the namespace must not be null.
  if (aNamespaceID == kNameSpaceID_None) {
    return PR_FALSE;
  }

  // If the namespace is the XMLNS namespace then the prefix must be xmlns,
  // but the localname must not be xmlns.
  if (aNamespaceID == kNameSpaceID_XMLNS) {
    return aPrefix == nsGkAtoms::xmlns && aLocalName != nsGkAtoms::xmlns;
  }

  // If the namespace is not the XMLNS namespace then the prefix must not be
  // xmlns.
  // If the namespace is the XML namespace then the prefix can be anything.
  // If the namespace is not the XML namespace then the prefix must not be xml.
  return aPrefix != nsGkAtoms::xmlns &&
         (aNamespaceID == kNameSpaceID_XML || aPrefix != nsGkAtoms::xml);
}

/* static */
nsresult
nsContentUtils::CreateContextualFragment(nsINode* aContextNode,
                                         const nsAString& aFragment,
                                         PRBool aWillOwnFragment,
                                         nsIDOMDocumentFragment** aReturn)
{
  *aReturn = nsnull;
  NS_ENSURE_ARG(aContextNode);

  nsresult rv;

  // If we don't have a document here, we can't get the right security context
  // for compiling event handlers... so just bail out.
  nsCOMPtr<nsIDocument> document = aContextNode->GetOwnerDoc();
  NS_ENSURE_TRUE(document, NS_ERROR_NOT_AVAILABLE);

  PRBool isHTML = document->IsHTML();
#ifdef DEBUG
  nsCOMPtr<nsIHTMLDocument> htmlDoc = do_QueryInterface(document);
  NS_ASSERTION(!isHTML || htmlDoc, "Should have HTMLDocument here!");
#endif

  if (isHTML && nsHtml5Module::sEnabled) {
    // See if the document has a cached fragment parser. nsHTMLDocument is the
    // only one that should really have one at the moment.
    nsCOMPtr<nsIParser> parser = document->GetFragmentParser();
    if (parser) {
      // Get the parser ready to use.
      parser->Reset();
    }
    else {
      // Create a new parser for this operation.
      parser = nsHtml5Module::NewHtml5Parser();
      if (!parser) {
        return NS_ERROR_OUT_OF_MEMORY;
      }
    }
    nsCOMPtr<nsIDOMDocumentFragment> frag;
    rv = NS_NewDocumentFragment(getter_AddRefs(frag), document->NodeInfoManager());
    NS_ENSURE_SUCCESS(rv, rv);
    
    nsCOMPtr<nsIContent> contextAsContent = do_QueryInterface(aContextNode);
    if (contextAsContent && !contextAsContent->IsElement()) {
      contextAsContent = contextAsContent->GetParent();
      if (contextAsContent && !contextAsContent->IsElement()) {
        // can this even happen?
        contextAsContent = nsnull;
      }
    }
    
    if (contextAsContent) {
      parser->ParseFragment(aFragment, 
                            frag, 
                            contextAsContent->Tag(), 
                            contextAsContent->GetNameSpaceID(), 
                            (document->GetCompatibilityMode() == eCompatibility_NavQuirks));    
    } else {
      parser->ParseFragment(aFragment, 
                            frag, 
                            nsGkAtoms::body, 
                            kNameSpaceID_XHTML, 
                            (document->GetCompatibilityMode() == eCompatibility_NavQuirks));
    }
  
    frag.swap(*aReturn);
    document->SetFragmentParser(parser);
    return NS_OK;
  }

  nsAutoTArray<nsString, 32> tagStack;
  nsAutoString uriStr, nameStr;
  nsCOMPtr<nsIContent> content = do_QueryInterface(aContextNode);
  // just in case we have a text node
  if (content && !content->IsElement())
    content = content->GetParent();

  while (content && content->IsElement()) {
    nsString& tagName = *tagStack.AppendElement();
    NS_ENSURE_TRUE(&tagName, NS_ERROR_OUT_OF_MEMORY);

    content->NodeInfo()->GetQualifiedName(tagName);

    // see if we need to add xmlns declarations
    PRUint32 count = content->GetAttrCount();
    PRBool setDefaultNamespace = PR_FALSE;
    if (count > 0) {
      PRUint32 index;

      for (index = 0; index < count; index++) {
        const nsAttrName* name = content->GetAttrNameAt(index);
        if (name->NamespaceEquals(kNameSpaceID_XMLNS)) {
          content->GetAttr(kNameSpaceID_XMLNS, name->LocalName(), uriStr);

          // really want something like nsXMLContentSerializer::SerializeAttr
          tagName.Append(NS_LITERAL_STRING(" xmlns")); // space important
          if (name->GetPrefix()) {
            tagName.Append(PRUnichar(':'));
            name->LocalName()->ToString(nameStr);
            tagName.Append(nameStr);
          } else {
            setDefaultNamespace = PR_TRUE;
          }
          tagName.Append(NS_LITERAL_STRING("=\"") + uriStr +
            NS_LITERAL_STRING("\""));
        }
      }
    }

    if (!setDefaultNamespace) {
      nsINodeInfo* info = content->NodeInfo();
      if (!info->GetPrefixAtom() &&
          info->NamespaceID() != kNameSpaceID_None) {
        // We have no namespace prefix, but have a namespace ID.  Push
        // default namespace attr in, so that our kids will be in our
        // namespace.
        info->GetNamespaceURI(uriStr);
        tagName.Append(NS_LITERAL_STRING(" xmlns=\"") + uriStr +
                       NS_LITERAL_STRING("\""));
      }
    }

    content = content->GetParent();
  }

  nsCAutoString contentType;
  nsAutoString buf;
  document->GetContentType(buf);
  LossyCopyUTF16toASCII(buf, contentType);

  // See if the document has a cached fragment parser. nsHTMLDocument is the
  // only one that should really have one at the moment.
  nsCOMPtr<nsIParser> parser = document->GetFragmentParser();
  if (parser) {
    // Get the parser ready to use.
    parser->Reset();
  }
  else {
    // Create a new parser for this operation.
    parser = do_CreateInstance(kCParserCID, &rv);
    NS_ENSURE_SUCCESS(rv, rv);
  }

  // See if the parser already has a content sink that we can reuse.
  nsCOMPtr<nsIFragmentContentSink> sink;
  nsCOMPtr<nsIContentSink> contentsink = parser->GetContentSink();
  if (contentsink) {
    // Make sure it's the correct type.
    if (isHTML) {
      nsCOMPtr<nsIHTMLContentSink> htmlsink = do_QueryInterface(contentsink);
      sink = do_QueryInterface(htmlsink);
    }
    else {
      nsCOMPtr<nsIXMLContentSink> xmlsink = do_QueryInterface(contentsink);
      sink = do_QueryInterface(xmlsink);
    }
  }

  if (!sink) {
    // Either there was no cached content sink or it was the wrong type. Make a
    // new one.
    if (isHTML) {
      rv = NS_NewHTMLFragmentContentSink(getter_AddRefs(sink));
    } else {
      rv = NS_NewXMLFragmentContentSink(getter_AddRefs(sink));
    }
    NS_ENSURE_SUCCESS(rv, rv);

    contentsink = do_QueryInterface(sink);
    NS_ASSERTION(contentsink, "Sink doesn't QI to nsIContentSink!");

    parser->SetContentSink(contentsink);
  }

  sink->SetTargetDocument(document);

  nsDTDMode mode = eDTDMode_autodetect;
  switch (document->GetCompatibilityMode()) {
    case eCompatibility_NavQuirks:
      mode = eDTDMode_quirks;
      break;
    case eCompatibility_AlmostStandards:
      mode = eDTDMode_almost_standards;
      break;
    case eCompatibility_FullStandards:
      mode = eDTDMode_full_standards;
      break;
    default:
      NS_NOTREACHED("unknown mode");
      break;
  }

  rv = parser->ParseFragment(aFragment, nsnull, tagStack,
                             !isHTML, contentType, mode);
  if (NS_SUCCEEDED(rv)) {
    rv = sink->GetFragment(aWillOwnFragment, aReturn);
  }

  document->SetFragmentParser(parser);

  return rv;
}

/* static */
nsresult
nsContentUtils::CreateDocument(const nsAString& aNamespaceURI, 
                               const nsAString& aQualifiedName, 
                               nsIDOMDocumentType* aDoctype,
                               nsIURI* aDocumentURI, nsIURI* aBaseURI,
                               nsIPrincipal* aPrincipal,
                               nsIScriptGlobalObject* aEventObject,
                               nsIDOMDocument** aResult)
{
  nsresult rv = NS_NewDOMDocument(aResult, aNamespaceURI, aQualifiedName,
                                  aDoctype, aDocumentURI, aBaseURI, aPrincipal,
                                  PR_TRUE);
  NS_ENSURE_SUCCESS(rv, rv);

  nsCOMPtr<nsIDocument> document = do_QueryInterface(*aResult);
  document->SetScriptHandlingObject(aEventObject);
  
  // created documents are immediately "complete" (ready to use)
  document->SetReadyStateInternal(nsIDocument::READYSTATE_COMPLETE);
  return NS_OK;
}

/* static */
nsresult
nsContentUtils::SetNodeTextContent(nsIContent* aContent,
                                   const nsAString& aValue,
                                   PRBool aTryReuse)
{
  // Might as well stick a batch around this since we're performing several
  // mutations.
  mozAutoDocUpdate updateBatch(aContent->GetCurrentDoc(),
    UPDATE_CONTENT_MODEL, PR_TRUE);

  PRUint32 childCount = aContent->GetChildCount();

  if (aTryReuse && !aValue.IsEmpty()) {
    PRUint32 removeIndex = 0;

    // i is unsigned, so i >= is always true
    for (PRUint32 i = 0; i < childCount; ++i) {
      nsIContent* child = aContent->GetChildAt(removeIndex);
      if (removeIndex == 0 && child && child->IsNodeOfType(nsINode::eTEXT)) {
        nsresult rv = child->SetText(aValue, PR_TRUE);
        NS_ENSURE_SUCCESS(rv, rv);

        removeIndex = 1;
      }
      else {
        aContent->RemoveChildAt(removeIndex, PR_TRUE);
      }
    }
    
    if (removeIndex == 1) {
      return NS_OK;
    }
  }
  else {
    // i is unsigned, so i >= is always true
    for (PRUint32 i = childCount; i-- != 0; ) {
      aContent->RemoveChildAt(i, PR_TRUE);
    }
  }

  if (aValue.IsEmpty()) {
    return NS_OK;
  }

  nsCOMPtr<nsIContent> textContent;
  nsresult rv = NS_NewTextNode(getter_AddRefs(textContent),
                               aContent->NodeInfo()->NodeInfoManager());
  NS_ENSURE_SUCCESS(rv, rv);

  textContent->SetText(aValue, PR_TRUE);

  return aContent->AppendChildTo(textContent, PR_TRUE);
}

static void AppendNodeTextContentsRecurse(nsINode* aNode, nsAString& aResult)
{
  nsIContent* child;
  PRUint32 i;
  for (i = 0; (child = aNode->GetChildAt(i)); ++i) {
    if (child->IsElement()) {
      AppendNodeTextContentsRecurse(child, aResult);
    }
    else if (child->IsNodeOfType(nsINode::eTEXT)) {
      child->AppendTextTo(aResult);
    }
  }
}

/* static */
void
nsContentUtils::AppendNodeTextContent(nsINode* aNode, PRBool aDeep,
                                      nsAString& aResult)
{
  if (aNode->IsNodeOfType(nsINode::eTEXT)) {
    static_cast<nsIContent*>(aNode)->AppendTextTo(aResult);
  }
  else if (aDeep) {
    AppendNodeTextContentsRecurse(aNode, aResult);
  }
  else {
    nsIContent* child;
    PRUint32 i;
    for (i = 0; (child = aNode->GetChildAt(i)); ++i) {
      if (child->IsNodeOfType(nsINode::eTEXT)) {
        child->AppendTextTo(aResult);
      }
    }
  }
}

PRBool
nsContentUtils::HasNonEmptyTextContent(nsINode* aNode)
{
  nsIContent* child;
  PRUint32 i;
  for (i = 0; (child = aNode->GetChildAt(i)); ++i) {
    if (child->IsNodeOfType(nsINode::eTEXT) &&
        child->TextLength() > 0) {
      return PR_TRUE;
    }
  }

  return PR_FALSE;
}

/* static */
PRBool
nsContentUtils::IsInSameAnonymousTree(nsINode* aNode,
                                      nsIContent* aContent)
{
  NS_PRECONDITION(aNode,
                  "Must have a node to work with");
  NS_PRECONDITION(aContent,
                  "Must have a content to work with");
  
  if (!aNode->IsNodeOfType(nsINode::eCONTENT)) {
    /**
     * The root isn't an nsIContent, so it's a document or attribute.  The only
     * nodes in the same anonymous subtree as it will have a null
     * bindingParent.
     *
     * XXXbz strictly speaking, that's not true for attribute nodes.
     */
    return aContent->GetBindingParent() == nsnull;
  }

  return static_cast<nsIContent*>(aNode)->GetBindingParent() ==
         aContent->GetBindingParent();
 
}

class AnonymousContentDestroyer : public nsRunnable {
public:
  AnonymousContentDestroyer(nsCOMPtr<nsIContent>* aContent) {
    mContent.swap(*aContent);
    mParent = mContent->GetParent();
    mDoc = mContent->GetOwnerDoc();
  }
  NS_IMETHOD Run() {
    mContent->UnbindFromTree();
    return NS_OK;
  }
private:
  nsCOMPtr<nsIContent> mContent;
  // Hold strong refs to the parent content and document so that they
  // don't die unexpectedly
  nsCOMPtr<nsIDocument> mDoc;
  nsCOMPtr<nsIContent> mParent;
};

/* static */
void
nsContentUtils::DestroyAnonymousContent(nsCOMPtr<nsIContent>* aContent)
{
  if (*aContent) {
    AddScriptRunner(new AnonymousContentDestroyer(aContent));
  }
}

/* static */
nsIDOMScriptObjectFactory*
nsContentUtils::GetDOMScriptObjectFactory()
{
  if (!sDOMScriptObjectFactory) {
    static NS_DEFINE_CID(kDOMScriptObjectFactoryCID,
                         NS_DOM_SCRIPT_OBJECT_FACTORY_CID);

    CallGetService(kDOMScriptObjectFactoryCID, &sDOMScriptObjectFactory);
  }

  return sDOMScriptObjectFactory;
}

/* static */
nsresult
nsContentUtils::HoldScriptObject(PRUint32 aLangID, void *aObject)
{
  NS_ASSERTION(aObject, "unexpected null object");
  NS_ASSERTION(aLangID != nsIProgrammingLanguage::JAVASCRIPT,
               "Should use HoldJSObjects.");
  nsresult rv;

  PRUint32 langIndex = NS_STID_INDEX(aLangID);
  nsIScriptRuntime *runtime = sScriptRuntimes[langIndex];
  if (!runtime) {
    nsIDOMScriptObjectFactory *factory = GetDOMScriptObjectFactory();
    NS_ENSURE_TRUE(factory, NS_ERROR_FAILURE);

    rv = factory->GetScriptRuntimeByID(aLangID, &runtime);
    NS_ENSURE_SUCCESS(rv, rv);

    // This makes sScriptRuntimes hold a strong ref.
    sScriptRuntimes[langIndex] = runtime;
  }

  rv = runtime->HoldScriptObject(aObject);
  NS_ENSURE_SUCCESS(rv, rv);

  ++sScriptRootCount[langIndex];
  NS_LOG_ADDREF(sScriptRuntimes[langIndex], sScriptRootCount[langIndex],
                "HoldScriptObject", sizeof(void*));

  return NS_OK;
}

/* static */
void
nsContentUtils::DropScriptObject(PRUint32 aLangID, void *aObject,
                                 void *aClosure)
{
  NS_ASSERTION(aObject, "unexpected null object");
  NS_ASSERTION(aLangID != nsIProgrammingLanguage::JAVASCRIPT,
               "Should use DropJSObjects.");
  PRUint32 langIndex = NS_STID_INDEX(aLangID);
  NS_LOG_RELEASE(sScriptRuntimes[langIndex], sScriptRootCount[langIndex] - 1,
                 "HoldScriptObject");
  sScriptRuntimes[langIndex]->DropScriptObject(aObject);
  if (--sScriptRootCount[langIndex] == 0) {
    NS_RELEASE(sScriptRuntimes[langIndex]);
  }
}

/* static */
nsresult
nsContentUtils::HoldJSObjects(void* aScriptObjectHolder,
                              nsScriptObjectTracer* aTracer)
{
  NS_ENSURE_TRUE(sXPConnect, NS_ERROR_UNEXPECTED);

  nsresult rv = sXPConnect->AddJSHolder(aScriptObjectHolder, aTracer);
  NS_ENSURE_SUCCESS(rv, rv);

  if (sJSGCThingRootCount++ == 0) {
    nsLayoutStatics::AddRef();
  }
  NS_LOG_ADDREF(sXPConnect, sJSGCThingRootCount, "HoldJSObjects",
                sizeof(void*));

  return NS_OK;
}

/* static */
nsresult
nsContentUtils::DropJSObjects(void* aScriptObjectHolder)
{
  NS_LOG_RELEASE(sXPConnect, sJSGCThingRootCount - 1, "HoldJSObjects");
  nsresult rv = sXPConnect->RemoveJSHolder(aScriptObjectHolder);
  if (--sJSGCThingRootCount == 0) {
    nsLayoutStatics::Release();
  }
  return rv;
}

/* static */
PRUint32
nsContentUtils::GetWidgetStatusFromIMEStatus(PRUint32 aState)
{
  switch (aState & nsIContent::IME_STATUS_MASK_ENABLED) {
    case nsIContent::IME_STATUS_DISABLE:
      return nsIWidget::IME_STATUS_DISABLED;
    case nsIContent::IME_STATUS_ENABLE:
      return nsIWidget::IME_STATUS_ENABLED;
    case nsIContent::IME_STATUS_PASSWORD:
      return nsIWidget::IME_STATUS_PASSWORD;
    case nsIContent::IME_STATUS_PLUGIN:
      return nsIWidget::IME_STATUS_PLUGIN;
    default:
      NS_ERROR("The given state doesn't have valid enable state");
      return nsIWidget::IME_STATUS_ENABLED;
  }
}

/* static */
void
nsContentUtils::NotifyInstalledMenuKeyboardListener(PRBool aInstalling)
{
  nsIMEStateManager::OnInstalledMenuKeyboardListener(aInstalling);
}

static PRBool SchemeIs(nsIURI* aURI, const char* aScheme)
{
  nsCOMPtr<nsIURI> baseURI = NS_GetInnermostURI(aURI);
  NS_ENSURE_TRUE(baseURI, PR_FALSE);

  PRBool isScheme = PR_FALSE;
  return NS_SUCCEEDED(baseURI->SchemeIs(aScheme, &isScheme)) && isScheme;
}

/* static */
nsresult
nsContentUtils::CheckSecurityBeforeLoad(nsIURI* aURIToLoad,
                                        nsIPrincipal* aLoadingPrincipal,
                                        PRUint32 aCheckLoadFlags,
                                        PRBool aAllowData,
                                        PRUint32 aContentPolicyType,
                                        nsISupports* aContext,
                                        const nsACString& aMimeGuess,
                                        nsISupports* aExtra)
{
  NS_PRECONDITION(aLoadingPrincipal, "Must have a loading principal here");

  PRBool isSystemPrin = PR_FALSE;
  if (NS_SUCCEEDED(sSecurityManager->IsSystemPrincipal(aLoadingPrincipal,
                                                       &isSystemPrin)) &&
      isSystemPrin) {
    return NS_OK;
  }
  
  // XXXbz do we want to fast-path skin stylesheets loading XBL here somehow?
  // CheckLoadURIWithPrincipal
  nsresult rv = sSecurityManager->
    CheckLoadURIWithPrincipal(aLoadingPrincipal, aURIToLoad, aCheckLoadFlags);
  NS_ENSURE_SUCCESS(rv, rv);

  // Content Policy
  PRInt16 shouldLoad = nsIContentPolicy::ACCEPT;
  rv = NS_CheckContentLoadPolicy(aContentPolicyType,
                                 aURIToLoad,
                                 aLoadingPrincipal,
                                 aContext,
                                 aMimeGuess,
                                 aExtra,
                                 &shouldLoad,
                                 GetContentPolicy(),
                                 sSecurityManager);
  NS_ENSURE_SUCCESS(rv, rv);
  if (NS_CP_REJECTED(shouldLoad)) {
    return NS_ERROR_CONTENT_BLOCKED;
  }

  // Same Origin
  if ((aAllowData && SchemeIs(aURIToLoad, "data")) ||
      ((aCheckLoadFlags & nsIScriptSecurityManager::ALLOW_CHROME) &&
       SchemeIs(aURIToLoad, "chrome"))) {
    return NS_OK;
  }

  return aLoadingPrincipal->CheckMayLoad(aURIToLoad, PR_TRUE);
}

PRBool
nsContentUtils::IsSystemPrincipal(nsIPrincipal* aPrincipal)
{
  PRBool isSystem;
  nsresult rv = sSecurityManager->IsSystemPrincipal(aPrincipal, &isSystem);
  return NS_SUCCEEDED(rv) && isSystem;
}

/* static */
void
nsContentUtils::TriggerLink(nsIContent *aContent, nsPresContext *aPresContext,
                            nsIURI *aLinkURI, const nsString &aTargetSpec,
                            PRBool aClick, PRBool aIsUserTriggered)
{
  NS_ASSERTION(aPresContext, "Need a nsPresContext");
  NS_PRECONDITION(aLinkURI, "No link URI");

  if (aContent->IsEditable()) {
    return;
  }

  nsILinkHandler *handler = aPresContext->GetLinkHandler();
  if (!handler) {
    return;
  }

  if (!aClick) {
    handler->OnOverLink(aContent, aLinkURI, aTargetSpec.get());

    return;
  }

  // Check that this page is allowed to load this URI.
  nsresult proceed = NS_OK;

  if (sSecurityManager) {
    PRUint32 flag =
      aIsUserTriggered ?
      (PRUint32)nsIScriptSecurityManager::STANDARD :
      (PRUint32)nsIScriptSecurityManager::LOAD_IS_AUTOMATIC_DOCUMENT_REPLACEMENT;
    proceed =
      sSecurityManager->CheckLoadURIWithPrincipal(aContent->NodePrincipal(),
                                                  aLinkURI, flag);
  }

  // Only pass off the click event if the script security manager says it's ok.
  if (NS_SUCCEEDED(proceed)) {
    handler->OnLinkClick(aContent, aLinkURI, aTargetSpec.get());
  }
}

/* static */
nsIWidget*
nsContentUtils::GetTopLevelWidget(nsIWidget* aWidget)
{
  if (!aWidget)
    return nsnull;

  return aWidget->GetTopLevelWidget();
}

/* static */
const nsDependentString
nsContentUtils::GetLocalizedEllipsis()
{
  static PRUnichar sBuf[4] = { 0, 0, 0, 0 };
  if (!sBuf[0]) {
    nsAutoString tmp(GetLocalizedStringPref("intl.ellipsis"));
    PRUint32 len = NS_MIN(PRUint32(tmp.Length()),
                          PRUint32(NS_ARRAY_LENGTH(sBuf) - 1));
    CopyUnicodeTo(tmp, 0, sBuf, len);
    if (!sBuf[0])
      sBuf[0] = PRUnichar(0x2026);
  }
  return nsDependentString(sBuf);
}

//static
nsEvent*
nsContentUtils::GetNativeEvent(nsIDOMEvent* aDOMEvent)
{
  nsCOMPtr<nsIPrivateDOMEvent> privateEvent(do_QueryInterface(aDOMEvent));
  if (!privateEvent)
    return nsnull;
  return privateEvent->GetInternalNSEvent();
}

//static
PRBool
nsContentUtils::DOMEventToNativeKeyEvent(nsIDOMKeyEvent* aKeyEvent,
                                         nsNativeKeyEvent* aNativeEvent,
                                         PRBool aGetCharCode)
{
  nsCOMPtr<nsIDOMNSUIEvent> uievent = do_QueryInterface(aKeyEvent);
  PRBool defaultPrevented;
  uievent->GetPreventDefault(&defaultPrevented);
  if (defaultPrevented)
    return PR_FALSE;

  nsCOMPtr<nsIDOMNSEvent> nsevent = do_QueryInterface(aKeyEvent);
  PRBool trusted = PR_FALSE;
  nsevent->GetIsTrusted(&trusted);
  if (!trusted)
    return PR_FALSE;

  if (aGetCharCode) {
    aKeyEvent->GetCharCode(&aNativeEvent->charCode);
  } else {
    aNativeEvent->charCode = 0;
  }
  aKeyEvent->GetKeyCode(&aNativeEvent->keyCode);
  aKeyEvent->GetAltKey(&aNativeEvent->altKey);
  aKeyEvent->GetCtrlKey(&aNativeEvent->ctrlKey);
  aKeyEvent->GetShiftKey(&aNativeEvent->shiftKey);
  aKeyEvent->GetMetaKey(&aNativeEvent->metaKey);

  aNativeEvent->nativeEvent = GetNativeEvent(aKeyEvent);

  return PR_TRUE;
}

static PRBool
HasASCIIDigit(const nsTArray<nsShortcutCandidate>& aCandidates)
{
  for (PRUint32 i = 0; i < aCandidates.Length(); ++i) {
    PRUint32 ch = aCandidates[i].mCharCode;
    if (ch >= '0' && ch <= '9')
      return PR_TRUE;
  }
  return PR_FALSE;
}

static PRBool
CharsCaseInsensitiveEqual(PRUint32 aChar1, PRUint32 aChar2)
{
  return aChar1 == aChar2 ||
         (IS_IN_BMP(aChar1) && IS_IN_BMP(aChar2) &&
          ToLowerCase(PRUnichar(aChar1)) == ToLowerCase(PRUnichar(aChar2)));
}

static PRBool
IsCaseChangeableChar(PRUint32 aChar)
{
  return IS_IN_BMP(aChar) &&
         ToLowerCase(PRUnichar(aChar)) != ToUpperCase(PRUnichar(aChar));
}

/* static */
void
nsContentUtils::GetAccelKeyCandidates(nsIDOMKeyEvent* aDOMKeyEvent,
                  nsTArray<nsShortcutCandidate>& aCandidates)
{
  NS_PRECONDITION(aCandidates.IsEmpty(), "aCandidates must be empty");

  nsAutoString eventType;
  aDOMKeyEvent->GetType(eventType);
  // Don't process if aDOMKeyEvent is not a keypress event.
  if (!eventType.EqualsLiteral("keypress"))
    return;

  nsKeyEvent* nativeKeyEvent =
    static_cast<nsKeyEvent*>(GetNativeEvent(aDOMKeyEvent));
  if (nativeKeyEvent) {
    NS_ASSERTION(nativeKeyEvent->eventStructType == NS_KEY_EVENT,
                 "wrong type of native event");
    // nsShortcutCandidate::mCharCode is a candidate charCode.
    // nsShoftcutCandidate::mIgnoreShift means the mCharCode should be tried to
    // execute a command with/without shift key state. If this is TRUE, the
    // shifted key state should be ignored. Otherwise, don't ignore the state.
    // the priority of the charCodes are (shift key is not pressed):
    //   0: charCode/PR_FALSE,
    //   1: unshiftedCharCodes[0]/PR_FALSE, 2: unshiftedCharCodes[1]/PR_FALSE...
    // the priority of the charCodes are (shift key is pressed):
    //   0: charCode/PR_FALSE,
    //   1: shiftedCharCodes[0]/PR_FALSE, 2: shiftedCharCodes[0]/PR_TRUE,
    //   3: shiftedCharCodes[1]/PR_FALSE, 4: shiftedCharCodes[1]/PR_TRUE...
    if (nativeKeyEvent->charCode) {
      nsShortcutCandidate key(nativeKeyEvent->charCode, PR_FALSE);
      aCandidates.AppendElement(key);
    }

    PRUint32 len = nativeKeyEvent->alternativeCharCodes.Length();
    if (!nativeKeyEvent->isShift) {
      for (PRUint32 i = 0; i < len; ++i) {
        PRUint32 ch =
          nativeKeyEvent->alternativeCharCodes[i].mUnshiftedCharCode;
        if (!ch || ch == nativeKeyEvent->charCode)
          continue;

        nsShortcutCandidate key(ch, PR_FALSE);
        aCandidates.AppendElement(key);
      }
      // If unshiftedCharCodes doesn't have numeric but shiftedCharCode has it,
      // this keyboard layout is AZERTY or similar layout, probably.
      // In this case, Accel+[0-9] should be accessible without shift key.
      // However, the priority should be lowest.
      if (!HasASCIIDigit(aCandidates)) {
        for (PRUint32 i = 0; i < len; ++i) {
          PRUint32 ch =
            nativeKeyEvent->alternativeCharCodes[i].mShiftedCharCode;
          if (ch >= '0' && ch <= '9') {
            nsShortcutCandidate key(ch, PR_FALSE);
            aCandidates.AppendElement(key);
            break;
          }
        }
      }
    } else {
      for (PRUint32 i = 0; i < len; ++i) {
        PRUint32 ch = nativeKeyEvent->alternativeCharCodes[i].mShiftedCharCode;
        if (!ch)
          continue;

        if (ch != nativeKeyEvent->charCode) {
          nsShortcutCandidate key(ch, PR_FALSE);
          aCandidates.AppendElement(key);
        }

        // If the char is an alphabet, the shift key state should not be
        // ignored. E.g., Ctrl+Shift+C should not execute Ctrl+C.

        // And checking the charCode is same as unshiftedCharCode too.
        // E.g., for Ctrl+Shift+(Plus of Numpad) should not run Ctrl+Plus.
        PRUint32 unshiftCh =
          nativeKeyEvent->alternativeCharCodes[i].mUnshiftedCharCode;
        if (CharsCaseInsensitiveEqual(ch, unshiftCh))
          continue;

        // On the Hebrew keyboard layout on Windows, the unshifted char is a
        // localized character but the shifted char is a Latin alphabet,
        // then, we should not execute without the shift state. See bug 433192.
        if (IsCaseChangeableChar(ch))
          continue;

        // Setting the alternative charCode candidates for retry without shift
        // key state only when the shift key is pressed.
        nsShortcutCandidate key(ch, PR_TRUE);
        aCandidates.AppendElement(key);
      }
    }
  } else {
    PRUint32 charCode;
    aDOMKeyEvent->GetCharCode(&charCode);
    if (charCode) {
      nsShortcutCandidate key(charCode, PR_FALSE);
      aCandidates.AppendElement(key);
    }
  }
}

/* static */
void
nsContentUtils::GetAccessKeyCandidates(nsKeyEvent* aNativeKeyEvent,
                                       nsTArray<PRUint32>& aCandidates)
{
  NS_PRECONDITION(aCandidates.IsEmpty(), "aCandidates must be empty");

  // return the lower cased charCode candidates for access keys.
  // the priority of the charCodes are:
  //   0: charCode, 1: unshiftedCharCodes[0], 2: shiftedCharCodes[0]
  //   3: unshiftedCharCodes[1], 4: shiftedCharCodes[1],...
  if (aNativeKeyEvent->charCode) {
    PRUint32 ch = aNativeKeyEvent->charCode;
    if (IS_IN_BMP(ch))
      ch = ToLowerCase(PRUnichar(ch));
    aCandidates.AppendElement(ch);
  }
  for (PRUint32 i = 0;
       i < aNativeKeyEvent->alternativeCharCodes.Length(); ++i) {
    PRUint32 ch[2] =
      { aNativeKeyEvent->alternativeCharCodes[i].mUnshiftedCharCode,
        aNativeKeyEvent->alternativeCharCodes[i].mShiftedCharCode };
    for (PRUint32 j = 0; j < 2; ++j) {
      if (!ch[j])
        continue;
      if (IS_IN_BMP(ch[j]))
        ch[j] = ToLowerCase(PRUnichar(ch[j]));
      // Don't append the charCode that was already appended.
      if (aCandidates.IndexOf(ch[j]) == aCandidates.NoIndex)
        aCandidates.AppendElement(ch[j]);
    }
  }
  return;
}

/* static */
void
nsContentUtils::AddScriptBlocker()
{
  if (!sScriptBlockerCount) {
    NS_ASSERTION(sRunnersCountAtFirstBlocker == 0,
                 "Should not already have a count");
    sRunnersCountAtFirstBlocker = sBlockedScriptRunners->Count();
  }
  ++sScriptBlockerCount;
}

/* static */
void
nsContentUtils::AddScriptBlockerAndPreventAddingRunners()
{
  AddScriptBlocker();
  if (sScriptBlockerCountWhereRunnersPrevented == 0) {
    sScriptBlockerCountWhereRunnersPrevented = sScriptBlockerCount;
  }
}

/* static */
void
nsContentUtils::RemoveScriptBlocker()
{
  NS_ASSERTION(sScriptBlockerCount != 0, "Negative script blockers");
  --sScriptBlockerCount;
  if (sScriptBlockerCount < sScriptBlockerCountWhereRunnersPrevented) {
    sScriptBlockerCountWhereRunnersPrevented = 0;
  }
  if (sScriptBlockerCount) {
    return;
  }

  PRUint32 firstBlocker = sRunnersCountAtFirstBlocker;
  PRUint32 lastBlocker = (PRUint32)sBlockedScriptRunners->Count();
  sRunnersCountAtFirstBlocker = 0;
  NS_ASSERTION(firstBlocker <= lastBlocker,
               "bad sRunnersCountAtFirstBlocker");

  while (firstBlocker < lastBlocker) {
    nsCOMPtr<nsIRunnable> runnable = (*sBlockedScriptRunners)[firstBlocker];
    sBlockedScriptRunners->RemoveObjectAt(firstBlocker);
    --lastBlocker;

    runnable->Run();
    NS_ASSERTION(lastBlocker == (PRUint32)sBlockedScriptRunners->Count() &&
                 sRunnersCountAtFirstBlocker == 0,
                 "Bad count");
    NS_ASSERTION(!sScriptBlockerCount, "This is really bad");
  }
}

/* static */
PRBool
nsContentUtils::AddScriptRunner(nsIRunnable* aRunnable)
{
  if (!aRunnable) {
    return PR_FALSE;
  }

  if (sScriptBlockerCount) {
    if (sScriptBlockerCountWhereRunnersPrevented > 0) {
      NS_ERROR("Adding a script runner when that is prevented!");
      return PR_FALSE;
    }
    return sBlockedScriptRunners->AppendObject(aRunnable);
  }
  
  nsCOMPtr<nsIRunnable> run = aRunnable;
  run->Run();

  return PR_TRUE;
}

/* 
 * Helper function for nsContentUtils::ProcessViewportInfo.
 *
 * Handles a single key=value pair. If it corresponds to a valid viewport
 * attribute, add it to the document header data. No validation is done on the
 * value itself (this is done at display time).
 */
static void ProcessViewportToken(nsIDocument *aDocument, 
                                 const nsAString &token) {

  /* Iterators. */
  nsAString::const_iterator tip, tail, end;
  token.BeginReading(tip);
  tail = tip;
  token.EndReading(end);

  /* Move tip to the '='. */
  while ((tip != end) && (*tip != '='))
    ++tip;

  /* If we didn't find an '=', punt. */
  if (tip == end)
    return;

  /* Extract the key and value. */
  const nsAString &key = Substring(tail, tip);
  const nsAString &value = Substring(++tip, end);

  /* Check for known keys. If we find a match, insert the appropriate
   * information into the document header. */
  nsCOMPtr<nsIAtom> key_atom = do_GetAtom(key);
  if (key_atom == nsGkAtoms::height)
    aDocument->SetHeaderData(nsGkAtoms::viewport_height, value);
  else if (key_atom == nsGkAtoms::width)
    aDocument->SetHeaderData(nsGkAtoms::viewport_width, value);
  else if (key_atom == nsGkAtoms::initial_scale)
    aDocument->SetHeaderData(nsGkAtoms::viewport_initial_scale, value);
  else if (key_atom == nsGkAtoms::minimum_scale)
    aDocument->SetHeaderData(nsGkAtoms::viewport_minimum_scale, value);
  else if (key_atom == nsGkAtoms::maximum_scale)
    aDocument->SetHeaderData(nsGkAtoms::viewport_maximum_scale, value);
  else if (key_atom == nsGkAtoms::user_scalable)
    aDocument->SetHeaderData(nsGkAtoms::viewport_user_scalable, value);
}

#define IS_SEPARATOR(c) ((c == ' ') || (c == ',') || (c == ';'))
/* static */
nsresult
nsContentUtils::ProcessViewportInfo(nsIDocument *aDocument,
                                    const nsAString &viewportInfo) {

  /* We never fail. */
  nsresult rv = NS_OK;

  /* Iterators. */
  nsAString::const_iterator tip, tail, end;
  viewportInfo.BeginReading(tip);
  tail = tip;
  viewportInfo.EndReading(end);

  /* Read the tip to the first non-separator character. */
  while ((tip != end) && IS_SEPARATOR(*tip))
    ++tip;

  /* Read through and find tokens separated by separators. */
  while (tip != end) {
    
    /* Synchronize tip and tail. */
    tail = tip;

    /* Advance tip past non-separator characters. */
    while ((tip != end) && !IS_SEPARATOR(*tip))
      ++tip;

    /* Our token consists of the characters between tail and tip. */
    ProcessViewportToken(aDocument, Substring(tail, tip));

    /* Skip separators. */
    while ((tip != end) && IS_SEPARATOR(*tip))
      ++tip;
  }

  return rv;

}

#undef IS_SEPARATOR

/* static */
void
nsContentUtils::HidePopupsInDocument(nsIDocument* aDocument)
{
#ifdef MOZ_XUL
  nsXULPopupManager* pm = nsXULPopupManager::GetInstance();
  if (pm && aDocument) {
    nsCOMPtr<nsISupports> container = aDocument->GetContainer();
    nsCOMPtr<nsIDocShellTreeItem> docShellToHide = do_QueryInterface(container);
    if (docShellToHide)
      pm->HidePopupsInDocShell(docShellToHide);
  }
#endif
}

/* static */
already_AddRefed<nsIDragSession>
nsContentUtils::GetDragSession()
{
  nsIDragSession* dragSession = nsnull;
  nsCOMPtr<nsIDragService> dragService =
    do_GetService("@mozilla.org/widget/dragservice;1");
  if (dragService)
    dragService->GetCurrentSession(&dragSession);
  return dragSession;
}

/* static */
nsresult
nsContentUtils::SetDataTransferInEvent(nsDragEvent* aDragEvent)
{
  if (aDragEvent->dataTransfer || !NS_IS_TRUSTED_EVENT(aDragEvent))
    return NS_OK;

  // For draggesture and dragstart events, the data transfer object is
  // created before the event fires, so it should already be set. For other
  // drag events, get the object from the drag session.
  NS_ASSERTION(aDragEvent->message != NS_DRAGDROP_GESTURE &&
               aDragEvent->message != NS_DRAGDROP_START,
               "draggesture event created without a dataTransfer");

  nsCOMPtr<nsIDragSession> dragSession = GetDragSession();
  NS_ENSURE_TRUE(dragSession, NS_OK); // no drag in progress

  nsCOMPtr<nsIDOMDataTransfer> initialDataTransfer;
  dragSession->GetDataTransfer(getter_AddRefs(initialDataTransfer));
  if (!initialDataTransfer) {
    // A dataTransfer won't exist when a drag was started by some other
    // means, for instance calling the drag service directly, or a drag
    // from another application. In either case, a new dataTransfer should
    // be created that reflects the data. Pass true to the constructor for
    // the aIsExternal argument, so that only system access is allowed.
    PRUint32 action = 0;
    dragSession->GetDragAction(&action);
    initialDataTransfer =
      new nsDOMDataTransfer(aDragEvent->message, action);
    NS_ENSURE_TRUE(initialDataTransfer, NS_ERROR_OUT_OF_MEMORY);

    // now set it in the drag session so we don't need to create it again
    dragSession->SetDataTransfer(initialDataTransfer);
  }

  // each event should use a clone of the original dataTransfer.
  nsCOMPtr<nsIDOMNSDataTransfer> initialDataTransferNS =
    do_QueryInterface(initialDataTransfer);
  NS_ENSURE_TRUE(initialDataTransferNS, NS_ERROR_FAILURE);
  initialDataTransferNS->Clone(aDragEvent->message, aDragEvent->userCancelled,
                               getter_AddRefs(aDragEvent->dataTransfer));
  NS_ENSURE_TRUE(aDragEvent->dataTransfer, NS_ERROR_OUT_OF_MEMORY);

  // for the dragenter and dragover events, initialize the drop effect
  // from the drop action, which platform specific widget code sets before
  // the event is fired based on the keyboard state.
  if (aDragEvent->message == NS_DRAGDROP_ENTER ||
      aDragEvent->message == NS_DRAGDROP_OVER) {
    nsCOMPtr<nsIDOMNSDataTransfer> newDataTransfer =
      do_QueryInterface(aDragEvent->dataTransfer);
    NS_ENSURE_TRUE(newDataTransfer, NS_ERROR_FAILURE);

    PRUint32 action, effectAllowed;
    dragSession->GetDragAction(&action);
    newDataTransfer->GetEffectAllowedInt(&effectAllowed);
    newDataTransfer->SetDropEffectInt(FilterDropEffect(action, effectAllowed));
  }
  else if (aDragEvent->message == NS_DRAGDROP_DROP ||
           aDragEvent->message == NS_DRAGDROP_DRAGDROP ||
           aDragEvent->message == NS_DRAGDROP_END) {
    // For the drop and dragend events, set the drop effect based on the
    // last value that the dropEffect had. This will have been set in
    // nsEventStateManager::PostHandleEvent for the last dragenter or
    // dragover event.
    nsCOMPtr<nsIDOMNSDataTransfer> newDataTransfer =
      do_QueryInterface(aDragEvent->dataTransfer);
    NS_ENSURE_TRUE(newDataTransfer, NS_ERROR_FAILURE);

    PRUint32 dropEffect;
    initialDataTransferNS->GetDropEffectInt(&dropEffect);
    newDataTransfer->SetDropEffectInt(dropEffect);
  }

  return NS_OK;
}

/* static */
PRUint32
nsContentUtils::FilterDropEffect(PRUint32 aAction, PRUint32 aEffectAllowed)
{
  // It is possible for the drag action to include more than one action, but
  // the widget code which sets the action from the keyboard state should only
  // be including one. If multiple actions were set, we just consider them in
  //  the following order:
  //   copy, link, move
  if (aAction & nsIDragService::DRAGDROP_ACTION_COPY)
    aAction = nsIDragService::DRAGDROP_ACTION_COPY;
  else if (aAction & nsIDragService::DRAGDROP_ACTION_LINK)
    aAction = nsIDragService::DRAGDROP_ACTION_LINK;
  else if (aAction & nsIDragService::DRAGDROP_ACTION_MOVE)
    aAction = nsIDragService::DRAGDROP_ACTION_MOVE;

  // Filter the action based on the effectAllowed. If the effectAllowed
  // doesn't include the action, then that action cannot be done, so adjust
  // the action to something that is allowed. For a copy, adjust to move or
  // link. For a move, adjust to copy or link. For a link, adjust to move or
  // link. Otherwise, use none.
  if (aAction & aEffectAllowed ||
      aEffectAllowed == nsIDragService::DRAGDROP_ACTION_UNINITIALIZED)
    return aAction;
  if (aEffectAllowed & nsIDragService::DRAGDROP_ACTION_MOVE)
    return nsIDragService::DRAGDROP_ACTION_MOVE;
  if (aEffectAllowed & nsIDragService::DRAGDROP_ACTION_COPY)
    return nsIDragService::DRAGDROP_ACTION_COPY;
  if (aEffectAllowed & nsIDragService::DRAGDROP_ACTION_LINK)
    return nsIDragService::DRAGDROP_ACTION_LINK;
  return nsIDragService::DRAGDROP_ACTION_NONE;
}

/* static */
PRBool
nsContentUtils::URIIsLocalFile(nsIURI *aURI)
{
  PRBool isFile;
  nsCOMPtr<nsINetUtil> util = do_QueryInterface(sIOService);

  return util && NS_SUCCEEDED(util->ProtocolHasFlags(aURI,
                                nsIProtocolHandler::URI_IS_LOCAL_FILE,
                                &isFile)) &&
         isFile;
}

/* static */
nsIScriptContext*
nsContentUtils::GetContextForEventHandlers(nsINode* aNode,
                                           nsresult* aRv)
{
  *aRv = NS_OK;
  nsIDocument* ownerDoc = aNode->GetOwnerDoc();
  if (!ownerDoc) {
    *aRv = NS_ERROR_UNEXPECTED;
    return nsnull;
  }

  PRBool hasHadScriptObject = PR_TRUE;
  nsIScriptGlobalObject* sgo =
    ownerDoc->GetScriptHandlingObject(hasHadScriptObject);
  // It is bad if the document doesn't have event handling context,
  // but it used to have one.
  if (!sgo && hasHadScriptObject) {
    *aRv = NS_ERROR_UNEXPECTED;
    return nsnull;
  }

  if (sgo) {
    nsIScriptContext* scx = sgo->GetContext();
    // Bad, no context from script global object!
    if (!scx) {
      *aRv = NS_ERROR_UNEXPECTED;
      return nsnull;
    }
    return scx;
  }

  return nsnull;
}

/* static */
JSContext *
nsContentUtils::GetCurrentJSContext()
{
  JSContext *cx = nsnull;

  sThreadJSContextStack->Peek(&cx);

  return cx;
}

/* static */
void
nsContentUtils::ASCIIToLower(const nsAString& aSource, nsAString& aDest)
{
  PRUint32 len = aSource.Length();
  aDest.SetLength(len);
  if (aDest.Length() == len) {
    PRUnichar* dest = aDest.BeginWriting();
    const PRUnichar* iter = aSource.BeginReading();
    const PRUnichar* end = aSource.EndReading();
    while (iter != end) {
      PRUnichar c = *iter;
      *dest = (c >= 'A' && c <= 'Z') ?
         c + ('a' - 'A') : c;
      ++iter;
      ++dest;
    }
  }
}

/* static */
void
nsContentUtils::ASCIIToUpper(nsAString& aStr)
{
  PRUnichar* iter = aStr.BeginWriting();
  PRUnichar* end = aStr.EndWriting();
  while (iter != end) {
    PRUnichar c = *iter;
    if (c >= 'a' && c <= 'z') {
      *iter = c + ('A' - 'a');
    }
    ++iter;
  }
}

PRBool
nsContentUtils::EqualsIgnoreASCIICase(const nsAString& aStr1,
                                      const nsAString& aStr2)
{
  PRUint32 len = aStr1.Length();
  if (len != aStr2.Length()) {
    return PR_FALSE;
  }

  const PRUnichar* str1 = aStr1.BeginReading();
  const PRUnichar* str2 = aStr2.BeginReading();
  const PRUnichar* end = str1 + len;

  while (str1 < end) {
    PRUnichar c1 = *str1++;
    PRUnichar c2 = *str2++;

    // First check if any bits other than the 0x0020 differs
    if ((c1 ^ c2) & 0xffdf) {
      return PR_FALSE;
    }

    // We know they only differ in the 0x0020 bit.
    // Likely the two chars are the same, so check that first
    if (c1 != c2) {
      // They do differ, but since it's only in the 0x0020 bit, check if it's
      // the same ascii char, but just differing in case
      PRUnichar c1Upper = c1 & 0xffdf;
      if (!('A' <= c1Upper && c1Upper <= 'Z')) {
        return PR_FALSE;
      }
    }
  }

  return PR_TRUE;
}

/* static */
void
nsAutoGCRoot::Shutdown()
{
  NS_IF_RELEASE(sJSRuntimeService);
}

/* static */
nsIInterfaceRequestor*
nsContentUtils::GetSameOriginChecker()
{
  if (!sSameOriginChecker) {
    sSameOriginChecker = new nsSameOriginChecker();
    NS_IF_ADDREF(sSameOriginChecker);
  }
  return sSameOriginChecker;
}


NS_IMPL_ISUPPORTS2(nsSameOriginChecker,
                   nsIChannelEventSink,
                   nsIInterfaceRequestor)

NS_IMETHODIMP
nsSameOriginChecker::OnChannelRedirect(nsIChannel *aOldChannel,
                                       nsIChannel *aNewChannel,
                                       PRUint32    aFlags)
{
  NS_PRECONDITION(aNewChannel, "Redirecting to null channel?");
  if (!nsContentUtils::GetSecurityManager()) {
    return NS_ERROR_NOT_AVAILABLE;
  }

  nsCOMPtr<nsIPrincipal> oldPrincipal;
  nsContentUtils::GetSecurityManager()->
    GetChannelPrincipal(aOldChannel, getter_AddRefs(oldPrincipal));

  nsCOMPtr<nsIURI> newURI;
  aNewChannel->GetURI(getter_AddRefs(newURI));
  nsCOMPtr<nsIURI> newOriginalURI;
  aNewChannel->GetOriginalURI(getter_AddRefs(newOriginalURI));

  NS_ENSURE_STATE(oldPrincipal && newURI && newOriginalURI);

  nsresult rv = oldPrincipal->CheckMayLoad(newURI, PR_FALSE);
  if (NS_SUCCEEDED(rv) && newOriginalURI != newURI) {
    rv = oldPrincipal->CheckMayLoad(newOriginalURI, PR_FALSE);
  }
  return rv;
}

NS_IMETHODIMP
nsSameOriginChecker::GetInterface(const nsIID & aIID, void **aResult)
{
  return QueryInterface(aIID, aResult);
}

/* static */
nsresult
nsContentUtils::GetASCIIOrigin(nsIPrincipal* aPrincipal, nsCString& aOrigin)
{
  NS_PRECONDITION(aPrincipal, "missing principal");

  aOrigin.Truncate();

  nsCOMPtr<nsIURI> uri;
  nsresult rv = aPrincipal->GetURI(getter_AddRefs(uri));
  NS_ENSURE_SUCCESS(rv, rv);

  if (uri) {
    return GetASCIIOrigin(uri, aOrigin);
  }

  aOrigin.AssignLiteral("null");

  return NS_OK;
}

/* static */
nsresult
nsContentUtils::GetASCIIOrigin(nsIURI* aURI, nsCString& aOrigin)
{
  NS_PRECONDITION(aURI, "missing uri");

  aOrigin.Truncate();

  nsCOMPtr<nsIURI> uri = NS_GetInnermostURI(aURI);
  NS_ENSURE_TRUE(uri, NS_ERROR_UNEXPECTED);

  nsCString host;
  nsresult rv = uri->GetAsciiHost(host);

  if (NS_SUCCEEDED(rv) && !host.IsEmpty()) {
    nsCString scheme;
    rv = uri->GetScheme(scheme);
    NS_ENSURE_SUCCESS(rv, rv);

    aOrigin = scheme + NS_LITERAL_CSTRING("://") + host;

    // If needed, append the port
    PRInt32 port;
    uri->GetPort(&port);
    if (port != -1) {
      PRInt32 defaultPort = NS_GetDefaultPort(scheme.get());
      if (port != defaultPort) {
        aOrigin.Append(':');
        aOrigin.AppendInt(port);
      }
    }
  }
  else {
    aOrigin.AssignLiteral("null");
  }

  return NS_OK;
}

/* static */
nsresult
nsContentUtils::GetUTFOrigin(nsIPrincipal* aPrincipal, nsString& aOrigin)
{
  NS_PRECONDITION(aPrincipal, "missing principal");

  aOrigin.Truncate();

  nsCOMPtr<nsIURI> uri;
  nsresult rv = aPrincipal->GetURI(getter_AddRefs(uri));
  NS_ENSURE_SUCCESS(rv, rv);

  if (uri) {
    return GetUTFOrigin(uri, aOrigin);
  }

  aOrigin.AssignLiteral("null");

  return NS_OK;
}

/* static */
nsresult
nsContentUtils::GetUTFOrigin(nsIURI* aURI, nsString& aOrigin)
{
  NS_PRECONDITION(aURI, "missing uri");

  aOrigin.Truncate();

  nsCOMPtr<nsIURI> uri = NS_GetInnermostURI(aURI);
  NS_ENSURE_TRUE(uri, NS_ERROR_UNEXPECTED);

  nsCString host;
  nsresult rv = uri->GetHost(host);

  if (NS_SUCCEEDED(rv) && !host.IsEmpty()) {
    nsCString scheme;
    rv = uri->GetScheme(scheme);
    NS_ENSURE_SUCCESS(rv, rv);

    aOrigin = NS_ConvertUTF8toUTF16(scheme + NS_LITERAL_CSTRING("://") + host);

    // If needed, append the port
    PRInt32 port;
    uri->GetPort(&port);
    if (port != -1) {
      PRInt32 defaultPort = NS_GetDefaultPort(scheme.get());
      if (port != defaultPort) {
        aOrigin.Append(':');
        aOrigin.AppendInt(port);
      }
    }
  }
  else {
    aOrigin.AssignLiteral("null");
  }
  
  return NS_OK;
}

/* static */
already_AddRefed<nsIDocument>
nsContentUtils::GetDocumentFromScriptContext(nsIScriptContext *aScriptContext)
{
  if (!aScriptContext)
    return nsnull;

  nsCOMPtr<nsIDOMWindow> window =
    do_QueryInterface(aScriptContext->GetGlobalObject());
  nsIDocument *doc = nsnull;
  if (window) {
    nsCOMPtr<nsIDOMDocument> domdoc;
    window->GetDocument(getter_AddRefs(domdoc));
    if (domdoc) {
      CallQueryInterface(domdoc, &doc);
    }
  }
  return doc;
}

/* static */
PRBool
nsContentUtils::CheckMayLoad(nsIPrincipal* aPrincipal, nsIChannel* aChannel)
{
  nsCOMPtr<nsIURI> channelURI;
  nsresult rv = NS_GetFinalChannelURI(aChannel, getter_AddRefs(channelURI));
  NS_ENSURE_SUCCESS(rv, PR_FALSE);

  return NS_SUCCEEDED(aPrincipal->CheckMayLoad(channelURI, PR_FALSE));
}

nsContentTypeParser::nsContentTypeParser(const nsAString& aString)
  : mString(aString), mService(nsnull)
{
  CallGetService("@mozilla.org/network/mime-hdrparam;1", &mService);
}

nsContentTypeParser::~nsContentTypeParser()
{
  NS_IF_RELEASE(mService);
}

nsresult
nsContentTypeParser::GetParameter(const char* aParameterName, nsAString& aResult)
{
  NS_ENSURE_TRUE(mService, NS_ERROR_FAILURE);
  return mService->GetParameter(mString, aParameterName,
                                EmptyCString(), PR_FALSE, nsnull,
                                aResult);
}

/* static */

// If you change this code, change also AllowedToAct() in
// XPCSystemOnlyWrapper.cpp!
PRBool
nsContentUtils::CanAccessNativeAnon()
{
  JSContext* cx = nsnull;
  sThreadJSContextStack->Peek(&cx);
  if (!cx) {
    return PR_TRUE;
  }
  JSStackFrame* fp;
  nsIPrincipal* principal =
    sSecurityManager->GetCxSubjectPrincipalAndFrame(cx, &fp);
  NS_ENSURE_TRUE(principal, PR_FALSE);

  if (!fp) {
    if (!JS_FrameIterator(cx, &fp)) {
      // No code at all is running. So we must be arriving here as the result
      // of C++ code asking us to do something. Allow access.
      return PR_TRUE;
    }

    // Some code is running, we can't make the assumption, as above, but we
    // can't use a native frame, so clear fp.
    fp = nsnull;
  } else if (!fp->script) {
    fp = nsnull;
  }

  PRBool privileged;
  if (NS_SUCCEEDED(sSecurityManager->IsSystemPrincipal(principal, &privileged)) &&
      privileged) {
    // Chrome things are allowed to touch us.
    return PR_TRUE;
  }

  // XXX HACK EWW! Allow chrome://global/ access to these things, even
  // if they've been cloned into less privileged contexts.
  static const char prefix[] = "chrome://global/";
  const char *filename;
  if (fp && fp->script &&
      (filename = fp->script->filename) &&
      !strncmp(filename, prefix, NS_ARRAY_LENGTH(prefix) - 1)) {
    return PR_TRUE;
  }

  // Before we throw, check for UniversalXPConnect.
  nsresult rv = sSecurityManager->IsCapabilityEnabled("UniversalXPConnect", &privileged);
  if (NS_SUCCEEDED(rv) && privileged) {
    return PR_TRUE;
  }

  return PR_FALSE;
}

/* static */ nsresult
nsContentUtils::DispatchXULCommand(nsIContent* aTarget,
                                   PRBool aTrusted,
                                   nsIDOMEvent* aSourceEvent,
                                   nsIPresShell* aShell,
                                   PRBool aCtrl,
                                   PRBool aAlt,
                                   PRBool aShift,
                                   PRBool aMeta)
{
  NS_ENSURE_STATE(aTarget);
  nsIDocument* doc = aTarget->GetOwnerDoc();
  nsCOMPtr<nsIDOMDocumentEvent> docEvent = do_QueryInterface(doc);
  NS_ENSURE_STATE(docEvent);
  nsCOMPtr<nsIDOMEvent> event;
  docEvent->CreateEvent(NS_LITERAL_STRING("xulcommandevent"),
                        getter_AddRefs(event));
  nsCOMPtr<nsIDOMXULCommandEvent> xulCommand = do_QueryInterface(event);
  nsCOMPtr<nsIPrivateDOMEvent> pEvent = do_QueryInterface(xulCommand);
  NS_ENSURE_STATE(pEvent);
  nsCOMPtr<nsIDOMAbstractView> view = do_QueryInterface(doc->GetWindow());
  nsresult rv = xulCommand->InitCommandEvent(NS_LITERAL_STRING("command"),
                                             PR_TRUE, PR_TRUE, view,
                                             0, aCtrl, aAlt, aShift, aMeta,
                                             aSourceEvent);
  NS_ENSURE_SUCCESS(rv, rv);

  if (aShell) {
    nsEventStatus status = nsEventStatus_eIgnore;
    nsCOMPtr<nsIPresShell> kungFuDeathGrip = aShell;
    return aShell->HandleDOMEventWithTarget(aTarget, event, &status);
  }

  nsCOMPtr<nsIDOMEventTarget> target = do_QueryInterface(aTarget);
  NS_ENSURE_STATE(target);
  PRBool dummy;
  return target->DispatchEvent(event, &dummy);
}

// static
nsresult
nsContentUtils::WrapNative(JSContext *cx, JSObject *scope, nsISupports *native,
                           const nsIID* aIID, jsval *vp,
                           nsIXPConnectJSObjectHolder **aHolder,
                           PRBool aAllowWrapping)
{
  if (!native) {
    NS_ASSERTION(!aHolder || !*aHolder, "*aHolder should be null!");

    *vp = JSVAL_NULL;

    return NS_OK;
  }

  NS_ENSURE_TRUE(sXPConnect && sThreadJSContextStack, NS_ERROR_UNEXPECTED);

  // Keep sXPConnect and sThreadJSContextStack alive. If we're on the main
  // thread then this can be done simply and cheaply by adding a reference to
  // nsLayoutStatics. If we're not on the main thread then we need to add a
  // more expensive reference sXPConnect directly. We have to use manual
  // AddRef and Release calls so don't early-exit from this function after we've
  // added the reference!
  PRBool isMainThread = NS_IsMainThread();

  if (isMainThread) {
    nsLayoutStatics::AddRef();
  }
  else {
    sXPConnect->AddRef();
  }

  JSContext *topJSContext;
  nsresult rv = sThreadJSContextStack->Peek(&topJSContext);
  if (NS_SUCCEEDED(rv)) {
    PRBool push = topJSContext != cx;
    if (push) {
      rv = sThreadJSContextStack->Push(cx);
    }
    if (NS_SUCCEEDED(rv)) {
      rv = sXPConnect->WrapNativeToJSVal(cx, scope, native, aIID,
                                         aAllowWrapping, vp, aHolder);
      if (push) {
        sThreadJSContextStack->Pop(nsnull);
      }
    }
  }

  if (isMainThread) {
    nsLayoutStatics::Release();
  }
  else {
    sXPConnect->Release();
  }

  return rv;
}

void
nsContentUtils::StripNullChars(const nsAString& aInStr, nsAString& aOutStr)
{
  // In common cases where we don't have nulls in the
  // string we can simple simply bypass the checking code.
  PRInt32 firstNullPos = aInStr.FindChar('\0');
  if (firstNullPos == kNotFound) {
    aOutStr.Assign(aInStr);
    return;
  }

  aOutStr.SetCapacity(aInStr.Length() - 1);
  nsAString::const_iterator start, end;
  aInStr.BeginReading(start);
  aInStr.EndReading(end);
  while (start != end) {
    if (*start != '\0')
      aOutStr.Append(*start);
    ++start;
  }
}

namespace {

const unsigned int kCloneStackFrameStackSize = 20;

class CloneStackFrame
{
  friend class CloneStack;

public:
  // These three jsvals must all stick together as they're treated as a jsval
  // array!
  jsval source;
  jsval clone;
  jsval temp;
  js::AutoIdArray ids;
  jsuint index;

private:
  // Only let CloneStack access these.
  CloneStackFrame(JSContext* aCx, jsval aSource, jsval aClone, JSIdArray* aIds)
  : source(aSource), clone(aClone), temp(JSVAL_NULL), ids(aCx, aIds), index(0),
    prevFrame(nsnull),  tvrVals(aCx, 3, &source)
  {
    MOZ_COUNT_CTOR(CloneStackFrame);
  }

  ~CloneStackFrame()
  {
    MOZ_COUNT_DTOR(CloneStackFrame);
  }

  CloneStackFrame* prevFrame;
  js::AutoArrayRooter tvrVals;
};

class CloneStack
{
public:
  CloneStack(JSContext* cx)
  : mCx(cx), mLastFrame(nsnull) {
    mObjectSet.Init();
  }

  ~CloneStack() {
    while (!IsEmpty()) {
      Pop();
    }
  }

  PRBool
  Push(jsval source, jsval clone, JSIdArray* ids) {
    NS_ASSERTION(!JSVAL_IS_PRIMITIVE(source) && !JSVAL_IS_PRIMITIVE(clone),
                 "Must be an object!");
    if (!ids) {
      return PR_FALSE;
    }

    CloneStackFrame* newFrame;
    if (mObjectSet.Count() < kCloneStackFrameStackSize) {
      // If the object can fit in our stack space then use that.
      CloneStackFrame* buf = reinterpret_cast<CloneStackFrame*>(mStackFrames);
      newFrame = new (buf + mObjectSet.Count())
                     CloneStackFrame(mCx, source, clone, ids);
    }
    else {
      // Use the heap.
      newFrame = new CloneStackFrame(mCx, source, clone, ids);
    }

    mObjectSet.PutEntry(JSVAL_TO_OBJECT(source));

    newFrame->prevFrame = mLastFrame;
    mLastFrame = newFrame;

    return PR_TRUE;
  }

  CloneStackFrame*
  Peek() {
    return mLastFrame;
  }

  void
  Pop() {
    if (IsEmpty()) {
      NS_ERROR("Empty stack!");
      return;
    }

    CloneStackFrame* lastFrame = mLastFrame;

    mObjectSet.RemoveEntry(JSVAL_TO_OBJECT(lastFrame->source));
    mLastFrame = lastFrame->prevFrame;

    if (mObjectSet.Count() >= kCloneStackFrameStackSize) {
      // Only delete if this was a heap object.
      delete lastFrame;
    }
    else {
      // Otherwise just run the destructor.
      lastFrame->~CloneStackFrame();
    }
  }

  PRBool
  IsEmpty() {
    NS_ASSERTION((!mLastFrame && !mObjectSet.Count()) ||
                 (mLastFrame && mObjectSet.Count()),
                 "Hashset is out of sync!");
    return mObjectSet.Count() == 0;
  }

  PRBool
  Search(JSObject* obj) {
    return !!mObjectSet.GetEntry(obj);
  }

private:
  JSContext* mCx;
  CloneStackFrame* mLastFrame;
  nsTHashtable<nsVoidPtrHashKey> mObjectSet;

  // Use a char array instead of CloneStackFrame array to prevent the JSAuto*
  // helpers from running until we're ready for them.
  char mStackFrames[kCloneStackFrameStackSize * sizeof(CloneStackFrame)];
};

struct ReparentObjectData {
  ReparentObjectData(JSContext* cx, JSObject* obj)
  : cx(cx), obj(obj), ids(nsnull), index(0) { }

  ~ReparentObjectData() {
    if (ids) {
      JS_DestroyIdArray(cx, ids);
    }
  }

  JSContext* cx;
  JSObject* obj;
  JSIdArray* ids;
  jsint index;
};

inline nsresult
SetPropertyOnValueOrObject(JSContext* cx,
                           jsval val,
                           jsval* rval,
                           JSObject* obj,
                           jsid id)
{
  NS_ASSERTION((rval && !obj) || (!rval && obj), "Can only clone to one dest!");
  if (rval) {
    *rval = val;
    return NS_OK;
  }
  if (!JS_DefinePropertyById(cx, obj, id, val, nsnull, nsnull,
                             JSPROP_ENUMERATE)) {
    return NS_ERROR_FAILURE;
  }
  return NS_OK;
}

inline JSObject*
CreateEmptyObjectOrArray(JSContext* cx,
                         JSObject* obj)
{
  if (JS_IsArrayObject(cx, obj)) {
    jsuint length;
    if (!JS_GetArrayLength(cx, obj, &length)) {
      NS_ERROR("Failed to get array length?!");
      return nsnull;
    }
    return JS_NewArrayObject(cx, length, NULL);
  }
  return JS_NewObject(cx, NULL, NULL, NULL);
}

nsresult
CloneSimpleValues(JSContext* cx,
                  jsval val,
                  jsval* rval,
                  PRBool* wasCloned,
                  JSObject* robj = nsnull,
                  jsid rid = INT_TO_JSID(0))
{
  *wasCloned = PR_TRUE;

  // No cloning necessary for these non-GC'd jsvals.
  if (!JSVAL_IS_GCTHING(val) || JSVAL_IS_NULL(val)) {
    return SetPropertyOnValueOrObject(cx, val, rval, robj, rid);
  }

  // Clone doubles.
  if (JSVAL_IS_DOUBLE(val)) {
    jsval newVal;
    if (!JS_NewDoubleValue(cx, *JSVAL_TO_DOUBLE(val), &newVal)) {
      return NS_ERROR_OUT_OF_MEMORY;
    }
    return SetPropertyOnValueOrObject(cx, newVal, rval, robj, rid);
  }

  // We'll use immutable strings to prevent copying if we can.
  if (JSVAL_IS_STRING(val)) {
    if (!JS_MakeStringImmutable(cx, JSVAL_TO_STRING(val))) {
      return NS_ERROR_FAILURE;
    }
    return SetPropertyOnValueOrObject(cx, val, rval, robj, rid);
  }

  NS_ASSERTION(!JSVAL_IS_PRIMITIVE(val), "Not an object!");
  JSObject* obj = JSVAL_TO_OBJECT(val);

  // Dense arrays of primitives can be cloned quickly.
  JSObject* newArray;
  if (!js_CloneDensePrimitiveArray(cx, obj, &newArray)) {
    return NS_ERROR_FAILURE;
  }
  if (newArray) {
    return SetPropertyOnValueOrObject(cx, OBJECT_TO_JSVAL(newArray), rval, robj,
                                      rid);
  }

  // Date objects.
  if (js_DateIsValid(cx, obj)) {
    jsdouble msec = js_DateGetMsecSinceEpoch(cx, obj);
    JSObject* newDate;
    if (!(msec  && (newDate = js_NewDateObjectMsec(cx, msec)))) {
      return NS_ERROR_OUT_OF_MEMORY;
    }
    return SetPropertyOnValueOrObject(cx, OBJECT_TO_JSVAL(newDate), rval, robj,
                                      rid);
  }

  // RegExp objects.
  if (js_ObjectIsRegExp(obj)) {
    JSObject* proto;
    if (!js_GetClassPrototype(cx, JS_GetScopeChain(cx), JSProto_RegExp,
                              &proto)) {
      return NS_ERROR_FAILURE;
    }
    JSObject* newRegExp = js_CloneRegExpObject(cx, obj, proto);
    if (!newRegExp) {
      return NS_ERROR_FAILURE;
    }
    return SetPropertyOnValueOrObject(cx, OBJECT_TO_JSVAL(newRegExp), rval,
                                      robj, rid);
  }

  // Typed array objects.
  if (js_IsTypedArray(obj)) {
    js::TypedArray* src = js::TypedArray::fromJSObject(obj);
    JSObject* newTypedArray = js_CreateTypedArrayWithArray(cx, src->type, obj);
    if (!newTypedArray) {
      return NS_ERROR_FAILURE;
    }
    return SetPropertyOnValueOrObject(cx, OBJECT_TO_JSVAL(newTypedArray), rval,
                                      robj, rid);
  }

  // ArrayBuffer objects.
  if (js_IsArrayBuffer(obj)) {
    js::ArrayBuffer* src = js::ArrayBuffer::fromJSObject(obj);
    JSObject* newBuffer = js_CreateArrayBuffer(cx, src->byteLength);
    if (!newBuffer) {
      return NS_ERROR_FAILURE;
    }
    memcpy(js::ArrayBuffer::fromJSObject(newBuffer)->data, src->data,
           src->byteLength);
    return SetPropertyOnValueOrObject(cx, OBJECT_TO_JSVAL(newBuffer), rval,
                                      robj, rid);
  }

  // Do we support File?
  // Do we support Blob?
  // Do we support FileList?

  // Function objects don't get cloned.
  if (JS_ObjectIsFunction(cx, obj)) {
    return NS_ERROR_DOM_NOT_SUPPORTED_ERR;
  }

  // Security wrapped objects are not allowed either.
  JSClass* clasp = JS_GET_CLASS(cx, obj);
  if ((clasp->flags & JSCLASS_IS_EXTENDED) &&
      ((JSExtendedClass*)clasp)->wrappedObject) {
    return NS_ERROR_DOM_NOT_SUPPORTED_ERR;
  }

  // See if this JSObject is backed by some C++ object. If it is then we assume
  // that it is inappropriate to clone.
  nsCOMPtr<nsIXPConnectWrappedNative> wrapper;
  nsContentUtils::XPConnect()->
    GetWrappedNativeOfJSObject(cx, obj, getter_AddRefs(wrapper));
  if (wrapper) {
    return NS_ERROR_DOM_NOT_SUPPORTED_ERR;
  }

  *wasCloned = PR_FALSE;
  return NS_OK;
}

} // anonymous namespace

// static
nsresult
nsContentUtils::CreateStructuredClone(JSContext* cx,
                                      jsval val,
                                      jsval* rval)
{
  JSAutoRequest ar(cx);

  nsCOMPtr<nsIXPConnect> xpconnect(sXPConnect);
  NS_ENSURE_STATE(xpconnect);

  PRBool wasCloned;
  nsresult rv = CloneSimpleValues(cx, val, rval, &wasCloned);
  if (NS_FAILED(rv)) {
    return rv;
  }

  if (wasCloned) {
    return NS_OK;
  }

  NS_ASSERTION(JSVAL_IS_OBJECT(val), "Not an object?!");
  JSObject* obj = CreateEmptyObjectOrArray(cx, JSVAL_TO_OBJECT(val));
  if (!obj) {
    return NS_ERROR_OUT_OF_MEMORY;
  }

  jsval output = OBJECT_TO_JSVAL(obj);
  js::AutoValueRooter tvr(cx, output);

  CloneStack stack(cx);
  if (!stack.Push(val, OBJECT_TO_JSVAL(obj),
                  JS_Enumerate(cx, JSVAL_TO_OBJECT(val)))) {
    return NS_ERROR_OUT_OF_MEMORY;
  }

  while (!stack.IsEmpty()) {
    CloneStackFrame* frame = stack.Peek();

    NS_ASSERTION(!!frame->ids &&
                 frame->ids.length() >= frame->index &&
                 !JSVAL_IS_PRIMITIVE(frame->source) &&
                 !JSVAL_IS_PRIMITIVE(frame->clone),
                 "Bad frame state!");

    if (frame->index == frame->ids.length()) {
      // Done cloning this object, pop the frame.
      stack.Pop();
      continue;
    }

    // Get the current id and increment the index.
    jsid id = frame->ids[frame->index++];

    if (!JS_GetPropertyById(cx, JSVAL_TO_OBJECT(frame->source), id,
                            &frame->temp)) {
      return NS_ERROR_FAILURE;
    }

    if (!JSVAL_IS_PRIMITIVE(frame->temp) &&
        stack.Search(JSVAL_TO_OBJECT(frame->temp))) {
      // Spec says to throw this particular exception for cyclical references.
      return NS_ERROR_DOM_NOT_SUPPORTED_ERR;
    }

    JSObject* clone = JSVAL_TO_OBJECT(frame->clone);

    PRBool wasCloned;
    nsresult rv = CloneSimpleValues(cx, frame->temp, nsnull, &wasCloned, clone,
                                    id);
    if (NS_FAILED(rv)) {
      return rv;
    }

    if (!wasCloned) {
      NS_ASSERTION(JSVAL_IS_OBJECT(frame->temp), "Not an object?!");
      obj = CreateEmptyObjectOrArray(cx, JSVAL_TO_OBJECT(frame->temp));
      if (!obj ||
          !stack.Push(frame->temp, OBJECT_TO_JSVAL(obj),
                      JS_Enumerate(cx, JSVAL_TO_OBJECT(frame->temp)))) {
        return NS_ERROR_OUT_OF_MEMORY;
      }
      // Set the new object as a property of the clone. We'll fill it on the
      // next iteration.
      if (!JS_DefinePropertyById(cx, clone, id, OBJECT_TO_JSVAL(obj), nsnull,
                                 nsnull, JSPROP_ENUMERATE)) {
        return NS_ERROR_FAILURE;
      }
    }
  }

  *rval = output;
  return NS_OK;
}

// static
nsresult
nsContentUtils::ReparentClonedObjectToScope(JSContext* cx,
                                            JSObject* obj,
                                            JSObject* scope)
{
  JSAutoRequest ar(cx);

  scope = JS_GetGlobalForObject(cx, scope);

  nsAutoTArray<ReparentObjectData, 20> objectData;
  objectData.AppendElement(ReparentObjectData(cx, obj));

  while (!objectData.IsEmpty()) {
    ReparentObjectData& data = objectData[objectData.Length() - 1];

    if (!data.ids) {
      NS_ASSERTION(!data.index, "Shouldn't have index here");

      // Typed arrays are special and don't need to be enumerated.
      if (js_IsTypedArray(data.obj)) {
        if (!js_ReparentTypedArrayToScope(cx, data.obj, scope)) {
          return NS_ERROR_FAILURE;
        }

        // No need to enumerate anything here.
        objectData.RemoveElementAt(objectData.Length() - 1);
        continue;
      }

      JSProtoKey key = JSCLASS_CACHED_PROTO_KEY(JS_GET_CLASS(cx, data.obj));
      if (!key) {
        // We should never be reparenting an object that doesn't have a standard
        // proto key.
        return NS_ERROR_FAILURE;
      }

      // Fix the prototype and parent first.
      JSObject* proto;
      if (!js_GetClassPrototype(cx, scope, key, &proto) ||
          !JS_SetPrototype(cx, data.obj, proto) ||
          !JS_SetParent(cx, data.obj, scope)) {
        return NS_ERROR_FAILURE;
      }

      // Primitive arrays don't need to be enumerated either but the proto and
      // parent needed to be fixed above. Now we can just move on.
      if (js_IsDensePrimitiveArray(data.obj)) {
        objectData.RemoveElementAt(objectData.Length() - 1);
        continue;
      }

      // And now enumerate the object's properties.
      if (!(data.ids = JS_Enumerate(cx, data.obj))) {
        return NS_ERROR_FAILURE;
      }
    }

    // If we've gone through all the object's properties then we're done with
    // this frame.
    if (data.index == data.ids->length) {
      objectData.RemoveElementAt(objectData.Length() - 1);
      continue;
    }

    // Get the id and increment!
    jsid id = data.ids->vector[data.index++];

    jsval prop;
    if (!JS_GetPropertyById(cx, data.obj, id, &prop)) {
      return NS_ERROR_FAILURE;
    }

    // Push a new frame if this property is an object.
    if (!JSVAL_IS_PRIMITIVE(prop)) {
      objectData.AppendElement(ReparentObjectData(cx, JSVAL_TO_OBJECT(prop)));
    }
  }

  return NS_OK;
}

struct ClassMatchingInfo {
  nsCOMArray<nsIAtom> mClasses;
  nsCaseTreatment mCaseTreatment;
};

static PRBool
MatchClassNames(nsIContent* aContent, PRInt32 aNamespaceID, nsIAtom* aAtom,
                void* aData)
{
  // We can't match if there are no class names
  const nsAttrValue* classAttr = aContent->GetClasses();
  if (!classAttr) {
    return PR_FALSE;
  }
  
  // need to match *all* of the classes
  ClassMatchingInfo* info = static_cast<ClassMatchingInfo*>(aData);
  PRInt32 length = info->mClasses.Count();
  if (!length) {
    // If we actually had no classes, don't match.
    return PR_FALSE;
  }
  PRInt32 i;
  for (i = 0; i < length; ++i) {
    if (!classAttr->Contains(info->mClasses.ObjectAt(i),
                             info->mCaseTreatment)) {
      return PR_FALSE;
    }
  }
  
  return PR_TRUE;
}

static void
DestroyClassNameArray(void* aData)
{
  ClassMatchingInfo* info = static_cast<ClassMatchingInfo*>(aData);
  delete info;
}

static void*
AllocClassMatchingInfo(nsINode* aRootNode,
                       const nsString* aClasses)
{
  nsAttrValue attrValue;
  attrValue.ParseAtomArray(*aClasses);
  // nsAttrValue::Equals is sensitive to order, so we'll send an array
  ClassMatchingInfo* info = new ClassMatchingInfo;
  NS_ENSURE_TRUE(info, nsnull);

  if (attrValue.Type() == nsAttrValue::eAtomArray) {
    info->mClasses.AppendObjects(*(attrValue.GetAtomArrayValue()));
  } else if (attrValue.Type() == nsAttrValue::eAtom) {
    info->mClasses.AppendObject(attrValue.GetAtomValue());
  }

  info->mCaseTreatment =
    aRootNode->GetOwnerDoc()->GetCompatibilityMode() == eCompatibility_NavQuirks ?
    eIgnoreCase : eCaseMatters;
  return info;
}

// static

nsresult
nsContentUtils::GetElementsByClassName(nsINode* aRootNode,
                                       const nsAString& aClasses,
                                       nsIDOMNodeList** aReturn)
{
  NS_PRECONDITION(aRootNode, "Must have root node");
  
  nsContentList* elements =
    NS_GetFuncStringContentList(aRootNode, MatchClassNames,
                                DestroyClassNameArray,
                                AllocClassMatchingInfo,
                                aClasses).get();
  NS_ENSURE_TRUE(elements, NS_ERROR_OUT_OF_MEMORY);

  // Transfer ownership
  *aReturn = elements;

  return NS_OK;
}

#ifdef DEBUG
class DebugWrapperTraversalCallback : public nsCycleCollectionTraversalCallback
{
public:
  DebugWrapperTraversalCallback(void* aWrapper) : mFound(PR_FALSE),
                                                  mWrapper(aWrapper)
  {
    mFlags = WANT_ALL_TRACES;
  }

  NS_IMETHOD_(void) DescribeNode(CCNodeType type,
                                 nsrefcnt refcount,
                                 size_t objsz,
                                 const char* objname)
  {
  }
  NS_IMETHOD_(void) NoteXPCOMRoot(nsISupports *root)
  {
  }
  NS_IMETHOD_(void) NoteRoot(PRUint32 langID, void* root,
                             nsCycleCollectionParticipant* helper)
  {
  }
  NS_IMETHOD_(void) NoteScriptChild(PRUint32 langID, void* child)
  {
    if (langID == nsIProgrammingLanguage::JAVASCRIPT) {
      mFound = child == mWrapper;
    }
  }
  NS_IMETHOD_(void) NoteXPCOMChild(nsISupports *child)
  {
  }
  NS_IMETHOD_(void) NoteNativeChild(void* child,
                                    nsCycleCollectionParticipant* helper)
  {
  }

  NS_IMETHOD_(void) NoteNextEdgeName(const char* name)
  {
  }

  PRBool mFound;

private:
  void* mWrapper;
};

static void
DebugWrapperTraceCallback(PRUint32 langID, void *p, void *closure)
{
  DebugWrapperTraversalCallback* callback =
    static_cast<DebugWrapperTraversalCallback*>(closure);
  callback->NoteScriptChild(langID, p);
}

// static
void
nsContentUtils::CheckCCWrapperTraversal(nsISupports* aScriptObjectHolder,
                                        nsWrapperCache* aCache)
{
  nsXPCOMCycleCollectionParticipant* participant;
  CallQueryInterface(aScriptObjectHolder, &participant);

  DebugWrapperTraversalCallback callback(aCache->GetWrapper());

  participant->Traverse(aScriptObjectHolder, callback);
  NS_ASSERTION(callback.mFound,
               "Cycle collection participant didn't traverse to preserved "
               "wrapper! This will probably crash.");

  callback.mFound = PR_FALSE;
  participant->Trace(aScriptObjectHolder, DebugWrapperTraceCallback, &callback);
  NS_ASSERTION(callback.mFound,
               "Cycle collection participant didn't trace preserved wrapper! "
               "This will probably crash.");
}
#endif

mozAutoRemovableBlockerRemover::mozAutoRemovableBlockerRemover(nsIDocument* aDocument MOZILLA_GUARD_OBJECT_NOTIFIER_PARAM_IN_IMPL)
{
  MOZILLA_GUARD_OBJECT_NOTIFIER_INIT;
  mNestingLevel = nsContentUtils::GetRemovableScriptBlockerLevel();
  mDocument = aDocument;
  nsISupports* sink = aDocument ? aDocument->GetCurrentContentSink() : nsnull;
  mObserver = do_QueryInterface(sink);
  for (PRUint32 i = 0; i < mNestingLevel; ++i) {
    if (mObserver) {
      mObserver->EndUpdate(mDocument, UPDATE_CONTENT_MODEL);
    }
    nsContentUtils::RemoveRemovableScriptBlocker();
  }

  NS_ASSERTION(nsContentUtils::IsSafeToRunScript(), "killing mutation events");
}

mozAutoRemovableBlockerRemover::~mozAutoRemovableBlockerRemover()
{
  NS_ASSERTION(nsContentUtils::GetRemovableScriptBlockerLevel() == 0,
               "Should have had none");
  for (PRUint32 i = 0; i < mNestingLevel; ++i) {
    nsContentUtils::AddRemovableScriptBlocker();
    if (mObserver) {
      mObserver->BeginUpdate(mDocument, UPDATE_CONTENT_MODEL);
    }
  }
}

// static
PRBool
nsContentUtils::IsFocusedContent(nsIContent* aContent)
{
  nsFocusManager* fm = nsFocusManager::GetFocusManager();

  return fm && fm->GetFocusedContent() == aContent;
}

void nsContentUtils::RemoveNewlines(nsString &aString)
{
  // strip CR/LF and null
  static const char badChars[] = {'\r', '\n', 0};
  aString.StripChars(badChars);
}

void
nsContentUtils::PlatformToDOMLineBreaks(nsString &aString)
{
  if (aString.FindChar(PRUnichar('\r')) != -1) {
    // Windows linebreaks: Map CRLF to LF:
    aString.ReplaceSubstring(NS_LITERAL_STRING("\r\n").get(),
                             NS_LITERAL_STRING("\n").get());

    // Mac linebreaks: Map any remaining CR to LF:
    aString.ReplaceSubstring(NS_LITERAL_STRING("\r").get(),
                             NS_LITERAL_STRING("\n").get());
  }
}

already_AddRefed<mozilla::layers::LayerManager>
nsContentUtils::LayerManagerForDocument(nsIDocument *aDoc)
{
  nsIDocument* doc = aDoc;
  nsIDocument* displayDoc = doc->GetDisplayDocument();
  if (displayDoc) {
    doc = displayDoc;
  }

  nsIPresShell* shell = doc->GetShell();
  nsCOMPtr<nsISupports> container = doc->GetContainer();
  nsCOMPtr<nsIDocShellTreeItem> docShellTreeItem = do_QueryInterface(container);
  while (!shell && docShellTreeItem) {
    // We may be in a display:none subdocument, or we may not have a presshell
    // created yet.
    // Walk the docshell tree to find the nearest container that has a presshell,
    // and find the root widget from that.
    nsCOMPtr<nsIDocShell> docShell = do_QueryInterface(docShellTreeItem);
    nsCOMPtr<nsIPresShell> presShell;
    docShell->GetPresShell(getter_AddRefs(presShell));
    if (presShell) {
      shell = presShell;
    } else {
      nsCOMPtr<nsIDocShellTreeItem> parent;
      docShellTreeItem->GetParent(getter_AddRefs(parent));
      docShellTreeItem = parent;
    }
  }

  if (shell) {
    nsIFrame* rootFrame = shell->FrameManager()->GetRootFrame();
    if (rootFrame) {
      nsIWidget* widget =
        nsLayoutUtils::GetDisplayRootFrame(rootFrame)->GetWindow();
      if (widget) {
        nsRefPtr<mozilla::layers::LayerManager> manager = widget->GetLayerManager();
        return manager.forget();
      }
    }
  }

  nsRefPtr<mozilla::layers::LayerManager> manager =
    new mozilla::layers::BasicLayerManager(nsnull);
  return manager.forget();
}


NS_IMPL_ISUPPORTS1(nsIContentUtils, nsIContentUtils)

PRBool
nsIContentUtils::IsSafeToRunScript()
{
  return nsContentUtils::IsSafeToRunScript();
}

PRBool
nsIContentUtils::ParseIntMarginValue(const nsAString& aString, nsIntMargin& result)
{
  return nsContentUtils::ParseIntMarginValue(aString, result);
}

already_AddRefed<nsIDocumentLoaderFactory>
nsIContentUtils::FindInternalContentViewer(const char* aType,
                                           ContentViewerType* aLoaderType)
{
  if (aLoaderType) {
    *aLoaderType = TYPE_UNSUPPORTED;
  }

  // one helper factory, please
  nsCOMPtr<nsICategoryManager> catMan(do_GetService(NS_CATEGORYMANAGER_CONTRACTID));
  if (!catMan)
    return NULL;

  nsCOMPtr<nsIDocumentLoaderFactory> docFactory;

  nsXPIDLCString contractID;
  nsresult rv = catMan->GetCategoryEntry("Gecko-Content-Viewers", aType, getter_Copies(contractID));
  if (NS_SUCCEEDED(rv)) {
    docFactory = do_GetService(contractID);
    if (docFactory && aLoaderType) {
      if (contractID.EqualsLiteral(CONTENT_DLF_CONTRACTID))
        *aLoaderType = TYPE_CONTENT;
      else if (contractID.EqualsLiteral(PLUGIN_DLF_CONTRACTID))
        *aLoaderType = TYPE_PLUGIN;
      else
      *aLoaderType = TYPE_UNKNOWN;
    }   
    return docFactory.forget();
  }

<<<<<<< HEAD
#ifdef MOZ_MEDIA
#ifdef MOZ_OGG
  if (nsHTMLMediaElement::IsOggEnabled()) {
    for (int i = 0; i < NS_ARRAY_LENGTH(nsHTMLMediaElement::gOggTypes); ++i) {
      const char* type = nsHTMLMediaElement::gOggTypes[i];
      if (!strcmp(aType, type)) {
        docFactory = do_GetService("@mozilla.org/content/document-loader-factory;1");
        if (docFactory && aLoaderType) {
          *aLoaderType = TYPE_CONTENT;
        }
        return docFactory.forget();
      }
    }
  }
#endif

#ifdef MOZ_WEBM
  if (nsHTMLMediaElement::IsWebMEnabled()) {
    for (int i = 0; i < NS_ARRAY_LENGTH(nsHTMLMediaElement::gWebMTypes); ++i) {
      const char* type = nsHTMLMediaElement::gWebMTypes[i];
      if (!strcmp(aType, type)) {
        docFactory = do_GetService("@mozilla.org/content/document-loader-factory;1");
        if (docFactory && aLoaderType) {
          *aLoaderType = TYPE_CONTENT;
        }
        return docFactory.forget();
      }
    }
  }
#endif
#endif // MOZ_MEDIA

  if (AVAILABLE == pluginEnabled) {
    docFactory = do_GetService(PLUGIN_DLF_CONTRACTID);
    if (docFactory && aLoaderType) {
      *aLoaderType = TYPE_PLUGIN;
    }
    return docFactory.forget();
  }

=======
>>>>>>> 08cda436
  return NULL;
}<|MERGE_RESOLUTION|>--- conflicted
+++ resolved
@@ -6201,7 +6201,6 @@
     return docFactory.forget();
   }
 
-<<<<<<< HEAD
 #ifdef MOZ_MEDIA
 #ifdef MOZ_OGG
   if (nsHTMLMediaElement::IsOggEnabled()) {
@@ -6234,15 +6233,5 @@
 #endif
 #endif // MOZ_MEDIA
 
-  if (AVAILABLE == pluginEnabled) {
-    docFactory = do_GetService(PLUGIN_DLF_CONTRACTID);
-    if (docFactory && aLoaderType) {
-      *aLoaderType = TYPE_PLUGIN;
-    }
-    return docFactory.forget();
-  }
-
-=======
->>>>>>> 08cda436
   return NULL;
 }