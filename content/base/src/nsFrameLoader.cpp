--- conflicted
+++ resolved
@@ -1963,23 +1963,6 @@
   return NS_OK;
 }
 
-<<<<<<< HEAD
-nsIntSize
-nsFrameLoader::GetSubDocumentSize(const nsIFrame *aIFrame)
-{
-  nsSize docSizeAppUnits;
-  nsPresContext* presContext = aIFrame->PresContext();
-  nsCOMPtr<nsIDOMHTMLFrameElement> frameElem = 
-    do_QueryInterface(aIFrame->GetContent());
-  if (frameElem) {
-    docSizeAppUnits = aIFrame->GetSize();
-  } else {
-    docSizeAppUnits = aIFrame->GetContentRect().Size();
-  }
-  return nsIntSize(presContext->AppUnitsToDevPixels(docSizeAppUnits.width),
-                   presContext->AppUnitsToDevPixels(docSizeAppUnits.height));
-}
-
 nsIBrowserDOMWindow*
 nsFrameLoader::GetBrowserDOMWindow()
 {
@@ -2007,8 +1990,6 @@
   return browserDOMWin;
 }
 
-=======
->>>>>>> ef526bd3
 bool
 nsFrameLoader::TryRemoteBrowser()
 {
@@ -2089,7 +2070,6 @@
     context.SetTabContextForBrowserFrame(containingApp, scrollingBehavior);
   }
 
-<<<<<<< HEAD
   uint32_t processNum = uint32_t(-1);
   if (mOwnerContent->HasAttr(kNameSpaceID_None, nsGkAtoms::ProcessNumber)) {
     nsAutoString str;
@@ -2098,11 +2078,8 @@
     processNum = atoi(cstr.get());
   }
 
-  mRemoteBrowser = ContentParent::CreateBrowserOrApp(context, processNum);
-=======
   nsCOMPtr<nsIDOMElement> ownerElement = do_QueryInterface(mOwnerContent);
-  mRemoteBrowser = ContentParent::CreateBrowserOrApp(context, ownerElement);
->>>>>>> ef526bd3
+  mRemoteBrowser = ContentParent::CreateBrowserOrApp(context, ownerElement, processNum);
   if (mRemoteBrowser) {
     nsCOMPtr<nsIDocShellTreeItem> rootItem;
     parentAsItem->GetRootTreeItem(getter_AddRefs(rootItem));
