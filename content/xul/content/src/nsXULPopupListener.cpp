/* -*- Mode: C++; tab-width: 2; indent-tabs-mode: nil; c-basic-offset: 2 -*- */
/* This Source Code Form is subject to the terms of the Mozilla Public
 * License, v. 2.0. If a copy of the MPL was not distributed with this
 * file, You can obtain one at http://mozilla.org/MPL/2.0/. */

/*
  This file provides the implementation for xul popup listener which
  tracks xul popups and context menus
 */

#include "nsXULPopupListener.h"
#include "nsCOMPtr.h"
#include "nsGkAtoms.h"
#include "nsIDOMElement.h"
#include "nsIDOMXULElement.h"
#include "nsIDOMNodeList.h"
#include "nsIDOMDocument.h"
#include "nsIDOMDocumentXBL.h"
#include "nsContentCID.h"
#include "nsContentUtils.h"
#include "nsXULPopupManager.h"
#include "nsEventStateManager.h"
#include "nsIScriptContext.h"
#include "nsIDOMWindow.h"
#include "nsIDOMXULDocument.h"
#include "nsIDocument.h"
#include "nsServiceManagerUtils.h"
#include "nsIPrincipal.h"
#include "nsIScriptSecurityManager.h"
#include "nsLayoutUtils.h"
#include "nsFrameManager.h"
#include "nsHTMLReflowState.h"
#include "nsIObjectLoadingContent.h"
#include "mozilla/Preferences.h"
#include "mozilla/dom/EventTarget.h"
#include "mozilla/dom/FragmentOrElement.h"

// for event firing in context menus
#include "nsPresContext.h"
#include "nsIPresShell.h"
#include "nsFocusManager.h"
#include "nsPIDOMWindow.h"
#include "nsViewManager.h"
#include "nsError.h"
#include "nsMenuFrame.h"
#include "nsDOMEvent.h"

using namespace mozilla;
using namespace mozilla::dom;

// on win32 and os/2, context menus come up on mouse up. On other platforms,
// they appear on mouse down. Certain bits of code care about this difference.
#if defined(XP_WIN) || defined(XP_OS2)
#define NS_CONTEXT_MENU_IS_MOUSEUP 1
#endif

nsXULPopupListener::nsXULPopupListener(mozilla::dom::Element* aElement,
                                       bool aIsContext)
  : mElement(aElement), mPopupContent(nullptr), mIsContext(aIsContext)
{
}

nsXULPopupListener::~nsXULPopupListener(void)
{
  ClosePopup();
}

NS_IMPL_CYCLE_COLLECTION_2(nsXULPopupListener, mElement, mPopupContent)
NS_IMPL_CYCLE_COLLECTING_ADDREF(nsXULPopupListener)
NS_IMPL_CYCLE_COLLECTING_RELEASE(nsXULPopupListener)

NS_IMPL_CYCLE_COLLECTION_CAN_SKIP_BEGIN(nsXULPopupListener)
  // If the owner, mElement, can be skipped, so can we.
  if (tmp->mElement) {
    return mozilla::dom::FragmentOrElement::CanSkip(tmp->mElement, true);
  }
NS_IMPL_CYCLE_COLLECTION_CAN_SKIP_END

NS_IMPL_CYCLE_COLLECTION_CAN_SKIP_IN_CC_BEGIN(nsXULPopupListener)
  if (tmp->mElement) {
    return mozilla::dom::FragmentOrElement::CanSkipInCC(tmp->mElement);
  }
NS_IMPL_CYCLE_COLLECTION_CAN_SKIP_IN_CC_END

NS_IMPL_CYCLE_COLLECTION_CAN_SKIP_THIS_BEGIN(nsXULPopupListener)
  if (tmp->mElement) {
    return mozilla::dom::FragmentOrElement::CanSkipThis(tmp->mElement);
  }
NS_IMPL_CYCLE_COLLECTION_CAN_SKIP_THIS_END

NS_INTERFACE_MAP_BEGIN_CYCLE_COLLECTION(nsXULPopupListener)
  NS_INTERFACE_MAP_ENTRY(nsIDOMEventListener)
  NS_INTERFACE_MAP_ENTRY(nsISupports)
NS_INTERFACE_MAP_END

////////////////////////////////////////////////////////////////
// nsIDOMEventListener

nsresult
nsXULPopupListener::HandleEvent(nsIDOMEvent* aEvent)
{
  nsAutoString eventType;
  aEvent->GetType(eventType);

  if(!((eventType.EqualsLiteral("mousedown") && !mIsContext) ||
       (eventType.EqualsLiteral("contextmenu") && mIsContext)))
    return NS_OK;

  uint16_t button;

  nsCOMPtr<nsIDOMMouseEvent> mouseEvent = do_QueryInterface(aEvent);
  if (!mouseEvent) {
    //non-ui event passed in.  bad things.
    return NS_OK;
  }

  // Get the node that was clicked on.
  EventTarget* target = mouseEvent->InternalDOMEvent()->GetTarget();
  nsCOMPtr<nsIDOMNode> targetNode = do_QueryInterface(target);

  if (!targetNode && mIsContext) {
    // Not a DOM node, see if it's the DOM window (bug 380818).
    nsCOMPtr<nsIDOMWindow> domWin = do_QueryInterface(target);
    if (!domWin) {
      return NS_ERROR_DOM_WRONG_TYPE_ERR;
    }
    // Try to use the root node as target node.
    nsCOMPtr<nsIDOMDocument> domDoc;
    domWin->GetDocument(getter_AddRefs(domDoc));

    nsCOMPtr<nsIDocument> doc = do_QueryInterface(domDoc);
    if (doc)
      targetNode = do_QueryInterface(doc->GetRootElement());
    if (!targetNode) {
      return NS_ERROR_FAILURE;
    }
  }

  nsCOMPtr<nsIContent> targetContent = do_QueryInterface(target);
  if (!targetContent) {
    return NS_OK;
  }
  if (targetContent->Tag() == nsGkAtoms::browser &&
      targetContent->IsXUL() &&
<<<<<<< HEAD
      targetContent->AttrValueIs(kNameSpaceID_None, nsGkAtoms::Remote,
                                 nsGkAtoms::_true, eIgnoreCase)) {
=======
      nsEventStateManager::IsRemoteTarget(targetContent)) {
>>>>>>> 0a8e1e27
    return NS_OK;
  }

  bool preventDefault;
  mouseEvent->GetDefaultPrevented(&preventDefault);
  if (preventDefault && targetNode && mIsContext) {
    // Someone called preventDefault on a context menu.
    // Let's make sure they are allowed to do so.
    bool eventEnabled =
      Preferences::GetBool("dom.event.contextmenu.enabled", true);
    if (!eventEnabled) {
      // If the target node is for plug-in, we should not open XUL context
      // menu on windowless plug-ins.
      nsCOMPtr<nsIObjectLoadingContent> olc = do_QueryInterface(targetNode);
      uint32_t type;
      if (olc && NS_SUCCEEDED(olc->GetDisplayedType(&type)) &&
          type == nsIObjectLoadingContent::TYPE_PLUGIN) {
        return NS_OK;
      }

      // The user wants his contextmenus.  Let's make sure that this is a website
      // and not chrome since there could be places in chrome which don't want
      // contextmenus.
      nsCOMPtr<nsINode> node = do_QueryInterface(targetNode);
      if (node) {
        nsCOMPtr<nsIPrincipal> system;
        nsContentUtils::GetSecurityManager()->
          GetSystemPrincipal(getter_AddRefs(system));
        if (node->NodePrincipal() != system) {
          // This isn't chrome.  Cancel the preventDefault() and
          // let the event go forth.
          preventDefault = false;
        }
      }
    }
  }

  if (preventDefault) {
    // someone called preventDefault. bail.
    return NS_OK;
  }

  // prevent popups on menu and menuitems as they handle their own popups
  // This was added for bug 96920.
  // If a menu item child was clicked on that leads to a popup needing
  // to show, we know (guaranteed) that we're dealing with a menu or
  // submenu of an already-showing popup.  We don't need to do anything at all.
  if (!mIsContext) {
    nsIAtom *tag = targetContent ? targetContent->Tag() : nullptr;
    if (tag == nsGkAtoms::menu || tag == nsGkAtoms::menuitem)
      return NS_OK;
  }

  if (mIsContext) {
#ifndef NS_CONTEXT_MENU_IS_MOUSEUP
    // If the context menu launches on mousedown,
    // we have to fire focus on the content we clicked on
    FireFocusOnTargetContent(targetNode);
#endif
  }
  else {
    // Only open popups when the left mouse button is down.
    mouseEvent->GetButton(&button);
    if (button != 0)
      return NS_OK;
  }

  // Open the popup. LaunchPopup will call StopPropagation and PreventDefault
  // in the right situations.
  LaunchPopup(aEvent, targetContent);

  return NS_OK;
}

#ifndef NS_CONTEXT_MENU_IS_MOUSEUP
nsresult
nsXULPopupListener::FireFocusOnTargetContent(nsIDOMNode* aTargetNode)
{
  nsresult rv;
  nsCOMPtr<nsIDOMDocument> domDoc;
  rv = aTargetNode->GetOwnerDocument(getter_AddRefs(domDoc));
  if(NS_SUCCEEDED(rv) && domDoc)
  {
    nsCOMPtr<nsIDocument> doc = do_QueryInterface(domDoc);

    // Get nsIDOMElement for targetNode
    nsIPresShell *shell = doc->GetShell();
    if (!shell)
      return NS_ERROR_FAILURE;

    // strong reference to keep this from going away between events
    // XXXbz between what events?  We don't use this local at all!
    nsRefPtr<nsPresContext> context = shell->GetPresContext();
 
    nsCOMPtr<nsIContent> content = do_QueryInterface(aTargetNode);
    nsIFrame* targetFrame = content->GetPrimaryFrame();
    if (!targetFrame) return NS_ERROR_FAILURE;

    const nsStyleUserInterface* ui = targetFrame->StyleUserInterface();
    bool suppressBlur = (ui->mUserFocus == NS_STYLE_USER_FOCUS_IGNORE);

    nsCOMPtr<nsIDOMElement> element;
    nsCOMPtr<nsIContent> newFocus = do_QueryInterface(content);

    nsIFrame* currFrame = targetFrame;
    // Look for the nearest enclosing focusable frame.
    while (currFrame) {
        int32_t tabIndexUnused;
        if (currFrame->IsFocusable(&tabIndexUnused, true)) {
          newFocus = currFrame->GetContent();
          nsCOMPtr<nsIDOMElement> domElement(do_QueryInterface(newFocus));
          if (domElement) {
            element = domElement;
            break;
          }
        }
        currFrame = currFrame->GetParent();
    } 

    nsIFocusManager* fm = nsFocusManager::GetFocusManager();
    if (fm) {
      if (element) {
        fm->SetFocus(element, nsIFocusManager::FLAG_BYMOUSE |
                              nsIFocusManager::FLAG_NOSCROLL);
      } else if (!suppressBlur) {
        nsPIDOMWindow *window = doc->GetWindow();
        fm->ClearFocus(window);
      }
    }

    nsEventStateManager *esm = context->EventStateManager();
    nsCOMPtr<nsIContent> focusableContent = do_QueryInterface(element);
    esm->SetContentState(focusableContent, NS_EVENT_STATE_ACTIVE);
  }
  return rv;
}
#endif

// ClosePopup
//
// Do everything needed to shut down the popup.
//
// NOTE: This routine is safe to call even if the popup is already closed.
//
void
nsXULPopupListener::ClosePopup()
{
  if (mPopupContent) {
    // this is called when the listener is going away, so make sure that the
    // popup is hidden. Use asynchronous hiding just to be safe so we don't
    // fire events during destruction.  
    nsXULPopupManager* pm = nsXULPopupManager::GetInstance();
    if (pm)
      pm->HidePopup(mPopupContent, false, true, true);
    mPopupContent = nullptr;  // release the popup
  }
} // ClosePopup

static already_AddRefed<nsIContent>
GetImmediateChild(nsIContent* aContent, nsIAtom *aTag) 
{
  for (nsIContent* child = aContent->GetFirstChild();
       child;
       child = child->GetNextSibling()) {
    if (child->Tag() == aTag) {
      nsCOMPtr<nsIContent> ret = child;
      return ret.forget();
    }
  }

  return nullptr;
}

//
// LaunchPopup
//
// Given the element on which the event was triggered and the mouse locations in
// Client and widget coordinates, popup a new window showing the appropriate 
// content.
//
// aTargetContent is the target of the mouse event aEvent that triggered the
// popup. mElement is the element that the popup menu is attached to.
// aTargetContent may be equal to mElement or it may be a descendant.
//
// This looks for an attribute on |mElement| of the appropriate popup type 
// (popup, context) and uses that attribute's value as an ID for
// the popup content in the document.
//
nsresult
nsXULPopupListener::LaunchPopup(nsIDOMEvent* aEvent, nsIContent* aTargetContent)
{
  nsresult rv = NS_OK;

  nsAutoString identifier;
  nsIAtom* type = mIsContext ? nsGkAtoms::context : nsGkAtoms::popup;
  bool hasPopupAttr = mElement->GetAttr(kNameSpaceID_None, type, identifier);

  if (identifier.IsEmpty()) {
    hasPopupAttr = mElement->GetAttr(kNameSpaceID_None,
                          mIsContext ? nsGkAtoms::contextmenu : nsGkAtoms::menu,
                          identifier) || hasPopupAttr;
  }

  if (hasPopupAttr) {
    aEvent->StopPropagation();
    aEvent->PreventDefault();
  }

  if (identifier.IsEmpty())
    return rv;

  // Try to find the popup content and the document.
  nsCOMPtr<nsIDocument> document = mElement->GetDocument();
  if (!document) {
    NS_WARNING("No document!");
    return NS_ERROR_FAILURE;
  }

  // Handle the _child case for popups and context menus
  nsCOMPtr<nsIContent> popup;
  if (identifier.EqualsLiteral("_child")) {
    popup = GetImmediateChild(mElement, nsGkAtoms::menupopup);
    if (!popup) {
      nsCOMPtr<nsIDOMDocumentXBL> nsDoc(do_QueryInterface(document));
      nsCOMPtr<nsIDOMNodeList> list;
      nsCOMPtr<nsIDOMElement> el = do_QueryInterface(mElement);
      nsDoc->GetAnonymousNodes(el, getter_AddRefs(list));
      if (list) {
        uint32_t ctr,listLength;
        nsCOMPtr<nsIDOMNode> node;
        list->GetLength(&listLength);
        for (ctr = 0; ctr < listLength; ctr++) {
          list->Item(ctr, getter_AddRefs(node));
          nsCOMPtr<nsIContent> childContent(do_QueryInterface(node));

          if (childContent->NodeInfo()->Equals(nsGkAtoms::menupopup,
                                               kNameSpaceID_XUL)) {
            popup.swap(childContent);
            break;
          }
        }
      }
    }
  } else if (!(popup = document->GetElementById(identifier))) {
    // Use getElementById to obtain the popup content and gracefully fail if 
    // we didn't find any popup content in the document. 
    NS_ERROR("GetElementById had some kind of spasm.");
    return rv;
  }

  // return if no popup was found or the popup is the element itself.
  if (!popup || popup == mElement)
    return NS_OK;

  // Submenus can't be used as context menus or popups, bug 288763.
  // Similar code also in nsXULTooltipListener::GetTooltipFor.
  nsIContent* parent = popup->GetParent();
  if (parent) {
    nsMenuFrame* menu = do_QueryFrame(parent->GetPrimaryFrame());
    if (menu)
      return NS_OK;
  }

  nsXULPopupManager* pm = nsXULPopupManager::GetInstance();
  if (!pm)
    return NS_OK;

  // For left-clicks, if the popup has an position attribute, or both the
  // popupanchor and popupalign attributes are used, anchor the popup to the
  // element, otherwise just open it at the screen position where the mouse
  // was clicked. Context menus always open at the mouse position.
  mPopupContent = popup;
  if (!mIsContext &&
      (mPopupContent->HasAttr(kNameSpaceID_None, nsGkAtoms::position) ||
       (mPopupContent->HasAttr(kNameSpaceID_None, nsGkAtoms::popupanchor) &&
        mPopupContent->HasAttr(kNameSpaceID_None, nsGkAtoms::popupalign)))) {
    pm->ShowPopup(mPopupContent, mElement, EmptyString(), 0, 0,
                  false, true, false, aEvent);
  }
  else {
    int32_t xPos = 0, yPos = 0;
    nsCOMPtr<nsIDOMMouseEvent> mouseEvent = do_QueryInterface(aEvent);
    mouseEvent->GetScreenX(&xPos);
    mouseEvent->GetScreenY(&yPos);

    pm->ShowPopupAtScreen(mPopupContent, xPos, yPos, mIsContext, aEvent);
  }

  return NS_OK;
}<|MERGE_RESOLUTION|>--- conflicted
+++ resolved
@@ -142,14 +142,10 @@
   }
   if (targetContent->Tag() == nsGkAtoms::browser &&
       targetContent->IsXUL() &&
-<<<<<<< HEAD
-      targetContent->AttrValueIs(kNameSpaceID_None, nsGkAtoms::Remote,
-                                 nsGkAtoms::_true, eIgnoreCase)) {
-=======
       nsEventStateManager::IsRemoteTarget(targetContent)) {
->>>>>>> 0a8e1e27
-    return NS_OK;
-  }
+    return NS_OK;
+  }
+
 
   bool preventDefault;
   mouseEvent->GetDefaultPrevented(&preventDefault);
