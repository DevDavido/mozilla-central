#filter substitution
<?xml version="1.0" encoding="utf-8"?>
<manifest xmlns:android="http://schemas.android.com/apk/res/android"
      package="@ANDROID_PACKAGE_NAME@"
      android:installLocation="auto"
      android:versionCode="@ANDROID_VERSION_CODE@"
      android:versionName="@MOZ_APP_VERSION@"
#ifdef MOZ_ANDROID_SHARED_ID
      android:sharedUserId="@MOZ_ANDROID_SHARED_ID@"
#endif
      >
    <uses-sdk android:minSdkVersion="8"
              android:targetSdkVersion="14"/>

#include ../services/manifests/AnnouncementsAndroidManifest_permissions.xml.in
#include ../services/manifests/HealthReportAndroidManifest_permissions.xml.in
#include ../services/manifests/SyncAndroidManifest_permissions.xml.in

    <uses-permission android:name="android.permission.CHANGE_WIFI_STATE"/>
    <uses-permission android:name="android.permission.ACCESS_WIFI_STATE"/>
    <uses-permission android:name="android.permission.ACCESS_FINE_LOCATION"/>
    <uses-permission android:name="android.permission.ACCESS_NETWORK_STATE"/>
    <uses-permission android:name="android.permission.INTERNET"/>
    <uses-permission android:name="android.permission.WRITE_EXTERNAL_STORAGE"/>
    <uses-permission android:name="com.android.launcher.permission.INSTALL_SHORTCUT"/>
    <uses-permission android:name="com.android.launcher.permission.UNINSTALL_SHORTCUT"/>
    <uses-permission android:name="com.android.browser.permission.READ_HISTORY_BOOKMARKS"/>

    <uses-permission android:name="android.permission.WAKE_LOCK"/>
    <uses-permission android:name="android.permission.VIBRATE"/>
#ifdef MOZ_ANDROID_WALLPAPER
    <uses-permission android:name="android.permission.SET_WALLPAPER"/>
#endif
    <uses-permission android:name="@ANDROID_PACKAGE_NAME@.permissions.PASSWORD_PROVIDER"/>
    <uses-permission android:name="@ANDROID_PACKAGE_NAME@.permissions.BROWSER_PROVIDER"/>
    <uses-permission android:name="@ANDROID_PACKAGE_NAME@.permissions.FORMHISTORY_PROVIDER"/>

#ifdef MOZ_WEBSMS_BACKEND
    <!-- WebSMS -->
    <uses-permission android:name="android.permission.SEND_SMS"/>
    <uses-permission android:name="android.permission.RECEIVE_SMS"/>
    <uses-permission android:name="android.permission.WRITE_SMS"/>
    <uses-permission android:name="android.permission.READ_SMS"/>
#endif

    <uses-feature android:name="android.hardware.location" android:required="false"/>
    <uses-feature android:name="android.hardware.location.gps" android:required="false"/>
    <uses-feature android:name="android.hardware.touchscreen"/>

#ifdef MOZ_ANDROID_BEAM
    <!-- Android Beam support -->
    <uses-permission android:name="android.permission.NFC"/>
    <uses-feature android:name="android.hardware.nfc" android:required="false"/>
#endif

#ifdef MOZ_WEBRTC
    <uses-permission android:name="android.permission.RECORD_AUDIO"/>
    <uses-feature android:name="android.hardware.audio.low_latency" android:required="false"/>
    <uses-feature android:name="android.hardware.camera.any" android:required="false"/>
    <uses-feature android:name="android.hardware.microphone" android:required="false"/>
#endif
    <uses-permission android:name="android.permission.CAMERA" />
    <uses-feature android:name="android.hardware.camera" android:required="false"/>
    <uses-feature android:name="android.hardware.camera.autofocus" android:required="false"/>

    <!-- App requires OpenGL ES 2.0 -->
    <uses-feature android:glEsVersion="0x00020000" android:required="true" />

    <application android:label="@MOZ_APP_DISPLAYNAME@"
		 android:icon="@drawable/icon"
                 android:name="org.mozilla.gecko.GeckoApplication"
		 android:hardwareAccelerated="true"
#if MOZILLA_OFFICIAL
		 android:debuggable="false">
#else
		 android:debuggable="true">
#endif

        <activity android:name=".App"
                  android:label="@MOZ_APP_DISPLAYNAME@"
                  android:configChanges="keyboard|keyboardHidden|mcc|mnc|orientation|screenSize"
                  android:windowSoftInputMode="stateUnspecified|adjustResize"
                  android:launchMode="singleTask"
                  android:theme="@style/Gecko.App">
            <intent-filter>
                <action android:name="android.intent.action.MAIN" />
                <category android:name="android.intent.category.LAUNCHER" />
            </intent-filter>
            <intent-filter>
                <action android:name="org.mozilla.gecko.ACTION_ALERT_CALLBACK" />
            </intent-filter>

            <intent-filter>
                <action android:name="org.mozilla.gecko.UPDATE"/>
                <category android:name="android.intent.category.DEFAULT" />
            </intent-filter>

            <!-- Default browser intents -->
            <intent-filter>
                <action android:name="android.intent.action.VIEW" />
                <category android:name="android.intent.category.DEFAULT" />
                <category android:name="android.intent.category.BROWSABLE" />
                <data android:scheme="http" />
                <data android:scheme="https" />
                <data android:scheme="about" />
                <data android:scheme="javascript" />
            </intent-filter>
            <intent-filter>
                <action android:name="android.intent.action.VIEW" />
                <category android:name="android.intent.category.BROWSABLE" />
                <category android:name="android.intent.category.DEFAULT" />
                <data android:scheme="file" />
                <data android:scheme="http" />
                <data android:scheme="https" />
                <data android:mimeType="text/html"/>
                <data android:mimeType="text/plain"/>
                <data android:mimeType="application/xhtml+xml"/>
            </intent-filter>

            <intent-filter>
                <action android:name="android.intent.action.WEB_SEARCH" />
                <category android:name="android.intent.category.DEFAULT" />
                <category android:name="android.intent.category.BROWSABLE" />
                <data android:scheme="" />
                <data android:scheme="http" />
                <data android:scheme="https" />
            </intent-filter>

            <intent-filter>
                <action android:name="android.intent.action.SEARCH" />
            </intent-filter>

#ifdef MOZ_ANDROID_BEAM
            <intent-filter>
                <action android:name="android.nfc.action.NDEF_DISCOVERED"/>
                <category android:name="android.intent.category.DEFAULT" />
                <data android:scheme="http" />
                <data android:scheme="https" />
            </intent-filter>
#endif

            <meta-data android:name="android.app.searchable"
                       android:resource="@xml/searchable" />

            <!-- For debugging -->
            <intent-filter>
                <action android:name="org.mozilla.gecko.DEBUG" />
                <category android:name="android.intent.category.DEFAULT" />
            </intent-filter>
        </activity>

        <activity android:name=".WebApp"
                  android:label="@string/webapp_generic_name"
                  android:configChanges="keyboard|keyboardHidden|mcc|mnc|orientation|screenSize"
                  android:windowSoftInputMode="stateUnspecified|adjustResize"
                  android:launchMode="singleTask"
                  android:taskAffinity="org.mozilla.gecko.WEBAPP"
                  android:process=":@ANDROID_PACKAGE_NAME@.WebApp"
                  android:excludeFromRecents="true"
                  android:theme="@style/Gecko.App">
            <intent-filter>
                <action android:name="org.mozilla.gecko.WEBAPP" />
            </intent-filter>
            <intent-filter>
                <action android:name="org.mozilla.gecko.ACTION_ALERT_CALLBACK" />
            </intent-filter>
        </activity>

#include @OBJDIR@/WebAppManifestFragment.xml.in

        <!-- Masquerade as the Resolver so that we can be opened from the Marketplace. -->
        <activity-alias
            android:name="com.android.internal.app.ResolverActivity"
            android:targetActivity=".App"
            android:exported="true" />

        <receiver android:name="org.mozilla.gecko.GeckoUpdateReceiver">
            <intent-filter>
                <action android:name="@ANDROID_PACKAGE_NAME@.CHECK_UPDATE_RESULT" />
            </intent-filter>
        </receiver>

        <receiver android:name="org.mozilla.gecko.GeckoMessageReceiver"
                  android:permission="@ANDROID_PACKAGE_NAME@.permissions.PASSWORD_PROVIDER">
            <intent-filter>
                  <action android:name="org.mozilla.gecko.INIT_PW"></action>
            </intent-filter>
        </receiver>

        <receiver android:name="org.mozilla.gecko.ReferrerReceiver" android:exported="true">
            <intent-filter>
                <action android:name="com.android.vending.INSTALL_REFERRER" />
            </intent-filter>
        </receiver>

        <activity android:name="org.mozilla.gecko.Restarter"
                  android:process="@ANDROID_PACKAGE_NAME@Restarter"
                  android:theme="@style/Gecko">
          <intent-filter>
            <action android:name="org.mozilla.gecko.restart"/>
            <action android:name="org.mozilla.gecko.restart_update"/>
          </intent-filter>
        </activity>

#include ../services/manifests/AnnouncementsAndroidManifest_activities.xml.in
#include ../services/manifests/SyncAndroidManifest_activities.xml.in
#include ../services/manifests/HealthReportAndroidManifest_activities.xml.in

#if MOZ_CRASHREPORTER
  <activity android:name="org.mozilla.gecko.CrashReporter"
            android:label="@string/crash_reporter_title"
            android:icon="@drawable/crash_reporter"
            android:theme="@style/Gecko"
            android:excludeFromRecents="true">
          <intent-filter>
            <action android:name="org.mozilla.gecko.reportCrash" />
          </intent-filter>
	</activity>
#endif

        <activity android:name="org.mozilla.gecko.VideoPlayer"
                  android:configChanges="keyboard|keyboardHidden|mcc|mnc|orientation"
                  android:theme="@android:style/Theme.NoTitleBar">
            <intent-filter>
                <action android:name="org.mozilla.gecko.PLAY_VIDEO" />
            </intent-filter>
        </activity>

<<<<<<< HEAD
=======
        <activity android:name="org.mozilla.gecko.AwesomeBar"
                  android:theme="@style/Gecko.AwesomeBar"
                  android:configChanges="orientation|screenSize"
                  android:windowSoftInputMode="stateUnspecified|adjustResize"/>

>>>>>>> 52c1a73d
        <activity android:name="org.mozilla.gecko.GeckoPreferences"
                  android:theme="@style/Gecko.Preferences"
                  android:label="@string/settings_title"
                  android:configChanges="orientation|screenSize"
                  android:excludeFromRecents="true"/>

        <provider android:name="org.mozilla.gecko.db.BrowserProvider"
                  android:authorities="@ANDROID_PACKAGE_NAME@.db.browser"
                  android:permission="@ANDROID_PACKAGE_NAME@.permissions.BROWSER_PROVIDER">

            <path-permission android:pathPrefix="/search_suggest_query"
                             android:readPermission="android.permission.GLOBAL_SEARCH" />

        </provider>

        <!--
          Ensure that passwords provider runs in its own process. (Bug 718760.)
          Process name is per-application to avoid loading CPs from multiple
          Fennec versions into the same process. (Bug 749727.)
          Process name is a mangled version to avoid a Talos bug. (Bug 750548.)
          -->
        <provider android:name="org.mozilla.gecko.db.PasswordsProvider"
                  android:authorities="@ANDROID_PACKAGE_NAME@.db.passwords"
                  android:permission="@ANDROID_PACKAGE_NAME@.permissions.PASSWORD_PROVIDER"
                  android:process="@MANGLED_ANDROID_PACKAGE_NAME@.PasswordsProvider"/>

        <provider android:name="org.mozilla.gecko.db.FormHistoryProvider"
                  android:authorities="@ANDROID_PACKAGE_NAME@.db.formhistory"
                  android:permission="@ANDROID_PACKAGE_NAME@.permissions.FORMHISTORY_PROVIDER"
                  android:protectionLevel="signature"/>

        <provider android:name="org.mozilla.gecko.db.TabsProvider"
                  android:authorities="@ANDROID_PACKAGE_NAME@.db.tabs"
                  android:permission="@ANDROID_PACKAGE_NAME@.permissions.BROWSER_PROVIDER"/>

        <service
            android:exported="false"
            android:name="org.mozilla.gecko.updater.UpdateService"
            android:process="@MANGLED_ANDROID_PACKAGE_NAME@.UpdateService">
        </service>

        <service
            android:exported="false"
            android:name="org.mozilla.gecko.NotificationService">
        </service>


#include ../services/manifests/AnnouncementsAndroidManifest_services.xml.in
#include ../services/manifests/HealthReportAndroidManifest_services.xml.in
#include ../services/manifests/SyncAndroidManifest_services.xml.in

    </application>

    <permission android:name="@ANDROID_PACKAGE_NAME@.permissions.BROWSER_PROVIDER"
                android:protectionLevel="signature"/>

    <permission android:name="@ANDROID_PACKAGE_NAME@.permissions.PASSWORD_PROVIDER"
                android:protectionLevel="signature"/>

    <permission android:name="@ANDROID_PACKAGE_NAME@.permissions.FORMHISTORY_PROVIDER"
                android:protectionLevel="signature"/>

</manifest> <|MERGE_RESOLUTION|>--- conflicted
+++ resolved
@@ -226,14 +226,6 @@
             </intent-filter>
         </activity>
 
-<<<<<<< HEAD
-=======
-        <activity android:name="org.mozilla.gecko.AwesomeBar"
-                  android:theme="@style/Gecko.AwesomeBar"
-                  android:configChanges="orientation|screenSize"
-                  android:windowSoftInputMode="stateUnspecified|adjustResize"/>
-
->>>>>>> 52c1a73d
         <activity android:name="org.mozilla.gecko.GeckoPreferences"
                   android:theme="@style/Gecko.Preferences"
                   android:label="@string/settings_title"
